--- conflicted
+++ resolved
@@ -84,7 +84,7 @@
     nativeClang := {
       val clang = discover("clang", clangVersions)
       // todo: echo doesn't work well on windows
-      if (!isWindows) {
+      if (!Utilities.isWindows) {
         checkThatClangIsRecentEnough(clang)
       }
       clang
@@ -93,38 +93,28 @@
     nativeClangPP := {
       val clang = discover("clang++", clangVersions)
       // todo: echo doesn't work well on windows
-      if (!isWindows) {
+      if (!Utilities.isWindows) {
         checkThatClangIsRecentEnough(clang)
       }
       clang
     },
-<<<<<<< HEAD
+    nativeClangPP in NativeTest := (nativeClangPP in Test).value,
     nativeDebugInfoOptions := {
-      if (isWindows)
+      if (Utilities.isWindows)
         Seq("-g", "-gcodeview")
       else Seq("-g")
     },
-=======
-    nativeClangPP in NativeTest := (nativeClangPP in Test).value,
->>>>>>> c4eac070
     nativeCompileOptions := {
       val includes = {
         val includedir =
           Try(Process("llvm-config --includedir").lines_!.toSeq)
             .getOrElse(Seq.empty)
-        ((if (isWindows) (Seq(discoverUserIncludes() / "include"))
+        ((if (Utilities.isWindows)
+            (Seq(Utilities.discoverUserIncludes() / "include"))
           else Seq("/usr/local/include")) ++ includedir).map(s => s"-I$s")
       }
-<<<<<<< HEAD
       val dbgInfo = nativeDebugInfoOptions.value
-      (includes :+ "-Qunused-arguments" :+
-        (mode(nativeMode.value) match {
-          case tools.Mode.Debug   => "-O0"
-          case tools.Mode.Release => "-O2"
-        })) ++ dbgInfo
-=======
-      includes :+ "-Qunused-arguments"
->>>>>>> c4eac070
+      (includes :+ "-Qunused-arguments") ++ dbgInfo
     },
     nativeCompileOptions in NativeTest := (nativeCompileOptions in Test).value,
     nativeLinkingOptions := {
@@ -132,7 +122,8 @@
         val libdir =
           Try(Process("llvm-config --libdir").lines_!.toSeq)
             .getOrElse(Seq.empty)
-        ((if (isWindows) (Seq(discoverUserIncludes() / "lib"))
+        ((if (Utilities.isWindows)
+            (Seq(Utilities.discoverUserIncludes() / "lib"))
           else Seq("/usr/local/lib")) ++ libdir).map(s => s"-L$s")
       }
       val dbgInfo = nativeDebugInfoOptions.value
@@ -144,14 +135,9 @@
     nativeLinkerReporter := tools.LinkerReporter.empty,
     nativeLinkerReporter in NativeTest := (nativeLinkerReporter in Test).value,
     nativeOptimizerReporter := tools.OptimizerReporter.empty,
-<<<<<<< HEAD
-    nativeLogger := streams.value.log,
-    nativeGC := "immix"
-=======
     nativeOptimizerReporter in NativeTest := (nativeOptimizerReporter in Test).value,
-    nativeGC := "boehm",
+    nativeGC := "immix",
     nativeGC in NativeTest := (nativeGC in Test).value
->>>>>>> c4eac070
   )
 
   lazy val scalaNativeGlobalSettings: Seq[Setting[_]] = Seq(
@@ -197,7 +183,7 @@
         .getOrElse(fail)
     },
     artifactPath in nativeLink := {
-      crossTarget.value / (moduleName.value + (if (isWindows)
+      crossTarget.value / (moduleName.value + (if (Utilities.isWindows)
                                                  ".exe"
                                                else "-out"))
     },
@@ -258,13 +244,8 @@
       val clang     = nativeClang.value
       val clangpp   = nativeClangPP.value
       val gc        = nativeGC.value
-<<<<<<< HEAD
       val opts      = nativeCompileOptions.value
-      val logger    = nativeLogger.value
-=======
-      val opts      = "-O2" +: nativeCompileOptions.value
       val logger    = streams.value.log
->>>>>>> c4eac070
       val nativelib = nativeUnpackLib.value
       val cpaths    = (cwd ** "*.c").get.map(_.abs)
       val cpppaths  = (cwd ** "*.cpp").get.map(_.abs)
@@ -302,18 +283,13 @@
           val opath = path + ".o"
           if (include(path) && !file(opath).exists) {
             val isCpp    = path.endsWith(".cpp")
-<<<<<<< HEAD
-            val compiler = abs(if (isCpp) clangpp else clang)
+            val compiler = if (isCpp) clangpp.abs else clang.abs
             val flags = (if (isCpp)
-                           (if (isWindows)
+                           (if (Utilities.isWindows)
                               Seq("-std=c++14",
                                   "-fms-compatibility-version=19.00")
                             else Seq("-std=c++11"))
                          else Seq()) ++ opts
-=======
-            val compiler = if (isCpp) clangpp.abs else clang.abs
-            val flags    = (if (isCpp) Seq("-std=c++11") else Seq()) ++ opts
->>>>>>> c4eac070
             val compilec = Seq(compiler) ++ flags ++ Seq("-c",
                                                          path,
                                                          "-o",
@@ -423,7 +399,7 @@
         val libunwind = os match {
           case "Mac OS X" => Seq.empty
           case _ =>
-            if (isWindows)
+            if (Utilities.isWindows)
               Seq("libucrt", "libcmt", "Dbghelp", "Advapi32", "Ws2_32")
             else Seq("unwind", "unwind-" + arch)
         }
@@ -501,66 +477,12 @@
   lazy val scalaNativeCompileSettings: Seq[Setting[_]] =
     scalaNativeConfigSettings
 
-<<<<<<< HEAD
-    if (!clangIsRecentEnough) {
-      throw new MessageOnlyException(
-        s"No recent installation of clang found " +
-          s"at $pathToClangBinary.\nSee http://scala-native.readthedocs.io" +
-          s"/en/latest/user/setup.html for details.")
-    }
-  }
-
-  private def mode(mode: String) = mode match {
-    case "debug"   => tools.Mode.Debug
-    case "release" => tools.Mode.Release
-    case value =>
-      throw new MessageOnlyException(
-        "nativeMode can be either \"debug\" or \"release\", not: " + value)
-  }
-
-  private def garbageCollector(gc: String) = gc match {
-    case "none"  => GarbageCollector.None
-    case "boehm" => GarbageCollector.Boehm
-    case "immix" => GarbageCollector.Immix
-    case value =>
-      throw new MessageOnlyException(
-        "nativeGC can be either \"none\", \"boehm\" or \"immix\", not: " + value)
-  }
-
-  private val isWindows: Boolean = {
-    val os = Option(System.getProperty("os.name")).getOrElse("")
-    os.contains("indows")
-  }
-
-  private def discoverUserIncludes(): File = {
-    val docSetup =
-      "http://www.scala-native.org/en/latest/user/setup.html"
-
-    sys.env.get(s"SCALA_NATIVE_USER_INCLUDES_PATH") match {
-      case Some(path) => file(path)
-      case None => {
-        throw new MessageOnlyException(
-          s"No environment variable found `SCALA_NATIVE_USER_INCLUDES_PATH`. It should point to required includes (gc, re2).")
-      }
-    }
-  }
-  private implicit class RichLogger(logger: Logger) {
-    def time[T](msg: String)(f: => T): T = {
-      import java.lang.System.nanoTime
-      val start = nanoTime()
-      val res   = f
-      val end   = nanoTime()
-      logger.info(s"$msg (${(end - start) / 1000000} ms)")
-      res
-    }
-=======
   lazy val scalaNativeTestSettings: Seq[Setting[_]] =
     scalaNativeConfigSettings ++ Seq(
       test := (test in NativeTest).value,
       testOnly := (testOnly in NativeTest).evaluated,
       testQuick := (testQuick in NativeTest).evaluated
     )
->>>>>>> c4eac070
 
   lazy val NativeTest = config("nativetest").extend(Test).hide
 
