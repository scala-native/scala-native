--- conflicted
+++ resolved
@@ -127,7 +127,7 @@
       val clang = discover("clang", clangVersions)
       // todo: echo doesn't work well on windows
       if (!isWindows) {
-        checkThatClangIsRecentEnough(clang)
+      checkThatClangIsRecentEnough(clang)
       }
       clang
     },
@@ -135,7 +135,7 @@
       val clang = discover("clang++", clangVersions)
       // todo: echo doesn't work well on windows
       if (!isWindows) {
-        checkThatClangIsRecentEnough(clang)
+      checkThatClangIsRecentEnough(clang)
       }
       clang
     },
@@ -219,10 +219,6 @@
       IO.createDirectory(workdir)
       workdir
     },
-<<<<<<< HEAD
-    nativeLogger := streams.value.log,
-    nativeGC := "immix",
-=======
     nativeConfig := {
       val mainClass = selectMainClass.value.getOrElse(
         throw new MessageOnlyException("No main class detected.")
@@ -238,7 +234,6 @@
         .withTarget(nativeTarget.value)
         .withMode(mode(nativeMode.value))
     },
->>>>>>> 3f39f9fb
     nativeCompileLib := {
       val cwd       = nativeWorkdir.value
       val logger    = nativeLogger.value
@@ -411,7 +406,7 @@
         case (ps, fn) => fn(links)(ps)
       }
       val paths   = apppaths.map(abs) ++ opaths
-      val compile = abs(clangpp) +: (flags ++ paths)
+      val compile   = abs(clangpp) +: (flags ++ paths)
 
       logger.time("Linking native code") {
         logger.running(compile)
