# License

The original source code of the Scala Native toolchain and accompanying
libraries is provided under the Apache License:

```

                                 Apache License
                           Version 2.0, January 2004
                        http://www.apache.org/licenses/

   TERMS AND CONDITIONS FOR USE, REPRODUCTION, AND DISTRIBUTION

   1. Definitions.

      "License" shall mean the terms and conditions for use, reproduction,
      and distribution as defined by Sections 1 through 9 of this document.

      "Licensor" shall mean the copyright owner or entity authorized by
      the copyright owner that is granting the License.

      "Legal Entity" shall mean the union of the acting entity and all
      other entities that control, are controlled by, or are under common
      control with that entity. For the purposes of this definition,
      "control" means (i) the power, direct or indirect, to cause the
      direction or management of such entity, whether by contract or
      otherwise, or (ii) ownership of fifty percent (50%) or more of the
      outstanding shares, or (iii) beneficial ownership of such entity.

      "You" (or "Your") shall mean an individual or Legal Entity
      exercising permissions granted by this License.

      "Source" form shall mean the preferred form for making modifications,
      including but not limited to software source code, documentation
      source, and configuration files.

      "Object" form shall mean any form resulting from mechanical
      transformation or translation of a Source form, including but
      not limited to compiled object code, generated documentation,
      and conversions to other media types.

      "Work" shall mean the work of authorship, whether in Source or
      Object form, made available under the License, as indicated by a
      copyright notice that is included in or attached to the work
      (an example is provided in the Appendix below).

      "Derivative Works" shall mean any work, whether in Source or Object
      form, that is based on (or derived from) the Work and for which the
      editorial revisions, annotations, elaborations, or other modifications
      represent, as a whole, an original work of authorship. For the purposes
      of this License, Derivative Works shall not include works that remain
      separable from, or merely link (or bind by name) to the interfaces of,
      the Work and Derivative Works thereof.

      "Contribution" shall mean any work of authorship, including
      the original version of the Work and any modifications or additions
      to that Work or Derivative Works thereof, that is intentionally
      submitted to Licensor for inclusion in the Work by the copyright owner
      or by an individual or Legal Entity authorized to submit on behalf of
      the copyright owner. For the purposes of this definition, "submitted"
      means any form of electronic, verbal, or written communication sent
      to the Licensor or its representatives, including but not limited to
      communication on electronic mailing lists, source code control systems,
      and issue tracking systems that are managed by, or on behalf of, the
      Licensor for the purpose of discussing and improving the Work, but
      excluding communication that is conspicuously marked or otherwise
      designated in writing by the copyright owner as "Not a Contribution."

      "Contributor" shall mean Licensor and any individual or Legal Entity
      on behalf of whom a Contribution has been received by Licensor and
      subsequently incorporated within the Work.

   2. Grant of Copyright License. Subject to the terms and conditions of
      this License, each Contributor hereby grants to You a perpetual,
      worldwide, non-exclusive, no-charge, royalty-free, irrevocable
      copyright license to reproduce, prepare Derivative Works of,
      publicly display, publicly perform, sublicense, and distribute the
      Work and such Derivative Works in Source or Object form.

   3. Grant of Patent License. Subject to the terms and conditions of
      this License, each Contributor hereby grants to You a perpetual,
      worldwide, non-exclusive, no-charge, royalty-free, irrevocable
      (except as stated in this section) patent license to make, have made,
      use, offer to sell, sell, import, and otherwise transfer the Work,
      where such license applies only to those patent claims licensable
      by such Contributor that are necessarily infringed by their
      Contribution(s) alone or by combination of their Contribution(s)
      with the Work to which such Contribution(s) was submitted. If You
      institute patent litigation against any entity (including a
      cross-claim or counterclaim in a lawsuit) alleging that the Work
      or a Contribution incorporated within the Work constitutes direct
      or contributory patent infringement, then any patent licenses
      granted to You under this License for that Work shall terminate
      as of the date such litigation is filed.

   4. Redistribution. You may reproduce and distribute copies of the
      Work or Derivative Works thereof in any medium, with or without
      modifications, and in Source or Object form, provided that You
      meet the following conditions:

      (a) You must give any other recipients of the Work or
          Derivative Works a copy of this License; and

      (b) You must cause any modified files to carry prominent notices
          stating that You changed the files; and

      (c) You must retain, in the Source form of any Derivative Works
          that You distribute, all copyright, patent, trademark, and
          attribution notices from the Source form of the Work,
          excluding those notices that do not pertain to any part of
          the Derivative Works; and

      (d) If the Work includes a "NOTICE" text file as part of its
          distribution, then any Derivative Works that You distribute must
          include a readable copy of the attribution notices contained
          within such NOTICE file, excluding those notices that do not
          pertain to any part of the Derivative Works, in at least one
          of the following places: within a NOTICE text file distributed
          as part of the Derivative Works; within the Source form or
          documentation, if provided along with the Derivative Works; or,
          within a display generated by the Derivative Works, if and
          wherever such third-party notices normally appear. The contents
          of the NOTICE file are for informational purposes only and
          do not modify the License. You may add Your own attribution
          notices within Derivative Works that You distribute, alongside
          or as an addendum to the NOTICE text from the Work, provided
          that such additional attribution notices cannot be construed
          as modifying the License.

      You may add Your own copyright statement to Your modifications and
      may provide additional or different license terms and conditions
      for use, reproduction, or distribution of Your modifications, or
      for any such Derivative Works as a whole, provided Your use,
      reproduction, and distribution of the Work otherwise complies with
      the conditions stated in this License.

   5. Submission of Contributions. Unless You explicitly state otherwise,
      any Contribution intentionally submitted for inclusion in the Work
      by You to the Licensor shall be under the terms and conditions of
      this License, without any additional terms or conditions.
      Notwithstanding the above, nothing herein shall supersede or modify
      the terms of any separate license agreement you may have executed
      with Licensor regarding such Contributions.

   6. Trademarks. This License does not grant permission to use the trade
      names, trademarks, service marks, or product names of the Licensor,
      except as required for reasonable and customary use in describing the
      origin of the Work and reproducing the content of the NOTICE file.

   7. Disclaimer of Warranty. Unless required by applicable law or
      agreed to in writing, Licensor provides the Work (and each
      Contributor provides its Contributions) on an "AS IS" BASIS,
      WITHOUT WARRANTIES OR CONDITIONS OF ANY KIND, either express or
      implied, including, without limitation, any warranties or conditions
      of TITLE, NON-INFRINGEMENT, MERCHANTABILITY, or FITNESS FOR A
      PARTICULAR PURPOSE. You are solely responsible for determining the
      appropriateness of using or redistributing the Work and assume any
      risks associated with Your exercise of permissions under this License.

   8. Limitation of Liability. In no event and under no legal theory,
      whether in tort (including negligence), contract, or otherwise,
      unless required by applicable law (such as deliberate and grossly
      negligent acts) or agreed to in writing, shall any Contributor be
      liable to You for damages, including any direct, indirect, special,
      incidental, or consequential damages of any character arising as a
      result of this License or out of the use or inability to use the
      Work (including but not limited to damages for loss of goodwill,
      work stoppage, computer failure or malfunction, or any and all
      other commercial damages or losses), even if such Contributor
      has been advised of the possibility of such damages.

   9. Accepting Warranty or Additional Liability. While redistributing
      the Work or Derivative Works thereof, You may choose to offer,
      and charge a fee for, acceptance of support, warranty, indemnity,
      or other liability obligations and/or rights consistent with this
      License. However, in accepting such obligations, You may act only
      on Your own behalf and on Your sole responsibility, not on behalf
      of any other Contributor, and only if You agree to indemnify,
      defend, and hold each Contributor harmless for any liability
      incurred by, or claims asserted against, such Contributor by reason
      of your accepting any such warranty or additional liability.

   END OF TERMS AND CONDITIONS

   APPENDIX: How to apply the Apache License to your work.

      To apply the Apache License to your work, attach the following
      boilerplate notice, with the fields enclosed by brackets "[]"
      replaced with your own identifying information. (Don't include
      the brackets!)  The text should be enclosed in the appropriate
      comment syntax for the file format. We also recommend that a
      file or class name and description of purpose be included on the
      same "printed page" as the copyright notice for easier
      identification within third-party archives.

   Copyright (c) 2013-2018 EPFL

   Licensed under the Apache License, Version 2.0 (the "License");
   you may not use this file except in compliance with the License.
   You may obtain a copy of the License at

       http://www.apache.org/licenses/LICENSE-2.0

   Unless required by applicable law or agreed to in writing, software
   distributed under the License is distributed on an "AS IS" BASIS,
   WITHOUT WARRANTIES OR CONDITIONS OF ANY KIND, either express or implied.
   See the License for the specific language governing permissions and
limitations under the License.
```

# License notice for Apache Harmony

Scala Native's `javalib/` contains parts which are derived from Apache Harmony
project. Those are either marked with `// Ported from Harmony` or include
the full copyright preamble in the source code file. We include the text
of the original license below:


                                     Apache License
                               Version 2.0, January 2004
                            http://www.apache.org/licenses/

       TERMS AND CONDITIONS FOR USE, REPRODUCTION, AND DISTRIBUTION

       1. Definitions.

          "License" shall mean the terms and conditions for use, reproduction,
          and distribution as defined by Sections 1 through 9 of this document.

          "Licensor" shall mean the copyright owner or entity authorized by
          the copyright owner that is granting the License.

          "Legal Entity" shall mean the union of the acting entity and all
          other entities that control, are controlled by, or are under common
          control with that entity. For the purposes of this definition,
          "control" means (i) the power, direct or indirect, to cause the
          direction or management of such entity, whether by contract or
          otherwise, or (ii) ownership of fifty percent (50%) or more of the
          outstanding shares, or (iii) beneficial ownership of such entity.

          "You" (or "Your") shall mean an individual or Legal Entity
          exercising permissions granted by this License.

          "Source" form shall mean the preferred form for making modifications,
          including but not limited to software source code, documentation
          source, and configuration files.

          "Object" form shall mean any form resulting from mechanical
          transformation or translation of a Source form, including but
          not limited to compiled object code, generated documentation,
          and conversions to other media types.

          "Work" shall mean the work of authorship, whether in Source or
          Object form, made available under the License, as indicated by a
          copyright notice that is included in or attached to the work
          (an example is provided in the Appendix below).

          "Derivative Works" shall mean any work, whether in Source or Object
          form, that is based on (or derived from) the Work and for which the
          editorial revisions, annotations, elaborations, or other modifications
          represent, as a whole, an original work of authorship. For the purposes
          of this License, Derivative Works shall not include works that remain
          separable from, or merely link (or bind by name) to the interfaces of,
          the Work and Derivative Works thereof.

          "Contribution" shall mean any work of authorship, including
          the original version of the Work and any modifications or additions
          to that Work or Derivative Works thereof, that is intentionally
          submitted to Licensor for inclusion in the Work by the copyright owner
          or by an individual or Legal Entity authorized to submit on behalf of
          the copyright owner. For the purposes of this definition, "submitted"
          means any form of electronic, verbal, or written communication sent
          to the Licensor or its representatives, including but not limited to
          communication on electronic mailing lists, source code control systems,
          and issue tracking systems that are managed by, or on behalf of, the
          Licensor for the purpose of discussing and improving the Work, but
          excluding communication that is conspicuously marked or otherwise
          designated in writing by the copyright owner as "Not a Contribution."

          "Contributor" shall mean Licensor and any individual or Legal Entity
          on behalf of whom a Contribution has been received by Licensor and
          subsequently incorporated within the Work.

       2. Grant of Copyright License. Subject to the terms and conditions of
          this License, each Contributor hereby grants to You a perpetual,
          worldwide, non-exclusive, no-charge, royalty-free, irrevocable
          copyright license to reproduce, prepare Derivative Works of,
          publicly display, publicly perform, sublicense, and distribute the
          Work and such Derivative Works in Source or Object form.

       3. Grant of Patent License. Subject to the terms and conditions of
          this License, each Contributor hereby grants to You a perpetual,
          worldwide, non-exclusive, no-charge, royalty-free, irrevocable
          (except as stated in this section) patent license to make, have made,
          use, offer to sell, sell, import, and otherwise transfer the Work,
          where such license applies only to those patent claims licensable
          by such Contributor that are necessarily infringed by their
          Contribution(s) alone or by combination of their Contribution(s)
          with the Work to which such Contribution(s) was submitted. If You
          institute patent litigation against any entity (including a
          cross-claim or counterclaim in a lawsuit) alleging that the Work
          or a Contribution incorporated within the Work constitutes direct
          or contributory patent infringement, then any patent licenses
          granted to You under this License for that Work shall terminate
          as of the date such litigation is filed.

       4. Redistribution. You may reproduce and distribute copies of the
          Work or Derivative Works thereof in any medium, with or without
          modifications, and in Source or Object form, provided that You
          meet the following conditions:

          (a) You must give any other recipients of the Work or
              Derivative Works a copy of this License; and

          (b) You must cause any modified files to carry prominent notices
              stating that You changed the files; and

          (c) You must retain, in the Source form of any Derivative Works
              that You distribute, all copyright, patent, trademark, and
              attribution notices from the Source form of the Work,
              excluding those notices that do not pertain to any part of
              the Derivative Works; and

          (d) If the Work includes a "NOTICE" text file as part of its
              distribution, then any Derivative Works that You distribute must
              include a readable copy of the attribution notices contained
              within such NOTICE file, excluding those notices that do not
              pertain to any part of the Derivative Works, in at least one
              of the following places: within a NOTICE text file distributed
              as part of the Derivative Works; within the Source form or
              documentation, if provided along with the Derivative Works; or,
              within a display generated by the Derivative Works, if and
              wherever such third-party notices normally appear. The contents
              of the NOTICE file are for informational purposes only and
              do not modify the License. You may add Your own attribution
              notices within Derivative Works that You distribute, alongside
              or as an addendum to the NOTICE text from the Work, provided
              that such additional attribution notices cannot be construed
              as modifying the License.

          You may add Your own copyright statement to Your modifications and
          may provide additional or different license terms and conditions
          for use, reproduction, or distribution of Your modifications, or
          for any such Derivative Works as a whole, provided Your use,
          reproduction, and distribution of the Work otherwise complies with
          the conditions stated in this License.

       5. Submission of Contributions. Unless You explicitly state otherwise,
          any Contribution intentionally submitted for inclusion in the Work
          by You to the Licensor shall be under the terms and conditions of
          this License, without any additional terms or conditions.
          Notwithstanding the above, nothing herein shall supersede or modify
          the terms of any separate license agreement you may have executed
          with Licensor regarding such Contributions.

       6. Trademarks. This License does not grant permission to use the trade
          names, trademarks, service marks, or product names of the Licensor,
          except as required for reasonable and customary use in describing the
          origin of the Work and reproducing the content of the NOTICE file.

       7. Disclaimer of Warranty. Unless required by applicable law or
          agreed to in writing, Licensor provides the Work (and each
          Contributor provides its Contributions) on an "AS IS" BASIS,
          WITHOUT WARRANTIES OR CONDITIONS OF ANY KIND, either express or
          implied, including, without limitation, any warranties or conditions
          of TITLE, NON-INFRINGEMENT, MERCHANTABILITY, or FITNESS FOR A
          PARTICULAR PURPOSE. You are solely responsible for determining the
          appropriateness of using or redistributing the Work and assume any
          risks associated with Your exercise of permissions under this License.

       8. Limitation of Liability. In no event and under no legal theory,
          whether in tort (including negligence), contract, or otherwise,
          unless required by applicable law (such as deliberate and grossly
          negligent acts) or agreed to in writing, shall any Contributor be
          liable to You for damages, including any direct, indirect, special,
          incidental, or consequential damages of any character arising as a
          result of this License or out of the use or inability to use the
          Work (including but not limited to damages for loss of goodwill,
          work stoppage, computer failure or malfunction, or any and all
          other commercial damages or losses), even if such Contributor
          has been advised of the possibility of such damages.

       9. Accepting Warranty or Additional Liability. While redistributing
          the Work or Derivative Works thereof, You may choose to offer,
          and charge a fee for, acceptance of support, warranty, indemnity,
          or other liability obligations and/or rights consistent with this
          License. However, in accepting such obligations, You may act only
          on Your own behalf and on Your sole responsibility, not on behalf
          of any other Contributor, and only if You agree to indemnify,
          defend, and hold each Contributor harmless for any liability
          incurred by, or claims asserted against, such Contributor by reason
          of your accepting any such warranty or additional liability.

       END OF TERMS AND CONDITIONS

       APPENDIX: How to apply the Apache License to your work.

          To apply the Apache License to your work, attach the following
          boilerplate notice, with the fields enclosed by brackets "[]"
          replaced with your own identifying information. (Don't include
          the brackets!)  The text should be enclosed in the appropriate
          comment syntax for the file format. We also recommend that a
          file or class name and description of purpose be included on the
          same "printed page" as the copyright notice for easier
          identification within third-party archives.

       Copyright [yyyy] [name of copyright owner]

       Licensed under the Apache License, Version 2.0 (the "License");
       you may not use this file except in compliance with the License.
       You may obtain a copy of the License at

           http://www.apache.org/licenses/LICENSE-2.0

       Unless required by applicable law or agreed to in writing, software
       distributed under the License is distributed on an "AS IS" BASIS,
       WITHOUT WARRANTIES OR CONDITIONS OF ANY KIND, either express or implied.
       See the License for the specific language governing permissions and
       limitations under the License.



    ================================================================================
    ================================================================================



    APACHE HARMONY SUBCOMPONENTS:

    Apache Harmony includes a number of subcomponents with separate
    copyright notices and license terms. Your use of the source code
    for the these subcomponents is subject to the terms and conditions
    of the following licenses.



    License Notice for ICU4C version 3.4
    ====================================

    ICU License - ICU 1.8.1 and later

    COPYRIGHT AND PERMISSION NOTICE

    Copyright (c) 1995-2005 International Business Machines Corporation and others
    All rights reserved.

    Permission is hereby granted, free of charge, to any person obtaining a
    copy of this software and associated documentation files (the
    "Software"), to deal in the Software without restriction, including
    without limitation the rights to use, copy, modify, merge, publish,
    distribute, and/or sell copies of the Software, and to permit persons
    to whom the Software is furnished to do so, provided that the above
    copyright notice(s) and this permission notice appear in all copies of
    the Software and that both the above copyright notice(s) and this
    permission notice appear in supporting documentation.

    THE SOFTWARE IS PROVIDED "AS IS", WITHOUT WARRANTY OF ANY KIND, EXPRESS
    OR IMPLIED, INCLUDING BUT NOT LIMITED TO THE WARRANTIES OF
    MERCHANTABILITY, FITNESS FOR A PARTICULAR PURPOSE AND NONINFRINGEMENT
    OF THIRD PARTY RIGHTS. IN NO EVENT SHALL THE COPYRIGHT HOLDER OR
    HOLDERS INCLUDED IN THIS NOTICE BE LIABLE FOR ANY CLAIM, OR ANY SPECIAL
    INDIRECT OR CONSEQUENTIAL DAMAGES, OR ANY DAMAGES WHATSOEVER RESULTING
    FROM LOSS OF USE, DATA OR PROFITS, WHETHER IN AN ACTION OF CONTRACT,
    NEGLIGENCE OR OTHER TORTIOUS ACTION, ARISING OUT OF OR IN CONNECTION
    WITH THE USE OR PERFORMANCE OF THIS SOFTWARE.

    Except as contained in this notice, the name of a copyright holder
    shall not be used in advertising or otherwise to promote the sale, use
    or other dealings in this Software without prior written authorization
    of the copyright holder.

    --------------------------------------------------------------------------------
    All trademarks and registered trademarks mentioned herein are the property of
    their respective owners.



    ================================================================================
    ================================================================================



    License Notice for ICU4J version 4.2.1
    ======================================

    ICU4J license - ICU4J 1.8.1 and later

    COPYRIGHT AND PERMISSION NOTICE

    Copyright (c) 1995-2009 International Business Machines Corporation and others

    All rights reserved.

    Permission is hereby granted, free of charge, to any person obtaining a copy of
    this software and associated documentation files (the "Software"), to deal in
    the Software without restriction, including without limitation the rights to
    use, copy, modify, merge, publish, distribute, and/or sell copies of the
    Software, and to permit persons to whom the Software is furnished to do so,
    provided that the above copyright notice(s) and this permission notice appear
    in all copies of the Software and that both the above copyright notice(s) and
    this permission notice appear in supporting documentation.

    THE SOFTWARE IS PROVIDED "AS IS", WITHOUT WARRANTY OF ANY KIND, EXPRESS
    OR IMPLIED, INCLUDING BUT NOT LIMITED TO THE WARRANTIES OF
    MERCHANTABILITY, FITNESS FOR A PARTICULAR PURPOSE AND NONINFRINGEMENT
    OF THIRD PARTY RIGHTS. IN NO EVENT SHALL THE COPYRIGHT HOLDER OR
    HOLDERS INCLUDED IN THIS NOTICE BE LIABLE FOR ANY CLAIM, OR ANY SPECIAL
    INDIRECT OR CONSEQUENTIAL DAMAGES, OR ANY DAMAGES WHATSOEVER RESULTING
    FROM LOSS OF USE, DATA OR PROFITS, WHETHER IN AN ACTION OF CONTRACT,
    NEGLIGENCE OR OTHER TORTIOUS ACTION, ARISING OUT OF OR IN CONNECTION
    WITH THE USE OR PERFORMANCE OF THIS SOFTWARE.

    Except as contained in this notice, the name of a copyright holder
    shall not be used in advertising or otherwise to promote the sale, use
    or other dealings in this Software without prior written authorization
    of the copyright holder.

    --------------------------------------------------------------------------------

    All trademarks and registered trademarks mentioned herein are the property of
    their respective owners.



    ================================================================================
    ================================================================================



    License Notice for FDLIBM version 5.2
    =====================================

    Copyright (C) 2004 by Sun Microsystems, Inc. All rights reserved.

    Developed at SunSoft, a Sun Microsystems, Inc. business.
    Permission to use, copy, modify, and distribute this software is freely
    granted, provided that this notice is preserved.



    ================================================================================
    ================================================================================



    License Notice for ZLIB version 1.2.3
    =====================================

     (C) 1995-2004 Jean-loup Gailly and Mark Adler

      This software is provided 'as-is', without any express or implied
      warranty.  In no event will the authors be held liable for any damages
      arising from the use of this software.

      Permission is granted to anyone to use this software for any purpose,
      including commercial applications, and to alter it and redistribute it
      freely, subject to the following restrictions:

      1. The origin of this software must not be misrepresented; you must not
         claim that you wrote the original software. If you use this software
         in a product, an acknowledgment in the product documentation would be
         appreciated but is not required.
      2. Altered source versions must be plainly marked as such, and must not be
         misrepresented as being the original software.
      3. This notice may not be removed or altered from any source distribution.

      Jean-loup Gailly        Mark Adler
      jloup@gzip.org          madler@alumni.caltech.edu



    ================================================================================
    ================================================================================



    Visual C++ Runtime Files
    ========================

    The file msvcr71.dll is the Microsoft(R) C Runtime Library.
    The file msvcp71.dll is the Microsoft Multithreaded Standard C++ Library.

    These files are redistributed from Microsoft(R) Visual Studio 7.1 as described in
    the file "redist.txt" available with that product.



    ================================================================================
    ================================================================================



    License Notice for Bouncy Castle version 1.45
    =============================================

    Copyright (c) 2000 - 2009 The Legion Of The Bouncy Castle (http://www.bouncycastle.org)

    Permission is hereby granted, free of charge, to any person obtaining a copy of
    this software and associated documentation files (the "Software"), to deal in
    the Software without restriction, including without limitation the rights to use,
    copy, modify, merge, publish, distribute, sublicense, and/or sell copies of the
    Software, and to permit persons to whom the Software is furnished to do so, subject
    to the following conditions:

    The above copyright notice and this permission notice shall be included in all
    copies or substantial portions of the Software.

    THE SOFTWARE IS PROVIDED "AS IS", WITHOUT WARRANTY OF ANY KIND, EXPRESS OR
    IMPLIED, INCLUDING BUT NOT LIMITED TO THE WARRANTIES OF MERCHANTABILITY,
    FITNESS FOR A PARTICULAR PURPOSE AND NONINFRINGEMENT. IN NO EVENT SHALL THE
    AUTHORS OR COPYRIGHT HOLDERS BE LIABLE FOR ANY CLAIM, DAMAGES OR OTHER LIABILITY,
    WHETHER IN AN ACTION OF CONTRACT, TORT OR OTHERWISE, ARISING FROM, OUT OF OR IN
    CONNECTION WITH THE SOFTWARE OR THE USE OR OTHER DEALINGS IN THE SOFTWARE.



    ===============================================================================
    ===============================================================================



    License Notice for MX4J 3.0.2.
    ==============================

    The MX4J License, Version 1.0

    Copyright (c) 2001-2004 by the MX4J contributors.  All rights reserved.

    Redistribution and use in source and binary forms, with or without
    modification, are permitted provided that the following conditions
    are met:

     1. Redistributions of source code must retain the above copyright
        notice, this list of conditions and the following disclaimer.

     2. Redistributions in binary form must reproduce the above copyright
        notice, this list of conditions and the following disclaimer in
        the documentation and/or other materials provided with the
        distribution.

     3. The end-user documentation included with the redistribution,
        if any, must include the following acknowledgment:
           "This product includes software developed by the
            MX4J project (http://mx4j.sourceforge.net)."
        Alternately, this acknowledgment may appear in the software itself,
        if and wherever such third-party acknowledgments normally appear.

     4. The name "MX4J" must not be used to endorse or promote
        products derived from this software without prior written
        permission.
        For written permission, please contact
        biorn_steedom [at] users [dot] sourceforge [dot] net

     5. Products derived from this software may not be called "MX4J",
        nor may "MX4J" appear in their name, without prior written
        permission of Simone Bordet.

     THIS SOFTWARE IS PROVIDED ``AS IS'' AND ANY EXPRESSED OR IMPLIED
     WARRANTIES, INCLUDING, BUT NOT LIMITED TO, THE IMPLIED WARRANTIES
     OF MERCHANTABILITY AND FITNESS FOR A PARTICULAR PURPOSE ARE
     DISCLAIMED.  IN NO EVENT SHALL THE MX4J CONTRIBUTORS
     BE LIABLE FOR ANY DIRECT, INDIRECT, INCIDENTAL,
     SPECIAL, EXEMPLARY, OR CONSEQUENTIAL DAMAGES (INCLUDING, BUT NOT
     LIMITED TO, PROCUREMENT OF SUBSTITUTE GOODS OR SERVICES; LOSS OF
     USE, DATA, OR PROFITS; OR BUSINESS INTERRUPTION) HOWEVER CAUSED AND
     ON ANY THEORY OF LIABILITY, WHETHER IN CONTRACT, STRICT LIABILITY,
     OR TORT (INCLUDING NEGLIGENCE OR OTHERWISE) ARISING IN ANY WAY OUT
     OF THE USE OF THIS SOFTWARE, EVEN IF ADVISED OF THE POSSIBILITY OF
     SUCH DAMAGE.
     ====================================================================

     This software consists of voluntary contributions made by many
     individuals on behalf of the MX4J project.  For more information on
     MX4J, please see the MX4J website (http://mx4j.sourceforge.net/).



    ===============================================================================
    ===============================================================================



    Notice for The Independent JPEG Group's JPEG software
    =====================================================

    This distribution may contain software that is based in part on the work of
    the Independent JPEG Group for which the following notice applies:

    The authors make NO WARRANTY or representation, either express or implied,
    with respect to this software, its quality, accuracy, merchantability, or
    fitness for a particular purpose.  This software is provided "AS IS", and you,
    its user, assume the entire risk as to its quality and accuracy.

    This software is copyright (C) 1991-1998, Thomas G. Lane.
    All Rights Reserved except as specified below.

    Permission is hereby granted to use, copy, modify, and distribute this
    software (or portions thereof) for any purpose, without fee, subject to these
    conditions:
    (1) If any part of the source code for this software is distributed, then this
    README file must be included, with this copyright and no-warranty notice
    unaltered; and any additions, deletions, or changes to the original files
    must be clearly indicated in accompanying documentation.
    (2) If only executable code is distributed, then the accompanying
    documentation must state that "this software is based in part on the work of
    the Independent JPEG Group".
    (3) Permission for use of this software is granted only if the user accepts
    full responsibility for any undesirable consequences; the authors accept
    NO LIABILITY for damages of any kind.

    These conditions apply to any software derived from or based on the IJG code,
    not just to the unmodified library.  If you use our work, you ought to
    acknowledge us.

    Permission is NOT granted for the use of any IJG author's name or company name
    in advertising or publicity relating to this software or products derived from
    it.  This software may be referred to only as "the Independent JPEG Group's
    software".

    We specifically permit and encourage the use of this software as the basis of
    commercial products, provided that all warranty or liability claims are
    assumed by the product vendor.



    ===============================================================================
    ===============================================================================



    Notice for Little CMS
    =====================

    This distribution may contain software that is based in part on Little cms
    for which the following notice applies:

    Copyright (c) 1998-2007 Marti Maria Saguer

    Permission is hereby granted, free of charge, to any person obtaining a copy
    of this software and associated documentation files (the "Software"), to deal
    in the Software without restriction, including without limitation the rights
    to use, copy, modify, merge, publish, distribute, sublicense, and/or sell
    copies of the Software, and to permit persons to whom the Software is furnished
    to do so, subject to the following conditions:

    The above copyright notice and this permission notice shall be included in all
    copies or substantial portions of the Software.

    THE SOFTWARE IS PROVIDED "AS IS", WITHOUT WARRANTY OF ANY KIND, EXPRESS OR
    IMPLIED, INCLUDING BUT NOT LIMITED TO THE WARRANTIES OF MERCHANTABILITY,
    FITNESS FOR A PARTICULAR PURPOSE AND NONINFRINGEMENT. IN NO EVENT SHALL
    THE AUTHORS OR COPYRIGHT HOLDERS BE LIABLE FOR ANY CLAIM, DAMAGES OR
    OTHER LIABILITY, WHETHER IN AN ACTION OF CONTRACT, TORT OR OTHERWISE,
    ARISING FROM, OUT OF OR IN CONNECTION WITH THE SOFTWARE OR THE USE OR
    OTHER DEALINGS IN THE SOFTWARE.



    ===============================================================================
    ===============================================================================



    Notice for libpng
    =================

    This distribution may contain software that is based in part on libpng
    v1.2.38 for which the following notice applies:

    libpng versions 1.2.6, August 15, 2004, through 1.2.38, July 16, 2009, are
    Copyright (c) 2004, 2006-2009 Glenn Randers-Pehrson, and are
    distributed according to the same disclaimer and license as libpng-1.2.5
    with the following individual added to the list of Contributing Authors:

       Cosmin Truta

    libpng versions 1.0.7, July 1, 2000, through 1.2.5, October 3, 2002, are
    Copyright (c) 2000-2002 Glenn Randers-Pehrson, and are
    distributed according to the same disclaimer and license as libpng-1.0.6
    with the following individuals added to the list of Contributing Authors:

       Simon-Pierre Cadieux
       Eric S. Raymond
       Gilles Vollant

    and with the following additions to the disclaimer:

       There is no warranty against interference with your enjoyment of the
       library or against infringement.  There is no warranty that our
       efforts or the library will fulfill any of your particular purposes
       or needs.  This library is provided with all faults, and the entire
       risk of satisfactory quality, performance, accuracy, and effort is with
       the user.

    libpng versions 0.97, January 1998, through 1.0.6, March 20, 2000, are
    Copyright (c) 1998, 1999, 2000 Glenn Randers-Pehrson, and are
    distributed according to the same disclaimer and license as libpng-0.96,
    with the following individuals added to the list of Contributing Authors:

       Tom Lane
       Glenn Randers-Pehrson
       Willem van Schaik

    libpng versions 0.89, June 1996, through 0.96, May 1997, are
    Copyright (c) 1996, 1997 Andreas Dilger
    Distributed according to the same disclaimer and license as libpng-0.88,
    with the following individuals added to the list of Contributing Authors:

       John Bowler
       Kevin Bracey
       Sam Bushell
       Magnus Holmgren
       Greg Roelofs
       Tom Tanner

    libpng versions 0.5, May 1995, through 0.88, January 1996, are
    Copyright (c) 1995, 1996 Guy Eric Schalnat, Group 42, Inc.

    For the purposes of this copyright and license, "Contributing Authors"
    is defined as the following set of individuals:

       Andreas Dilger
       Dave Martindale
       Guy Eric Schalnat
       Paul Schmidt
       Tim Wegner

    The PNG Reference Library is supplied "AS IS".  The Contributing Authors
    and Group 42, Inc. disclaim all warranties, expressed or implied,
    including, without limitation, the warranties of merchantability and of
    fitness for any purpose.  The Contributing Authors and Group 42, Inc.
    assume no liability for direct, indirect, incidental, special, exemplary,
    or consequential damages, which may result from the use of the PNG
    Reference Library, even if advised of the possibility of such damage.

    Permission is hereby granted to use, copy, modify, and distribute this
    source code, or portions hereof, for any purpose, without fee, subject
    to the following restrictions:

    1. The origin of this source code must not be misrepresented.

    2. Altered versions must be plainly marked as such and must not
       be misrepresented as being the original source.

    3. This Copyright notice may not be removed or altered from any
       source or altered source distribution.

    The Contributing Authors and Group 42, Inc. specifically permit, without
    fee, and encourage the use of this source code as a component to
    supporting the PNG file format in commercial products.  If you use this
    source code in a product, acknowledgment is not required but would be
    appreciated.



    ===============================================================================
    ===============================================================================



    Notice for Unicode Character Database
    =====================================

    Copyright (c) 1991-2005 Unicode, Inc. All rights reserved. Distributed under the
    Terms of Use in http://www.unicode.org/copyright.html.

    Permission is hereby granted, free of charge, to any person obtaining a copy of
    the Unicode data files and any associated documentation (the "Data Files") or
    Unicode software and any associated documentation (the "Software") to deal in
    the Data Files or Software without restriction, including without limitation
    the rights to use, copy, modify, merge, publish, distribute, and/or sell copies
    of the Data Files or Software, and to permit persons to whom the Data Files or
    Software are furnished to do so, provided that (a) the above copyright
    notice(s) and this permission notice appear with all copies of the Data Files
    or Software, (b) both the above copyright notice(s) and this permission notice
    appear in associated documentation, and (c) there is clear notice in each
    modified Data File or in the Software as well as in the documentation
    associated with the Data File(s) or Software that the data or software has been
    modified.

    THE DATA FILES AND SOFTWARE ARE PROVIDED "AS IS", WITHOUT WARRANTY OF ANY KIND,
    EXPRESS OR IMPLIED, INCLUDING BUT NOT LIMITED TO THE WARRANTIES OF
    MERCHANTABILITY, FITNESS FOR A PARTICULAR PURPOSE AND NONINFRINGEMENT OF THIRD
    PARTY RIGHTS. IN NO EVENT SHALL THE COPYRIGHT HOLDER OR HOLDERS INCLUDED IN
    THIS NOTICE BE LIABLE FOR ANY CLAIM, OR ANY SPECIAL INDIRECT OR CONSEQUENTIAL
    DAMAGES, OR ANY DAMAGES WHATSOEVER RESULTING FROM LOSS OF USE, DATA OR PROFITS,
    WHETHER IN AN ACTION OF CONTRACT, NEGLIGENCE OR OTHER TORTIOUS ACTION, ARISING
    OUT OF OR IN CONNECTION WITH THE USE OR PERFORMANCE OF THE DATA FILES OR
    SOFTWARE.

    Except as contained in this notice, the name of a copyright holder shall not be
    used in advertising or otherwise to promote the sale, use or other dealings in
    these Data Files or Software without prior written authorization of the
    copyright holder.



    ===============================================================================
    ===============================================================================



    Notice for IETF RFCs prior to 2005
    ==================================

    This distribution may contain software that is based in part on the work of
    the following IETF RFCs.  Portions of the IETF RFC specifications may be
    included in source code comments for reference, and in accordance with
    the licensing terms, the licenses are reproduced here:

    RFC 1779 -  A String Representation of Distinguished Names

    RFC 2045 - Multipurpose Internet Mail Extensions (MIME) Part One: Format of
               Internet Message Bodies

    RFC 2251 - Lightweight Directory Access Protocol (v3)
               Copyright (C) The Internet Society (1997).  All Rights Reserved.

    RFC 2253 - Lightweight Directory Access Protocol (v3): UTF-8 String
               Representation of Distinguished Names
               Copyright (C) The Internet Society (1997).  All Rights Reserved.

    RFC 2313 - PKCS #1: RSA Encryption
               Copyright (C) The Internet Society (1998).  All Rights Reserved.

    RFC 2315 - PKCS #7: Cryptographic Message Syntax
               Copyright (C) The Internet Society (1998).  All Rights Reserved.

    RFC 2459 - Internet X.509 Public Key Infrastructure Certificate and CRL Profile
               Copyright (C) The Internet Society (1999).  All Rights Reserved.

    RFC 2616 - Hypertext Transfer Protocol -- HTTP/1.1
               Copyright (C) The Internet Society (1999). All Rights Reserved.

    RFC 2781 - UTF-16, an encoding of ISO 10646
               Copyright (C) The Internet Society (2000).  All Rights Reserved.

    RFC 2891 - LDAP Control Extension for Server Side Sorting of Search Results
               Copyright (C) The Internet Society (2000).  All Rights Reserved.

    RFC 2985 - PKCS #9: Selected Object Classes and Attribute Types
               Copyright (C) The Internet Society (2000).  All Rights Reserved.

    RFC 3161 - Internet X.509 Public Key Infrastructure Time-Stamp Protocol (TSP)
               Copyright (C) The Internet Society (2001).  All Rights Reserved.

    RFC 3280 - Internet X.509 Public Key Infrastructure, Certificate and
               Certificate Revocation List (CRL) Profile
               Copyright (C) The Internet Society (2002).  All Rights Reserved.

    INTERNET-DRAFT - Persistent Search: A Simple LDAP Change Notification Mechanism
               <draft-ietf-ldapext-psearch-03.txt>
               Copyright (C) The Internet Society (1997-2000). All Rights Reserved.

    The following statement applies to each RFC:

       This document and translations of it may be copied and furnished to
       others, and derivative works that comment on or otherwise explain it
       or assist in its implementation may be prepared, copied, published
       and distributed, in whole or in part, without restriction of any
       kind, provided that the above copyright notice and this paragraph are
       included on all such copies and derivative works.  However, this
       document itself may not be modified in any way, such as by removing
       the copyright notice or references to the Internet Society or other
       Internet organizations, except as needed for the purpose of
       developing Internet standards in which case the procedures for
       copyrights defined in the Internet Standards process must be
       followed, or as required to translate it into languages other than
       English.

       The limited permissions granted above are perpetual and will not be
       revoked by the Internet Society or its successors or assigns.

       This document and the information contained herein is provided on an
       "AS IS" basis and THE INTERNET SOCIETY AND THE INTERNET ENGINEERING
       TASK FORCE DISCLAIMS ALL WARRANTIES, EXPRESS OR IMPLIED, INCLUDING
       BUT NOT LIMITED TO ANY WARRANTY THAT THE USE OF THE INFORMATION
       HEREIN WILL NOT INFRINGE ANY RIGHTS OR ANY IMPLIED WARRANTIES OF
       MERCHANTABILITY OR FITNESS FOR A PARTICULAR PURPOSE.


    Notice for IETF RFCs from 2005 onwards
    ======================================

    This distribution may contain software that is based in part on the work of
    the following IETF RFCs.  Portions of the IETF RFC specifications may be
    included in source code comments for reference, and in accordance with
    the licensing terms, the licenses are reproduced here:

    RFC 4122 - A Universally Unique Identifier (UUID) URN Namespace
               Copyright (C) The Internet Society (2005).


    The following statement applies to this RFC:

          Copyright (C) The Internet Society (2005).

          This document is subject to the rights, licenses and restrictions
          contained in BCP 78, and except as set forth therein, the authors
          retain all their rights.

          This document and the information contained herein are provided
          on an "AS IS" basis and THE CONTRIBUTOR, THE ORGANIZATION HE/SHE
          REPRESENTS OR IS SPONSORED BY (IF ANY), THE INTERNET SOCIETY AND
          THE INTERNET ENGINEERING TASK FORCE DISCLAIM ALL WARRANTIES,
          EXPRESS OR IMPLIED, INCLUDING BUT NOT LIMITED TO ANY WARRANTY THAT
          THE USE OF THE INFORMATION HEREIN WILL NOT INFRINGE ANY RIGHTS OR
          ANY IMPLIED WARRANTIES OF MERCHANTABILITY OR FITNESS FOR A
          PARTICULAR PURPOSE.



    ===============================================================================
    ===============================================================================



    Notice for RSA Public-Key Cryptography Standards
    ================================================

    Portions of Apache Harmony reference RSA Public-Key Cryptography Standards:
    PKCS#7, PKCS#8 and PKSC#10. Portions of these standards are included
    in Harmony Javadoc for reference, and in accordance with the licensing terms
    for PKCS#7, PKCS#8 and PKSC#10, the full copyright statement is here:

    Copyright © 1991-1993 RSA Laboratories, a division of RSA Data Security, Inc.
    License to copy this document is granted provided that it is identified as
    "RSA Data Security, Inc. Public-Key Cryptography Standards (PKCS)" in all
    material mentioning or referencing this document.



    ===============================================================================
    ===============================================================================



    Notice for Apache Yoko
    ======================

    This distribution may contain software that is based in part on Apache Yoko
    for which the following notice applies:

    Apache Yoko is an effort undergoing incubation at the Apache Software
    Foundation (ASF). Incubation is required of all newly accepted projects until
    a further review indicates that the infrastructure, communications, and decision
    making process have stabilized in a manner consistent with other successful
    ASF projects. While incubation status is not necessarily a reflection of the
    completeness or stability of the code, it does indicate that the project has
    yet to be fully endorsed by the ASF.

    http://incubator.apache.org/yoko/



    ===============================================================================
    ===============================================================================



    Notice for the Eclipse JDT Core Batch Compiler
    ==============================================

    The license terms for the Eclipse JDT Core Batch Compiler are available at
        http://www.eclipse.org/legal/epl-v10.html


    Source code for the Eclipse JDT Core Batch Compiler can be found at:
        http://download.eclipse.org/eclipse/downloads/

    Navigate to the version of ECJ used in this distribution, and the source is
    provided in a ZIP file in the section titled "JDT Core Batch Compiler".



    ===============================================================================
    ===============================================================================



    License notice for the DejaVu fonts package
    ==============================================

    Fonts are (c) Bitstream (see below). DejaVu changes are in public domain.
    Glyphs imported from Arev fonts are (c) Tavmjung Bah (see below)

    Bitstream Vera Fonts Copyright
    ------------------------------

    Copyright (c) 2003 by Bitstream, Inc. All Rights Reserved. Bitstream Vera is
    a trademark of Bitstream, Inc.

    Permission is hereby granted, free of charge, to any person obtaining a copy
    of the fonts accompanying this license ("Fonts") and associated
    documentation files (the "Font Software"), to reproduce and distribute the
    Font Software, including without limitation the rights to use, copy, merge,
    publish, distribute, and/or sell copies of the Font Software, and to permit
    persons to whom the Font Software is furnished to do so, subject to the
    following conditions:

    The above copyright and trademark notices and this permission notice shall
    be included in all copies of one or more of the Font Software typefaces.

    The Font Software may be modified, altered, or added to, and in particular
    the designs of glyphs or characters in the Fonts may be modified and
    additional glyphs or characters may be added to the Fonts, only if the fonts
    are renamed to names not containing either the words "Bitstream" or the word
    "Vera".

    This License becomes null and void to the extent applicable to Fonts or Font
    Software that has been modified and is distributed under the "Bitstream
    Vera" names.

    The Font Software may be sold as part of a larger software package but no
    copy of one or more of the Font Software typefaces may be sold by itself.

    THE FONT SOFTWARE IS PROVIDED "AS IS", WITHOUT WARRANTY OF ANY KIND, EXPRESS
    OR IMPLIED, INCLUDING BUT NOT LIMITED TO ANY WARRANTIES OF MERCHANTABILITY,
    FITNESS FOR A PARTICULAR PURPOSE AND NONINFRINGEMENT OF COPYRIGHT, PATENT,
    TRADEMARK, OR OTHER RIGHT. IN NO EVENT SHALL BITSTREAM OR THE GNOME
    FOUNDATION BE LIABLE FOR ANY CLAIM, DAMAGES OR OTHER LIABILITY, INCLUDING
    ANY GENERAL, SPECIAL, INDIRECT, INCIDENTAL, OR CONSEQUENTIAL DAMAGES,
    WHETHER IN AN ACTION OF CONTRACT, TORT OR OTHERWISE, ARISING FROM, OUT OF
    THE USE OR INABILITY TO USE THE FONT SOFTWARE OR FROM OTHER DEALINGS IN THE
    FONT SOFTWARE.

    Except as contained in this notice, the names of Gnome, the Gnome
    Foundation, and Bitstream Inc., shall not be used in advertising or
    otherwise to promote the sale, use or other dealings in this Font Software
    without prior written authorization from the Gnome Foundation or Bitstream
    Inc., respectively. For further information, contact: fonts at gnome dot
    org.

    Arev Fonts Copyright
    ------------------------------

    Copyright (c) 2006 by Tavmjong Bah. All Rights Reserved.

    Permission is hereby granted, free of charge, to any person obtaining
    a copy of the fonts accompanying this license ("Fonts") and
    associated documentation files (the "Font Software"), to reproduce
    and distribute the modifications to the Bitstream Vera Font Software,
    including without limitation the rights to use, copy, merge, publish,
    distribute, and/or sell copies of the Font Software, and to permit
    persons to whom the Font Software is furnished to do so, subject to
    the following conditions:

    The above copyright and trademark notices and this permission notice
    shall be included in all copies of one or more of the Font Software
    typefaces.

    The Font Software may be modified, altered, or added to, and in
    particular the designs of glyphs or characters in the Fonts may be
    modified and additional glyphs or characters may be added to the
    Fonts, only if the fonts are renamed to names not containing either
    the words "Tavmjong Bah" or the word "Arev".

    This License becomes null and void to the extent applicable to Fonts
    or Font Software that has been modified and is distributed under the
    "Tavmjong Bah Arev" names.

    The Font Software may be sold as part of a larger software package but
    no copy of one or more of the Font Software typefaces may be sold by
    itself.

    THE FONT SOFTWARE IS PROVIDED "AS IS", WITHOUT WARRANTY OF ANY KIND,
    EXPRESS OR IMPLIED, INCLUDING BUT NOT LIMITED TO ANY WARRANTIES OF
    MERCHANTABILITY, FITNESS FOR A PARTICULAR PURPOSE AND NONINFRINGEMENT
    OF COPYRIGHT, PATENT, TRADEMARK, OR OTHER RIGHT. IN NO EVENT SHALL
    TAVMJONG BAH BE LIABLE FOR ANY CLAIM, DAMAGES OR OTHER LIABILITY,
    INCLUDING ANY GENERAL, SPECIAL, INDIRECT, INCIDENTAL, OR CONSEQUENTIAL
    DAMAGES, WHETHER IN AN ACTION OF CONTRACT, TORT OR OTHERWISE, ARISING
    FROM, OUT OF THE USE OR INABILITY TO USE THE FONT SOFTWARE OR FROM
    OTHER DEALINGS IN THE FONT SOFTWARE.

    Except as contained in this notice, the name of Tavmjong Bah shall not
    be used in advertising or otherwise to promote the sale, use or other
    dealings in this Font Software without prior written authorization
    from Tavmjong Bah. For further information, contact: tavmjong @ free
    . fr.



    ===============================================================================
    ===============================================================================



    License notice for ASM
    =======================

     ASM: a very small and fast Java bytecode manipulation framework
     Copyright (c) 2000-2005 INRIA, France Telecom
     All rights reserved.

     Redistribution and use in source and binary forms, with or without
     modification, are permitted provided that the following conditions
     are met:
     1. Redistributions of source code must retain the above copyright
        notice, this list of conditions and the following disclaimer.
     2. Redistributions in binary form must reproduce the above copyright
        notice, this list of conditions and the following disclaimer in the
        documentation and/or other materials provided with the distribution.
     3. Neither the name of the copyright holders nor the names of its
        contributors may be used to endorse or promote products derived from
        this software without specific prior written permission.

     THIS SOFTWARE IS PROVIDED BY THE COPYRIGHT HOLDERS AND CONTRIBUTORS "AS IS"
     AND ANY EXPRESS OR IMPLIED WARRANTIES, INCLUDING, BUT NOT LIMITED TO, THE
     IMPLIED WARRANTIES OF MERCHANTABILITY AND FITNESS FOR A PARTICULAR PURPOSE
     ARE DISCLAIMED. IN NO EVENT SHALL THE COPYRIGHT OWNER OR CONTRIBUTORS BE
     LIABLE FOR ANY DIRECT, INDIRECT, INCIDENTAL, SPECIAL, EXEMPLARY, OR
     CONSEQUENTIAL DAMAGES (INCLUDING, BUT NOT LIMITED TO, PROCUREMENT OF
     SUBSTITUTE GOODS OR SERVICES; LOSS OF USE, DATA, OR PROFITS; OR BUSINESS
     INTERRUPTION) HOWEVER CAUSED AND ON ANY THEORY OF LIABILITY, WHETHER IN
     CONTRACT, STRICT LIABILITY, OR TORT (INCLUDING NEGLIGENCE OR OTHERWISE)
     ARISING IN ANY WAY OUT OF THE USE OF THIS SOFTWARE, EVEN IF ADVISED OF
     THE POSSIBILITY OF SUCH DAMAGE.



    ===============================================================================
    ===============================================================================



    License notice for Junit
    ========================

    This distribution may contain a jar file based on Junit 4.2.1 for
    which the following notice applies:

    Copyright 2001-2009 Kent Beck <kent@threeriversinstitute.org>
    Copyright 2000-2009 Erich Gamma <erich_gamma@acm.org>
    Copyright 2006-2009 David Saff <david@saff.net>

                             Common Public License - v 1.0

    THE ACCOMPANYING PROGRAM IS PROVIDED UNDER THE TERMS OF THIS COMMON PUBLIC
    LICENSE ("AGREEMENT"). ANY USE, REPRODUCTION OR DISTRIBUTION OF THE PROGRAM
    CONSTITUTES RECIPIENT'S ACCEPTANCE OF THIS AGREEMENT.

    1. DEFINITIONS

    "Contribution" means:

        a) in the case of the initial Contributor, the initial code and
        documentation distributed under this Agreement, and
        b) in the case of each subsequent Contributor:

        i) changes to the Program, and

        ii) additions to the Program;

        where such changes and/or additions to the Program originate from and are
        distributed by that particular Contributor. A Contribution 'originates'
        from a Contributor if it was added to the Program by such Contributor
        itself or anyone acting on such Contributor's behalf. Contributions do not
        include additions to the Program which: (i) are separate modules of
        software distributed in conjunction with the Program under their own
        license agreement, and (ii) are not derivative works of the Program.

    "Contributor" means any person or entity that distributes the Program.

    "Licensed Patents " mean patent claims licensable by a Contributor which are
    necessarily infringed by the use or sale of its Contribution alone or when
    combined with the Program.

    "Program" means the Contributions distributed in accordance with this
    Agreement.

    "Recipient" means anyone who receives the Program under this Agreement,
    including all Contributors.

    2. GRANT OF RIGHTS

        a) Subject to the terms of this Agreement, each Contributor hereby grants
        Recipient a non-exclusive, worldwide, royalty-free copyright license to
        reproduce, prepare derivative works of, publicly display, publicly perform,
        distribute and sublicense the Contribution of such Contributor, if any, and
        such derivative works, in source code and object code form.

        b) Subject to the terms of this Agreement, each Contributor hereby grants
        Recipient a non-exclusive, worldwide, royalty-free patent license under
        Licensed Patents to make, use, sell, offer to sell, import and otherwise
        transfer the Contribution of such Contributor, if any, in source code and
        object code form. This patent license shall apply to the combination of the
        Contribution and the Program if, at the time the Contribution is added by
        the Contributor, such addition of the Contribution causes such combination
        to be covered by the Licensed Patents. The patent license shall not apply
        to any other combinations which include the Contribution. No hardware per
        se is licensed hereunder.

        c) Recipient understands that although each Contributor grants the licenses
        to its Contributions set forth herein, no assurances are provided by any
        Contributor that the Program does not infringe the patent or other
        intellectual property rights of any other entity. Each Contributor
        disclaims any liability to Recipient for claims brought by any other entity
        based on infringement of intellectual property rights or otherwise. As a
        condition to exercising the rights and licenses granted hereunder, each
        Recipient hereby assumes sole responsibility to secure any other
        intellectual property rights needed, if any. For example, if a third party
        patent license is required to allow Recipient to distribute the Program, it
        is Recipient's responsibility to acquire that license before distributing
        the Program.

        d) Each Contributor represents that to its knowledge it has sufficient
        copyright rights in its Contribution, if any, to grant the copyright
        license set forth in this Agreement.

    3. REQUIREMENTS

    A Contributor may choose to distribute the Program in object code form under
    its own license agreement, provided that:

        a) it complies with the terms and conditions of this Agreement; and

        b) its license agreement:

        i) effectively disclaims on behalf of all Contributors all warranties and
        conditions, express and implied, including warranties or conditions of
        title and non-infringement, and implied warranties or conditions of
        merchantability and fitness for a particular purpose;

        ii) effectively excludes on behalf of all Contributors all liability for
        damages, including direct, indirect, special, incidental and consequential
        damages, such as lost profits;

        iii) states that any provisions which differ from this Agreement are
        offered by that Contributor alone and not by any other party; and

        iv) states that source code for the Program is available from such
        Contributor, and informs licensees how to obtain it in a reasonable manner
        on or through a medium customarily used for software exchange.

    When the Program is made available in source code form:

        a) it must be made available under this Agreement; and

        b) a copy of this Agreement must be included with each copy of the Program.


    Contributors may not remove or alter any copyright notices contained
    within the Program.

    Each Contributor must identify itself as the originator of its Contribution, if
    any, in a manner that reasonably allows subsequent Recipients to identify the
    originator of the Contribution.

    4. COMMERCIAL DISTRIBUTION

    Commercial distributors of software may accept certain responsibilities with
    respect to end users, business partners and the like. While this license is
    intended to facilitate the commercial use of the Program, the Contributor who
    includes the Program in a commercial product offering should do so in a manner
    which does not create potential liability for other Contributors. Therefore, if
    a Contributor includes the Program in a commercial product offering, such
    Contributor ("Commercial Contributor") hereby agrees to defend and indemnify
    every other Contributor ("Indemnified Contributor") against any losses, damages
    and costs (collectively "Losses") arising from claims, lawsuits and other legal
    actions brought by a third party against the Indemnified Contributor to the
    extent caused by the acts or omissions of such Commercial Contributor in
    connection with its distribution of the Program in a commercial product
    offering. The obligations in this section do not apply to any claims or Losses
    relating to any actual or alleged intellectual property infringement. In order
    to qualify, an Indemnified Contributor must: a) promptly notify the Commercial
    Contributor in writing of such claim, and b) allow the Commercial Contributor
    to control, and cooperate with the Commercial Contributor in, the defense and
    any related settlement negotiations. The Indemnified Contributor may
    participate in any such claim at its own expense.

    For example, a Contributor might include the Program in a commercial product
    offering, Product X. That Contributor is then a Commercial Contributor. If that
    Commercial Contributor then makes performance claims, or offers warranties
    related to Product X, those performance claims and warranties are such
    Commercial Contributor's responsibility alone. Under this section, the
    Commercial Contributor would have to defend claims against the other
    Contributors related to those performance claims and warranties, and if a court
    requires any other Contributor to pay any damages as a result, the Commercial
    Contributor must pay those damages.

    5. NO WARRANTY

    EXCEPT AS EXPRESSLY SET FORTH IN THIS AGREEMENT, THE PROGRAM IS PROVIDED ON AN
    "AS IS" BASIS, WITHOUT WARRANTIES OR CONDITIONS OF ANY KIND, EITHER EXPRESS OR
    IMPLIED INCLUDING, WITHOUT LIMITATION, ANY WARRANTIES OR CONDITIONS OF TITLE,
    NON-INFRINGEMENT, MERCHANTABILITY OR FITNESS FOR A PARTICULAR PURPOSE. Each
    Recipient is solely responsible for determining the appropriateness of using
    and distributing the Program and assumes all risks associated with its exercise
    of rights under this Agreement, including but not limited to the risks and
    costs of program errors, compliance with applicable laws, damage to or loss of
    data, programs or equipment, and unavailability or interruption of operations.

    6. DISCLAIMER OF LIABILITY

    EXCEPT AS EXPRESSLY SET FORTH IN THIS AGREEMENT, NEITHER RECIPIENT NOR ANY
    CONTRIBUTORS SHALL HAVE ANY LIABILITY FOR ANY DIRECT, INDIRECT, INCIDENTAL,
    SPECIAL, EXEMPLARY, OR CONSEQUENTIAL DAMAGES (INCLUDING WITHOUT LIMITATION LOST
    PROFITS), HOWEVER CAUSED AND ON ANY THEORY OF LIABILITY, WHETHER IN CONTRACT,
    STRICT LIABILITY, OR TORT (INCLUDING NEGLIGENCE OR OTHERWISE) ARISING IN ANY
    WAY OUT OF THE USE OR DISTRIBUTION OF THE PROGRAM OR THE EXERCISE OF ANY RIGHTS
    GRANTED HEREUNDER, EVEN IF ADVISED OF THE POSSIBILITY OF SUCH DAMAGES.

    7. GENERAL

    If any provision of this Agreement is invalid or unenforceable under applicable
    law, it shall not affect the validity or enforceability of the remainder of the
    terms of this Agreement, and without further action by the parties hereto, such
    provision shall be reformed to the minimum extent necessary to make such
    provision valid and enforceable.

    If Recipient institutes patent litigation against a Contributor with respect to
    a patent applicable to software (including a cross-claim or counterclaim in a
    lawsuit), then any patent licenses granted by that Contributor to such
    Recipient under this Agreement shall terminate as of the date such litigation
    is filed. In addition, if Recipient institutes patent litigation against any
    entity (including a cross-claim or counterclaim in a lawsuit) alleging that the
    Program itself (excluding combinations of the Program with other software or
    hardware) infringes such Recipient's patent(s), then such Recipient's rights
    granted under Section 2(b) shall terminate as of the date such litigation is
    filed.

    All Recipient's rights under this Agreement shall terminate if it fails to
    comply with any of the material terms or conditions of this Agreement and does
    not cure such failure in a reasonable period of time after becoming aware of
    such noncompliance. If all Recipient's rights under this Agreement terminate,
    Recipient agrees to cease use and distribution of the Program as soon as
    reasonably practicable. However, Recipient's obligations under this Agreement
    and any licenses granted by Recipient relating to the Program shall continue
    and survive.

    Everyone is permitted to copy and distribute copies of this Agreement, but in
    order to avoid inconsistency the Agreement is copyrighted and may only be
    modified in the following manner. The Agreement Steward reserves the right to
    publish new versions (including revisions) of this Agreement from time to time.
    No one other than the Agreement Steward has the right to modify this Agreement.
    IBM is the initial Agreement Steward. IBM may assign the responsibility to
    serve as the Agreement Steward to a suitable separate entity. Each new version
    of the Agreement will be given a distinguishing version number. The Program
    (including Contributions) may always be distributed subject to the version of
    the Agreement under which it was received. In addition, after a new version of
    the Agreement is published, Contributor may elect to distribute the Program
    (including its Contributions) under the new version. Except as expressly stated
    in Sections 2(a) and 2(b) above, Recipient receives no rights or licenses to
    the intellectual property of any Contributor under this Agreement, whether
    expressly, by implication, estoppel or otherwise. All rights in the Program not
    expressly granted under this Agreement are reserved.

    This Agreement is governed by the laws of the State of New York and the
    intellectual property laws of the United States of America. No party to this
    Agreement will bring a legal action under this Agreement more than one year
    after the cause of action arose. Each party waives its rights to a jury trial
    in any resulting litigation.



    ===============================================================================
    ===============================================================================



    The Apache Harmony DRLVM uses the Apache Portable Runtime which
    includes a number of subcomponents with separate copyright notices and
    license terms. Your use of the source code for the these subcomponents
    is subject to the terms and conditions of the following licenses.

    From strings/apr_fnmatch.c, include/apr_fnmatch.h, misc/unix/getopt.c,
    file_io/unix/mktemp.c, strings/apr_strings.c:

    /*
     * Copyright (c) 1987, 1993, 1994
     *      The Regents of the University of California.  All rights reserved.
     *
     * Redistribution and use in source and binary forms, with or without
     * modification, are permitted provided that the following conditions
     * are met:
     * 1. Redistributions of source code must retain the above copyright
     *    notice, this list of conditions and the following disclaimer.
     * 2. Redistributions in binary form must reproduce the above copyright
     *    notice, this list of conditions and the following disclaimer in the
     *    documentation and/or other materials provided with the distribution.
     * 3. All advertising materials mentioning features or use of this software
     *    must display the following acknowledgement:
     *      This product includes software developed by the University of
     *      California, Berkeley and its contributors.
     * 4. Neither the name of the University nor the names of its contributors
     *    may be used to endorse or promote products derived from this software
     *    without specific prior written permission.
     *
     * THIS SOFTWARE IS PROVIDED BY THE REGENTS AND CONTRIBUTORS ``AS IS'' AND
     * ANY EXPRESS OR IMPLIED WARRANTIES, INCLUDING, BUT NOT LIMITED TO, THE
     * IMPLIED WARRANTIES OF MERCHANTABILITY AND FITNESS FOR A PARTICULAR PURPOSE
     * ARE DISCLAIMED.  IN NO EVENT SHALL THE REGENTS OR CONTRIBUTORS BE LIABLE
     * FOR ANY DIRECT, INDIRECT, INCIDENTAL, SPECIAL, EXEMPLARY, OR CONSEQUENTIAL
     * DAMAGES (INCLUDING, BUT NOT LIMITED TO, PROCUREMENT OF SUBSTITUTE GOODS
     * OR SERVICES; LOSS OF USE, DATA, OR PROFITS; OR BUSINESS INTERRUPTION)
     * HOWEVER CAUSED AND ON ANY THEORY OF LIABILITY, WHETHER IN CONTRACT, STRICT
     * LIABILITY, OR TORT (INCLUDING NEGLIGENCE OR OTHERWISE) ARISING IN ANY WAY
     * OUT OF THE USE OF THIS SOFTWARE, EVEN IF ADVISED OF THE POSSIBILITY OF
     * SUCH DAMAGE.

    From network_io/unix/inet_ntop.c, network_io/unix/inet_pton.c:

    /* Copyright (c) 1996 by Internet Software Consortium.
     *
     * Permission to use, copy, modify, and distribute this software for any
     * purpose with or without fee is hereby granted, provided that the above
     * copyright notice and this permission notice appear in all copies.
     *
     * THE SOFTWARE IS PROVIDED "AS IS" AND INTERNET SOFTWARE CONSORTIUM DISCLAIMS
     * ALL WARRANTIES WITH REGARD TO THIS SOFTWARE INCLUDING ALL IMPLIED WARRANTIES
     * OF MERCHANTABILITY AND FITNESS. IN NO EVENT SHALL INTERNET SOFTWARE
     * CONSORTIUM BE LIABLE FOR ANY SPECIAL, DIRECT, INDIRECT, OR CONSEQUENTIAL
     * DAMAGES OR ANY DAMAGES WHATSOEVER RESULTING FROM LOSS OF USE, DATA OR
     * PROFITS, WHETHER IN AN ACTION OF CONTRACT, NEGLIGENCE OR OTHER TORTIOUS
     * ACTION, ARISING OUT OF OR IN CONNECTION WITH THE USE OR PERFORMANCE OF THIS
     * SOFTWARE.

    From dso/aix/dso.c:

     *  Based on libdl (dlfcn.c/dlfcn.h) which is
     *  Copyright (c) 1992,1993,1995,1996,1997,1988
     *  Jens-Uwe Mager, Helios Software GmbH, Hannover, Germany.
     *
     *  Not derived from licensed software.
     *
     *  Permission is granted to freely use, copy, modify, and redistribute
     *  this software, provided that the author is not construed to be liable
     *  for any results of using the software, alterations are clearly marked
     *  as such, and this notice is not modified.

    From strings/apr_strnatcmp.c, include/apr_strings.h:

      strnatcmp.c -- Perform 'natural order' comparisons of strings in C.
      Copyright (C) 2000 by Martin Pool <mbp@humbug.org.au>

      This software is provided 'as-is', without any express or implied
      warranty.  In no event will the authors be held liable for any damages
      arising from the use of this software.

      Permission is granted to anyone to use this software for any purpose,
      including commercial applications, and to alter it and redistribute it
      freely, subject to the following restrictions:

      1. The origin of this software must not be misrepresented; you must not
         claim that you wrote the original software. If you use this software
         in a product, an acknowledgment in the product documentation would be
         appreciated but is not required.
      2. Altered source versions must be plainly marked as such, and must not be
         misrepresented as being the original software.
      3. This notice may not be removed or altered from any source distribution.

    From strings/apr_snprintf.c:

      *
      * cvt - IEEE floating point formatting routines.
      *       Derived from UNIX V7, Copyright(C) Caldera International Inc.
      *

      Copyright(C) Caldera International Inc.  2001-2002.  All rights reserved.

      Redistribution and use in source and binary forms, with or without
      modification, are permitted provided that the following conditions are
      met:

      Redistributions of source code and documentation must retain the above
      copyright notice, this list of conditions and the following disclaimer.

      Redistributions in binary form must reproduce the above copyright
      notice, this list of conditions and the following disclaimer in the
      documentation and/or other materials provided with the distribution.

      All advertising materials mentioning features or use of this software
      must display the following acknowledgement:

         This product includes software developed or owned by  Caldera
         International, Inc.

      Neither the name of Caldera International, Inc. nor the names of other
      contributors may be used to endorse or promote products derived from
      this software without specific prior written permission.

      USE OF THE SOFTWARE PROVIDED FOR UNDER THIS LICENSE BY CALDERA
      INTERNATIONAL, INC. AND CONTRIBUTORS ``AS IS'' AND ANY EXPRESS OR IMPLIED
      WARRANTIES, INCLUDING, BUT NOT LIMITED TO, THE IMPLIED WARRANTIES OF
      MERCHANTABILITY AND FITNESS FOR A PARTICULAR PURPOSE ARE DISCLAIMED.  IN
      NO EVENT SHALL CALDERA INTERNATIONAL, INC. BE LIABLE FOR ANY DIRECT,
      INDIRECT INCIDENTAL, SPECIAL, EXEMPLARY, OR CONSEQUENTIAL DAMAGES
      (INCLUDING, BUT NOT LIMITED TO, PROCUREMENT OF SUBSTITUTE GOODS OR
      SERVICES; LOSS OF USE, DATA, OR PROFITS; OR BUSINESS INTERRUPTION)
      HOWEVER CAUSED AND ON ANY THEORY OF LIABILITY, WHETHER IN CONTRACT,
      STRICT LIABILITY, OR TORT (INCLUDING NEGLIGENCE OR OTHERWISE) ARISING IN
      ANY WAY OUT OF THE USE OF THIS SOFTWARE, EVEN IF ADVISED OF THE
      POSSIBILITY OF SUCH DAMAGE.



    ===============================================================================
    ===============================================================================



    License notice for Hamcrest
    ===========================

    BSD License

    Copyright (c) 2000-2006, www.hamcrest.org
    All rights reserved.

    Redistribution and use in source and binary forms, with or without
    modification, are permitted provided that the following conditions are met:

    Redistributions of source code must retain the above copyright notice, this list of
    conditions and the following disclaimer. Redistributions in binary form must reproduce
    the above copyright notice, this list of conditions and the following disclaimer in
    the documentation and/or other materials provided with the distribution.

    Neither the name of Hamcrest nor the names of its contributors may be used to endorse
    or promote products derived from this software without specific prior written
    permission.

    THIS SOFTWARE IS PROVIDED BY THE COPYRIGHT HOLDERS AND CONTRIBUTORS "AS IS" AND ANY
    EXPRESS OR IMPLIED WARRANTIES, INCLUDING, BUT NOT LIMITED TO, THE IMPLIED WARRANTIES
    OF MERCHANTABILITY AND FITNESS FOR A PARTICULAR PURPOSE ARE DISCLAIMED. IN NO EVENT
    SHALL THE COPYRIGHT OWNER OR CONTRIBUTORS BE LIABLE FOR ANY DIRECT, INDIRECT,
    INCIDENTAL, SPECIAL, EXEMPLARY, OR CONSEQUENTIAL DAMAGES (INCLUDING, BUT NOT LIMITED
    TO, PROCUREMENT OF SUBSTITUTE GOODS OR SERVICES; LOSS OF USE, DATA, OR PROFITS; OR
    BUSINESS INTERRUPTION) HOWEVER CAUSED AND ON ANY THEORY OF LIABILITY, WHETHER IN
    CONTRACT, STRICT LIABILITY, OR TORT (INCLUDING NEGLIGENCE OR OTHERWISE) ARISING IN ANY
    WAY OUT OF THE USE OF THIS SOFTWARE, EVEN IF ADVISED OF THE POSSIBILITY OF SUCH
    DAMAGE.



    ===============================================================================
    ===============================================================================

<<<<<<< HEAD
# License notice for smarr/are-we-fast-yet

Scala Native benchmarks are based on the code from [smarr/are-we-fast-yet
](https://github.com/smarr/are-we-fast-yet). Original license notice is
included below:

```
    # Overview

    The benchmarks in this repository are from different sources and have different
    licenses.

    ## Richards and DeltaBlue

    These benchmark are derived from the Smalltalk sources provided by Mario Wolczko.

    License details are available at:
      http://web.archive.org/web/20050825101121/http://www.sunlabs.com/people/mario/java_benchmarking/index.html

    Further information:
      http://www.wolczko.com/java_benchmarking.html

    ## Computer Language Benchmarks Game

    $Id: LICENSE,v 1.1 2012-12-29 19:28:50 igouy-guest Exp $

    Revised BSD license

    This is a specific instance of the Open Source Initiative (OSI) BSD license template
    http://www.opensource.org/licenses/bsd-license.php


    Copyright 2008-2012 Isaac Gouy
    All rights reserved.

    Redistribution and use in source and binary forms, with or without modification, are permitted provided that the following conditions are met:

       Redistributions of source code must retain the above copyright notice, this list of conditions and the following disclaimer.

       Redistributions in binary form must reproduce the above copyright notice, this list of conditions and the following disclaimer in the documentation and/or other materials provided with the distribution.

       Neither the name of "The Computer Language Benchmarks Game" nor the name of "The Computer Language Shootout Benchmarks" nor the name "bencher" nor the names of its contributors may be used to endorse or promote products derived from this software without specific prior written permission.

    THIS SOFTWARE IS PROVIDED BY THE COPYRIGHT HOLDERS AND CONTRIBUTORS "AS IS" AND ANY EXPRESS OR IMPLIED WARRANTIES, INCLUDING, BUT NOT LIMITED TO, THE IMPLIED WARRANTIES OF MERCHANTABILITY AND FITNESS FOR A PARTICULAR PURPOSE ARE DISCLAIMED. IN NO EVENT SHALL THE COPYRIGHT OWNER OR CONTRIBUTORS BE LIABLE FOR ANY DIRECT, INDIRECT, INCIDENTAL, SPECIAL, EXEMPLARY, OR CONSEQUENTIAL DAMAGES (INCLUDING, BUT NOT LIMITED TO, PROCUREMENT OF SUBSTITUTE GOODS OR SERVICES; LOSS OF USE, DATA, OR PROFITS; OR BUSINESS INTERRUPTION) HOWEVER CAUSED AND ON ANY THEORY OF LIABILITY, WHETHER IN CONTRACT, STRICT LIABILITY, OR TORT (INCLUDING NEGLIGENCE OR OTHERWISE) ARISING IN ANY WAY OUT OF THE USE OF THIS SOFTWARE, EVEN IF ADVISED OF THE POSSIBILITY OF SUCH DAMAGE.
```


=======
# License notice for marcomaggi/cre2

Scala Native includes [marcomaggi/cre2](https://github.com/marcomaggi/cre2)
bindings with minor modifications as part of its regular expression
implementation. The original project copyright notice is available below:

```
    Copyright (c) 2009 The RE2 Authors. All rights reserved.

    Redistribution and use in source and binary forms, with or without
    modification, are permitted provided that the following conditions are
    met:

       * Redistributions of source code must retain the above copyright
    notice, this list of conditions and the following disclaimer.
       * Redistributions in binary form must reproduce the above
    copyright notice, this list of conditions and the following disclaimer
    in the documentation and/or other materials provided with the
    distribution.
       * Neither the name of Google Inc. nor the names of its
    contributors may be used to endorse or promote products derived from
    this software without specific prior written permission.

    THIS SOFTWARE IS PROVIDED BY THE COPYRIGHT HOLDERS AND CONTRIBUTORS
    "AS IS" AND ANY EXPRESS OR IMPLIED WARRANTIES, INCLUDING, BUT NOT
    LIMITED TO, THE IMPLIED WARRANTIES OF MERCHANTABILITY AND FITNESS FOR
    A PARTICULAR PURPOSE ARE DISCLAIMED. IN NO EVENT SHALL THE COPYRIGHT
    OWNER OR CONTRIBUTORS BE LIABLE FOR ANY DIRECT, INDIRECT, INCIDENTAL,
    SPECIAL, EXEMPLARY, OR CONSEQUENTIAL DAMAGES (INCLUDING, BUT NOT
    LIMITED TO, PROCUREMENT OF SUBSTITUTE GOODS OR SERVICES; LOSS OF USE,
    DATA, OR PROFITS; OR BUSINESS INTERRUPTION) HOWEVER CAUSED AND ON ANY
    THEORY OF LIABILITY, WHETHER IN CONTRACT, STRICT LIABILITY, OR TORT
    (INCLUDING NEGLIGENCE OR OTHERWISE) ARISING IN ANY WAY OUT OF THE USE
    OF THIS SOFTWARE, EVEN IF ADVISED OF THE POSSIBILITY OF SUCH DAMAGE.
```

>>>>>>> 8765404b
# License notice for ryu IEEE754 Double & Float toString conversion

Scala Native code to convert IEEE754 Double & Float values to strings
is based on code from [ulfjack/ryu](https://github.com/ulfjack/ryu) and
heavily modified. Original license notice is included below:

```
Copyright 2018 Ulf Adams

Licensed under the Apache License, Version 2.0 (the "License");
you may not use this file except in compliance with the License.
You may obtain a copy of the License at

    http://www.apache.org/licenses/LICENSE-2.0

Unless required by applicable law or agreed to in writing, software
distributed under the License is distributed on an "AS IS" BASIS,
WITHOUT WARRANTIES OR CONDITIONS OF ANY KIND, either express or implied.
See the License for the specific language governing permissions and
limitations under the License.

```

# License notice for java.time API

The origin of `java.time` is [JSR-310](https://jcp.org/en/jsr/detail?id=310)
and was assigned a BSD license as described in strike-through text on the
JSR page. The API was inspired by earlier work by Stephen Colebourne and
others found at [Joda-Time](https://www.joda.org/joda-time/).
The original project was hosted by ThreeTen and an information page can
be found [here](https://www.threeten.org/) about the project.

The code in Scala Native is based on derivative work at
[cquiroz/scala-java-time](https://github.com/cquiroz/scala-java-time) and
[scala-js/scala-js-java-time](https://github.com/scala-js/scala-js-java-time).
The original license notice is included below:

```
/*
 * Copyright (c) 2007-present, Stephen Colebourne & Michael Nascimento Santos
 *
 * All rights reserved.
 *
 * Redistribution and use in source and binary forms, with or without
 * modification, are permitted provided that the following conditions are met:
 *
 *  * Redistributions of source code must retain the above copyright notice,
 *    this list of conditions and the following disclaimer.
 *
 *  * Redistributions in binary form must reproduce the above copyright notice,
 *    this list of conditions and the following disclaimer in the documentation
 *    and/or other materials provided with the distribution.
 *
 *  * Neither the name of JSR-310 nor the names of its contributors
 *    may be used to endorse or promote products derived from this software
 *    without specific prior written permission.
 *
 * THIS SOFTWARE IS PROVIDED BY THE COPYRIGHT HOLDERS AND CONTRIBUTORS
 * "AS IS" AND ANY EXPRESS OR IMPLIED WARRANTIES, INCLUDING, BUT NOT
 * LIMITED TO, THE IMPLIED WARRANTIES OF MERCHANTABILITY AND FITNESS FOR
 * A PARTICULAR PURPOSE ARE DISCLAIMED. IN NO EVENT SHALL THE COPYRIGHT OWNER OR
 * CONTRIBUTORS BE LIABLE FOR ANY DIRECT, INDIRECT, INCIDENTAL, SPECIAL,
 * EXEMPLARY, OR CONSEQUENTIAL DAMAGES (INCLUDING, BUT NOT LIMITED TO,
 * PROCUREMENT OF SUBSTITUTE GOODS OR SERVICES; LOSS OF USE, DATA, OR
 * PROFITS; OR BUSINESS INTERRUPTION) HOWEVER CAUSED AND ON ANY THEORY OF
 * LIABILITY, WHETHER IN CONTRACT, STRICT LIABILITY, OR TORT (INCLUDING
 * NEGLIGENCE OR OTHERWISE) ARISING IN ANY WAY OUT OF THE USE OF THIS
 * SOFTWARE, EVEN IF ADVISED OF THE POSSIBILITY OF SUCH DAMAGE.
 */
```

# License notice for  re2s regular expression code

The re2s code is derived, with appreciation and thanks, from Scala JVM code
at  [scala-native/re2s](https://github.com/scala-native/re2s).  The
re2s implementation carries the license of the work from which 
it was derived. This original license notice is included below:

```
This is a work derived from James Ring's RE2/J port of Russ Cox's RE2 in Go, whose license
http://golang.org/LICENSE is as follows:

Copyright (c) 2009 The Go Authors. All rights reserved.

Redistribution and use in source and binary forms, with or without
modification, are permitted provided that the following conditions are
met:

   * Redistributions of source code must retain the above copyright
     notice, this list of conditions and the following disclaimer.

   * Redistributions in binary form must reproduce the above copyright
     notice, this list of conditions and the following disclaimer in
     the documentation and/or other materials provided with the
     distribution.

   * Neither the name of Google Inc. nor the names of its contributors
     may be used to endorse or promote products derived from this
     software without specific prior written permission.

THIS SOFTWARE IS PROVIDED BY THE COPYRIGHT HOLDERS AND CONTRIBUTORS
"AS IS" AND ANY EXPRESS OR IMPLIED WARRANTIES, INCLUDING, BUT NOT
LIMITED TO, THE IMPLIED WARRANTIES OF MERCHANTABILITY AND FITNESS FOR
A PARTICULAR PURPOSE ARE DISCLAIMED. IN NO EVENT SHALL THE COPYRIGHT
OWNER OR CONTRIBUTORS BE LIABLE FOR ANY DIRECT, INDIRECT, INCIDENTAL,
SPECIAL, EXEMPLARY, OR CONSEQUENTIAL DAMAGES (INCLUDING, BUT NOT
LIMITED TO, PROCUREMENT OF SUBSTITUTE GOODS OR SERVICES; LOSS OF USE,
DATA, OR PROFITS; OR BUSINESS INTERRUPTION) HOWEVER CAUSED AND ON ANY
THEORY OF LIABILITY, WHETHER IN CONTRACT, STRICT LIABILITY, OR TORT
(INCLUDING NEGLIGENCE OR OTHERWISE) ARISING IN ANY WAY OUT OF THE USE
OF THIS SOFTWARE, EVEN IF ADVISED OF THE POSSIBILITY OF SUCH DAMAGE.
```

The re2s unit-tests appear to be original work of the re2s authors
and carry the Scala License posted at the top of this file. Original work 
produced by the port to Scala Native is covered by the Scala License also.<|MERGE_RESOLUTION|>--- conflicted
+++ resolved
@@ -1636,92 +1636,6 @@
     ===============================================================================
     ===============================================================================
 
-<<<<<<< HEAD
-# License notice for smarr/are-we-fast-yet
-
-Scala Native benchmarks are based on the code from [smarr/are-we-fast-yet
-](https://github.com/smarr/are-we-fast-yet). Original license notice is
-included below:
-
-```
-    # Overview
-
-    The benchmarks in this repository are from different sources and have different
-    licenses.
-
-    ## Richards and DeltaBlue
-
-    These benchmark are derived from the Smalltalk sources provided by Mario Wolczko.
-
-    License details are available at:
-      http://web.archive.org/web/20050825101121/http://www.sunlabs.com/people/mario/java_benchmarking/index.html
-
-    Further information:
-      http://www.wolczko.com/java_benchmarking.html
-
-    ## Computer Language Benchmarks Game
-
-    $Id: LICENSE,v 1.1 2012-12-29 19:28:50 igouy-guest Exp $
-
-    Revised BSD license
-
-    This is a specific instance of the Open Source Initiative (OSI) BSD license template
-    http://www.opensource.org/licenses/bsd-license.php
-
-
-    Copyright 2008-2012 Isaac Gouy
-    All rights reserved.
-
-    Redistribution and use in source and binary forms, with or without modification, are permitted provided that the following conditions are met:
-
-       Redistributions of source code must retain the above copyright notice, this list of conditions and the following disclaimer.
-
-       Redistributions in binary form must reproduce the above copyright notice, this list of conditions and the following disclaimer in the documentation and/or other materials provided with the distribution.
-
-       Neither the name of "The Computer Language Benchmarks Game" nor the name of "The Computer Language Shootout Benchmarks" nor the name "bencher" nor the names of its contributors may be used to endorse or promote products derived from this software without specific prior written permission.
-
-    THIS SOFTWARE IS PROVIDED BY THE COPYRIGHT HOLDERS AND CONTRIBUTORS "AS IS" AND ANY EXPRESS OR IMPLIED WARRANTIES, INCLUDING, BUT NOT LIMITED TO, THE IMPLIED WARRANTIES OF MERCHANTABILITY AND FITNESS FOR A PARTICULAR PURPOSE ARE DISCLAIMED. IN NO EVENT SHALL THE COPYRIGHT OWNER OR CONTRIBUTORS BE LIABLE FOR ANY DIRECT, INDIRECT, INCIDENTAL, SPECIAL, EXEMPLARY, OR CONSEQUENTIAL DAMAGES (INCLUDING, BUT NOT LIMITED TO, PROCUREMENT OF SUBSTITUTE GOODS OR SERVICES; LOSS OF USE, DATA, OR PROFITS; OR BUSINESS INTERRUPTION) HOWEVER CAUSED AND ON ANY THEORY OF LIABILITY, WHETHER IN CONTRACT, STRICT LIABILITY, OR TORT (INCLUDING NEGLIGENCE OR OTHERWISE) ARISING IN ANY WAY OUT OF THE USE OF THIS SOFTWARE, EVEN IF ADVISED OF THE POSSIBILITY OF SUCH DAMAGE.
-```
-
-
-=======
-# License notice for marcomaggi/cre2
-
-Scala Native includes [marcomaggi/cre2](https://github.com/marcomaggi/cre2)
-bindings with minor modifications as part of its regular expression
-implementation. The original project copyright notice is available below:
-
-```
-    Copyright (c) 2009 The RE2 Authors. All rights reserved.
-
-    Redistribution and use in source and binary forms, with or without
-    modification, are permitted provided that the following conditions are
-    met:
-
-       * Redistributions of source code must retain the above copyright
-    notice, this list of conditions and the following disclaimer.
-       * Redistributions in binary form must reproduce the above
-    copyright notice, this list of conditions and the following disclaimer
-    in the documentation and/or other materials provided with the
-    distribution.
-       * Neither the name of Google Inc. nor the names of its
-    contributors may be used to endorse or promote products derived from
-    this software without specific prior written permission.
-
-    THIS SOFTWARE IS PROVIDED BY THE COPYRIGHT HOLDERS AND CONTRIBUTORS
-    "AS IS" AND ANY EXPRESS OR IMPLIED WARRANTIES, INCLUDING, BUT NOT
-    LIMITED TO, THE IMPLIED WARRANTIES OF MERCHANTABILITY AND FITNESS FOR
-    A PARTICULAR PURPOSE ARE DISCLAIMED. IN NO EVENT SHALL THE COPYRIGHT
-    OWNER OR CONTRIBUTORS BE LIABLE FOR ANY DIRECT, INDIRECT, INCIDENTAL,
-    SPECIAL, EXEMPLARY, OR CONSEQUENTIAL DAMAGES (INCLUDING, BUT NOT
-    LIMITED TO, PROCUREMENT OF SUBSTITUTE GOODS OR SERVICES; LOSS OF USE,
-    DATA, OR PROFITS; OR BUSINESS INTERRUPTION) HOWEVER CAUSED AND ON ANY
-    THEORY OF LIABILITY, WHETHER IN CONTRACT, STRICT LIABILITY, OR TORT
-    (INCLUDING NEGLIGENCE OR OTHERWISE) ARISING IN ANY WAY OUT OF THE USE
-    OF THIS SOFTWARE, EVEN IF ADVISED OF THE POSSIBILITY OF SUCH DAMAGE.
-```
-
->>>>>>> 8765404b
 # License notice for ryu IEEE754 Double & Float toString conversion
 
 Scala Native code to convert IEEE754 Double & Float values to strings
