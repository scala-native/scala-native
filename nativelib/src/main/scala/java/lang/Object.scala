--- conflicted
+++ resolved
@@ -49,16 +49,9 @@
   }
 
   protected def __clone(): _Object = {
-<<<<<<< HEAD
-    val rawty = runtime.getRawType(this)
-    val size = loadInt(
-      elemRawPtr(rawty, castIntToRawWord(sizeof[runtime.Type])))
-    val clone = runtime.GC.alloc(rawty, size)
-=======
     val rawty = getRawType(this)
-    val size  = loadInt(elemRawPtr(rawty, sizeof[Type]))
+    val size  = loadInt(elemRawPtr(rawty, castIntToRawWord(sizeof[Type])))
     val clone = GC.alloc(rawty, size)
->>>>>>> b9e06584
     val src   = castObjectToRawPtr(this)
     libc.memcpy(clone, src, size)
     castRawPtrToObject(clone).asInstanceOf[_Object]
