--- conflicted
+++ resolved
@@ -4,12 +4,8 @@
 
 import scalanative.native._
 import scalanative.posix.inttypes._
-<<<<<<< HEAD
-import scalanative.posix.netinet.in.in_addr
 import scalanative.posix.sys.socket.socklen_t
-=======
 import scalanative.posix.netinet.in.{in_addr, in_addr_t}
->>>>>>> 9dcfd9b5
 
 @extern
 object inet {
@@ -29,7 +25,6 @@
   @name("scalanative_inet_ntoa")
   def inet_ntoa(in: Ptr[in_addr]): CString = extern
 
-<<<<<<< HEAD
   @name("scalanative_inet_ntop")
   def inet_ntop(af: CInt,
                 src: Ptr[Byte],
@@ -38,9 +33,8 @@
 
   @name("scalanative_inet_pton")
   def inet_pton(af: CInt, src: CString, dst: Ptr[Byte]): CInt = extern
-=======
+
   @name("scalanative_inet_addr")
   def inet_addr(in: CString): in_addr_t = extern
->>>>>>> 9dcfd9b5
 
 }