package scala.scalanative
package unsigned

import scalanative.runtime.Intrinsics.{
  divULong,
  remULong,
  ulongToFloat,
  ulongToDouble,
  castLongToRawSize
}
import java.lang.{Long => JLong}

/** `ULong`, a 64-bit unsigned integer. */
final class ULong private[scalanative] (
    private[scalanative] val underlying: Long
) extends java.io.Serializable
    with Comparable[ULong] {

  @inline final def toByte: Byte = underlying.toByte
  @inline final def toShort: Short = underlying.toShort
  @inline final def toChar: Char = underlying.toChar
  @inline final def toInt: Int = underlying.toInt
  @inline final def toLong: Long = underlying
  @inline final def toFloat: Float = ulongToFloat(underlying)
  @inline final def toDouble: Double = ulongToDouble(underlying)

  @inline final def toUByte: UByte = new UByte(toByte)
  @inline final def toUShort: UShort = new UShort(toShort)
<<<<<<< HEAD
  @inline final def toUInt: UInt     = new UInt(toInt)
  @inline final def toULong: ULong   = this
  @inline final def toUSize: USize   = new USize(castLongToRawSize(underlying))
=======
  @inline final def toUInt: UInt = new UInt(toInt)
  @inline final def toULong: ULong = this
>>>>>>> 4e0de6f8

  /** Returns the bitwise negation of this value.
   */
  @inline final def unary_~ : ULong = new ULong(~underlying)

  /** Returns this value bit-shifted left by the specified number of bits,
   *  filling in the new right bits with zeroes.
   *  @example
   *
   *  {{{
   *  6 << 3 == 48 // in binary: 0110 << 3 == 0110000
   *  }}}
   */
  @inline final def <<(x: Int): ULong = new ULong(underlying << x)

  /** Returns this value bit-shifted left by the specified number of bits,
   *  filling in the new right bits with zeroes.
   *  @example
   *
   *  {{{
   *  6 << 3 == 48 // in binary: 0110 << 3 == 0110000
   *  }}}
   */
  @inline final def <<(x: Long): ULong = new ULong(underlying << x)

  /** Returns this value bit-shifted right by the specified number of bits,
   *  filling the new left bits with zeroes.
   *  @example
   *
   *  {{{
   *  21 >>> 3 == 2 // in binary: 010101 >>> 3 == 010
   *
   *  4294967275 >>> 3 == 536870909
   *  // in binary: 11111111 11111111 11111111 11101011 >>> 3 ==
   *  //            00011111 11111111 11111111 11111101
   *  }}}
   */
  @inline final def >>>(x: Int): ULong = new ULong(underlying >>> x)

  /** Returns this value bit-shifted right by the specified number of bits,
   *  filling the new left bits with zeroes.
   *  @example
   *
   *  {{{
   *  21 >>> 3 == 2 // in binary: 010101 >>> 3 == 010
   *
   *  4294967275 >>> 3 == 536870909
   *  // in binary: 11111111 11111111 11111111 11101011 >>> 3 ==
   *  //            00011111 11111111 11111111 11111101
   *  }}}
   */
  @inline final def >>>(x: Long): ULong = new ULong(underlying >>> x)

  /** Returns this value bit-shifted left by the specified number of bits,
   *  filling in the right bits with the same value as the left-most bit of
   *  this.
   *  @example
   *
   *  {{{
   *  4294967275 >> 3 == 4294967293
   *  // in binary: 11111111 11111111 11111111 11101011 >> 3 ==
   *  //            11111111 11111111 11111111 11111101
   *  }}}
   */
  @inline final def >>(x: Int): ULong = new ULong(underlying >> x)

  /** Returns this value bit-shifted left by the specified number of bits,
   *  filling in the right bits with the same value as the left-most bit of
   *  this.
   *  @example
   *
   *  {{{
   *  4294967275 >> 3 == 4294967293
   *  // in binary: 11111111 11111111 11111111 11101011 >> 3 ==
   *  //            11111111 11111111 11111111 11111101
   *  }}}
   */
  @inline final def >>(x: Long): ULong = new ULong(underlying >> x)

  @inline final override def compareTo(x: ULong): Int =
    JLong.compareUnsigned(underlying, x.underlying)

  /** Returns `true` if this value is equal to x, `false` otherwise. */
  @inline final def ==(x: UByte): Boolean = this == x.toULong

  /** Returns `true` if this value is equal to x, `false` otherwise. */
  @inline final def ==(x: UShort): Boolean = this == x.toULong

  /** Returns `true` if this value is equal to x, `false` otherwise. */
  @inline final def ==(x: UInt): Boolean = this == x.toULong

  /** Returns `true` if this value is equal to x, `false` otherwise. */
  @inline final def ==(x: ULong): Boolean = underlying == x.underlying

  /** Returns `true` if this value is not equal to x, `false` otherwise. */
  @inline final def !=(x: UByte): Boolean = this != x.toULong

  /** Returns `true` if this value is not equal to x, `false` otherwise. */
  @inline final def !=(x: UShort): Boolean = this != x.toULong

  /** Returns `true` if this value is not equal to x, `false` otherwise. */
  @inline final def !=(x: UInt): Boolean = this != x.toULong

  /** Returns `true` if this value is not equal to x, `false` otherwise. */
  @inline final def !=(x: ULong): Boolean = underlying != x.underlying

  /** Returns `true` if this value is less than x, `false` otherwise. */
  @inline final def <(x: UByte): Boolean = this < x.toULong

  /** Returns `true` if this value is less than x, `false` otherwise. */
  @inline final def <(x: UShort): Boolean = this < x.toULong

  /** Returns `true` if this value is less than x, `false` otherwise. */
  @inline final def <(x: UInt): Boolean = this < x.toULong

  /** Returns `true` if this value is less than x, `false` otherwise. */
  @inline final def <(x: ULong): Boolean = compareTo(x) < 0

  /** Returns `true` if this value is less than or equal to x, `false`
   *  otherwise.
   */
  @inline final def <=(x: UByte): Boolean = this <= x.toULong

  /** Returns `true` if this value is less than or equal to x, `false`
   *  otherwise.
   */
  @inline final def <=(x: UShort): Boolean = this <= x.toULong

  /** Returns `true` if this value is less than or equal to x, `false`
   *  otherwise.
   */
  @inline final def <=(x: UInt): Boolean = this <= x.toULong

  /** Returns `true` if this value is less than or equal to x, `false`
   *  otherwise.
   */
  @inline final def <=(x: ULong): Boolean = compareTo(x) <= 0

  /** Returns `true` if this value is greater than x, `false` otherwise. */
  @inline final def >(x: UByte): Boolean = this > x.toULong

  /** Returns `true` if this value is greater than x, `false` otherwise. */
  @inline final def >(x: UShort): Boolean = this > x.toULong

  /** Returns `true` if this value is greater than x, `false` otherwise. */
  @inline final def >(x: UInt): Boolean = this > x.toULong

  /** Returns `true` if this value is greater than x, `false` otherwise. */
  @inline final def >(x: ULong): Boolean = compareTo(x) > 0

  /** Returns `true` if this value is greater than or equal to x, `false`
   *  otherwise.
   */
  @inline final def >=(x: UByte): Boolean = this >= x.toULong

  /** Returns `true` if this value is greater than or equal to x, `false`
   *  otherwise.
   */
  @inline final def >=(x: UShort): Boolean = this >= x.toULong

  /** Returns `true` if this value is greater than or equal to x, `false`
   *  otherwise.
   */
  @inline final def >=(x: UInt): Boolean = this >= x.toULong

  /** Returns `true` if this value is greater than or equal to x, `false`
   *  otherwise.
   */
  @inline final def >=(x: ULong): Boolean = compareTo(x) >= 0

  /** Returns the bitwise OR of this value and `x`. */
  @inline final def |(x: UByte): ULong = this | x.toULong

  /** Returns the bitwise OR of this value and `x`. */
  @inline final def |(x: UShort): ULong = this | x.toULong

  /** Returns the bitwise OR of this value and `x`. */
  @inline final def |(x: UInt): ULong = this | x.toULong

  /** Returns the bitwise OR of this value and `x`. */
  @inline final def |(x: ULong): ULong = new ULong(underlying | x.underlying)

  /** Returns the bitwise AND of this value and `x`. */
  @inline final def &(x: UByte): ULong = this & x.toULong

  /** Returns the bitwise AND of this value and `x`. */
  @inline final def &(x: UShort): ULong = this & x.toULong

  /** Returns the bitwise AND of this value and `x`. */
  @inline final def &(x: UInt): ULong = this & x.toULong

  /** Returns the bitwise AND of this value and `x`. */
  @inline final def &(x: ULong): ULong = new ULong(underlying & x.underlying)

  /** Returns the bitwise XOR of this value and `x`. */
  @inline final def ^(x: UByte): ULong = this ^ x.toULong

  /** Returns the bitwise XOR of this value and `x`. */
  @inline final def ^(x: UShort): ULong = this ^ x.toULong

  /** Returns the bitwise XOR of this value and `x`. */
  @inline final def ^(x: UInt): ULong = this ^ x.toULong

  /** Returns the bitwise XOR of this value and `x`. */
  @inline final def ^(x: ULong): ULong = new ULong(underlying ^ x.underlying)

  /** Returns the sum of this value and `x`. */
  @inline final def +(x: UByte): ULong = this + x.toULong

  /** Returns the sum of this value and `x`. */
  @inline final def +(x: UShort): ULong = this + x.toULong

  /** Returns the sum of this value and `x`. */
  @inline final def +(x: UInt): ULong = this + x.toULong

  /** Returns the sum of this value and `x`. */
  @inline final def +(x: ULong): ULong = new ULong(underlying + x.underlying)

  /** Returns the difference of this value and `x`. */
  @inline final def -(x: UByte): ULong = this - x.toULong

  /** Returns the difference of this value and `x`. */
  @inline final def -(x: UShort): ULong = this - x.toULong

  /** Returns the difference of this value and `x`. */
  @inline final def -(x: UInt): ULong = this - x.toULong

  /** Returns the difference of this value and `x`. */
  @inline final def -(x: ULong): ULong = new ULong(underlying - x.underlying)

  /** Returns the product of this value and `x`. */
  @inline final def *(x: UByte): ULong = this * x.toULong

  /** Returns the product of this value and `x`. */
  @inline final def *(x: UShort): ULong = this * x.toULong

  /** Returns the product of this value and `x`. */
  @inline final def *(x: UInt): ULong = this * x.toULong

  /** Returns the product of this value and `x`. */
  @inline final def *(x: ULong): ULong = new ULong(underlying * x.underlying)

  /** Returns the quotient of this value and `x`. */
  @inline final def /(x: UByte): ULong = this / x.toULong

  /** Returns the quotient of this value and `x`. */
  @inline final def /(x: UShort): ULong = this / x.toULong

  /** Returns the quotient of this value and `x`. */
  @inline final def /(x: UInt): ULong = this / x.toULong

  /** Returns the quotient of this value and `x`. */
  @inline final def /(x: ULong): ULong =
    new ULong(divULong(underlying, x.underlying))

  /** Returns the remainder of the division of this value by `x`. */
  @inline final def %(x: UByte): ULong = this % x.toULong

  /** Returns the remainder of the division of this value by `x`. */
  @inline final def %(x: UShort): ULong = this % x.toULong

  /** Returns the remainder of the division of this value by `x`. */
  @inline final def %(x: UInt): ULong = this % x.toULong

  /** Returns the remainder of the division of this value by `x`. */
  @inline final def %(x: ULong): ULong =
    new ULong(remULong(underlying, x.underlying))

  @inline final override def toString(): String =
    JLong.toUnsignedString(underlying)

  @inline override def hashCode(): Int = underlying.##

  @inline override def equals(obj: Any): Boolean = obj match {
    case that: ULong => this.underlying == that.underlying
    case _           => false
  }

  // "Rich" API

  @inline final def max(that: ULong): ULong = if (this >= that) this else that
  @inline final def min(that: ULong): ULong = if (this <= that) this else that

  @inline final def toBinaryString: String = toLong.toBinaryString
  @inline final def toHexString: String = toLong.toHexString
  @inline final def toOctalString: String = toLong.toOctalString
}

object ULong {

  /** The smallest value representable as a ULong. */
  final val MinValue = new ULong(0L)

  /** The largest value representable as a ULong. */
  final val MaxValue = new ULong(-1L)

  /** The String representation of the scala.ULong companion object. */
  override def toString(): String = "object scala.ULong"
}<|MERGE_RESOLUTION|>--- conflicted
+++ resolved
@@ -26,14 +26,9 @@
 
   @inline final def toUByte: UByte = new UByte(toByte)
   @inline final def toUShort: UShort = new UShort(toShort)
-<<<<<<< HEAD
-  @inline final def toUInt: UInt     = new UInt(toInt)
-  @inline final def toULong: ULong   = this
-  @inline final def toUSize: USize   = new USize(castLongToRawSize(underlying))
-=======
   @inline final def toUInt: UInt = new UInt(toInt)
   @inline final def toULong: ULong = this
->>>>>>> 4e0de6f8
+  @inline final def toUSize: USize = new USize(castLongToRawSize(underlying))
 
   /** Returns the bitwise negation of this value.
    */
