--- conflicted
+++ resolved
@@ -10,7 +10,6 @@
   @resolvedAtLinktime("scala.scalanative.meta.linktimeinfo.isWindows")
   def isWindows: Boolean = resolved
 
-<<<<<<< HEAD
   @resolvedAtLinktime("scala.scalanative.meta.linktimeinfo.is32BitPlatform")
   def is32BitPlatform: Boolean = resolved
 
@@ -19,10 +18,9 @@
 
   @resolvedAtLinktime("scala.scalanative.meta.linktimeinfo.asanEnabled")
   def asanEnabled: Boolean = resolved
-=======
+
   @resolvedAtLinktime(
     "scala.scalanative.meta.linktimeinfo.isWeakReferenceSupported"
   )
   def isWeakReferenceSupported: Boolean = resolved
->>>>>>> f1704e57
 }