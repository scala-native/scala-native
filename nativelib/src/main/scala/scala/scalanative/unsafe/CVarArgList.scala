package scala.scalanative
package unsafe

import scala.language.implicitConversions
import scalanative.unsigned._
import scalanative.runtime.{intrinsic, RawPtr, toRawPtr, libc, LongArray}
import scalanative.meta.LinktimeInfo._

/** Type of a C-style vararg list (va_list in C). */
final class CVarArgList private[scalanative] (
    private[scalanative] val rawptr: RawPtr
)

object CVarArgList {
  // Implementation below is based on VarArgs.swift from apple/swift repo.
  // Currently we only support X86_64, we'll need to revisit the code below
  // if and when we add any more officially supported architectures.

  private type Header =
    CStruct4[CUnsignedInt, CUnsignedInt, Ptr[Long], Ptr[Long]]
  private implicit class HeaderOps(val ptr: Ptr[Header]) extends AnyVal {
    def gpOffset: CUnsignedInt = ptr._1
    def fpOffset: CUnsignedInt = ptr._2
    def overflowArgArea: Ptr[Long] = ptr._3
    def regSaveArea: Ptr[Long] = ptr._4

    def gpOffset_=(value: CUnsignedInt): Unit = ptr._1 = value
    def fpOffset_=(value: CUnsignedInt): Unit = ptr._2 = value
    def overflowArgArea_=(value: Ptr[Long]): Unit = ptr._3 = value
    def regSaveArea_=(value: Ptr[Long]): Unit = ptr._4 = value
  }

  private final val countGPRegisters = 6
  private final val countFPRegisters = 8
  private final val fpRegisterSizes = 2
  private final val registerSaveSizes =
    countGPRegisters + countFPRegisters * fpRegisterSizes

  /** Construct C-style vararg list from Scala sequence. */
  private[scalanative] def fromSeq(
      varargs: Seq[CVarArg]
  )(implicit z: Zone): CVarArgList = {
<<<<<<< HEAD
    if (!is32BitPlatform) {
      var storage = new Array[Long](registerSaveSizes)
      var wordsUsed = storage.size
      var gpRegistersUsed = 0
      var fpRegistersUsed = 0

      def isPassedAsDouble(vararg: CVarArg): Boolean =
        vararg.tag == Tag.Float || vararg.tag == Tag.Double

      def encode[T](value: T)(implicit tag: Tag[T]): Array[Long] = value match {
        case value: Byte =>
          encode(value.toLong)
        case value: Short =>
          encode(value.toLong)
        case value: Int =>
          encode(value.toLong)
        case value: UByte =>
          encode(value.toULong)
        case value: UShort =>
          encode(value.toULong)
        case value: UInt =>
          encode(value.toULong)
        case value: Float =>
          encode(value.toDouble)
        case _ =>
          val count =
            ((sizeof(tag) + sizeof[Long] - 1.toUSize) / sizeof[Long]).toInt
          val words = new Array[Long](count)
          val start = words.asInstanceOf[LongArray].at(0).asInstanceOf[Ptr[T]]
          tag.store(start, value)
          words
=======
    if (isWindows)
      toCVarArgList_X86_64_Windows(varargs)
    else
      toCVarArgList_X86_64_Unix(varargs)
  }

  @inline
  private def isPassedAsDouble(vararg: CVarArg): Boolean =
    vararg.tag == Tag.Float || vararg.tag == Tag.Double

  private def encode[T](value: T)(implicit tag: Tag[T]): Array[Long] =
    value match {
      case value: Byte =>
        encode(value.toLong)
      case value: Short =>
        encode(value.toLong)
      case value: Int =>
        encode(value.toLong)
      case value: UByte =>
        encode(value.toULong)
      case value: UShort =>
        encode(value.toULong)
      case value: UInt =>
        encode(value.toULong)
      case value: Float =>
        encode(value.toDouble)
      case _ =>
        val count =
          ((sizeof(tag) + sizeof[Long] - 1.toULong) / sizeof[Long]).toInt
        val words = new Array[Long](count)
        val start = words.asInstanceOf[LongArray].at(0).asInstanceOf[Ptr[T]]
        tag.store(start, value)
        words
    }

  private def toCVarArgList_X86_64_Unix(
      varargs: Seq[CVarArg]
  )(implicit z: Zone): CVarArgList = {
    var storage = new Array[Long](registerSaveWords)
    var wordsUsed = storage.size
    var gpRegistersUsed = 0
    var fpRegistersUsed = 0

    def appendWord(word: Long): Unit = {
      if (wordsUsed == storage.size) {
        val newstorage = new Array[Long](storage.size * 2)
        System.arraycopy(storage, 0, newstorage, 0, storage.size)
        storage = newstorage
>>>>>>> f1704e57
      }

      def append(word: Long): Unit = {
        if (wordsUsed == storage.size) {
          val newstorage = new Array[Long](storage.size * 2)
          System.arraycopy(storage, 0, newstorage, 0, storage.size)
          storage = newstorage
        }
        storage(wordsUsed) = word
        wordsUsed += 1
      }

<<<<<<< HEAD
      varargs.foreach { vararg =>
        val encoded = encode(vararg.value)(vararg.tag)
        val isDouble = isPassedAsDouble(vararg)

        if (isDouble && fpRegistersUsed < countFPRegisters) {
          var startIndex =
            countGPRegisters + (fpRegistersUsed * fpRegisterSizes)
          encoded.foreach { w =>
            storage(startIndex) = w
            startIndex += 1
          }
          fpRegistersUsed += 1
        } else if (encoded.size == 1 && !isDouble && gpRegistersUsed < countGPRegisters) {
          val startIndex = gpRegistersUsed
          storage(startIndex) = encoded(0)
          gpRegistersUsed += 1
        } else {
          encoded.foreach(append)
        }
      }

      val resultStorage =
        z.alloc(sizeof[Long] * storage.size.toUSize).asInstanceOf[Ptr[Long]]
      val storageStart = storage.asInstanceOf[LongArray].at(0)
      libc.memcpy(
        toRawPtr(resultStorage),
        toRawPtr(storageStart),
        wordsUsed.toUSize * sizeof[Long]
      )

      val resultHeader = z.alloc(sizeof[Header]).asInstanceOf[Ptr[Header]]
      resultHeader.gpOffset = 0.toUInt
      resultHeader.fpOffset = (countGPRegisters.toUSize * sizeof[Long]).toUInt
      resultHeader.regSaveArea = resultStorage
      resultHeader.overflowArgArea = resultStorage + registerSaveSizes.toUSize

      new CVarArgList(toRawPtr(resultHeader))
    } else {
      val resizedArgs = varargs.map { arg =>
        arg.value match {
          case value: Byte =>
            value.toInt: CVarArg
          case value: Short =>
            value.toInt: CVarArg
          case value: Long =>
            value.toInt: CVarArg
          case value: UByte =>
            value.toUInt: CVarArg
          case value: UShort =>
            value.toUInt: CVarArg
          case value: ULong =>
            value.toUInt: CVarArg
          case value: Float =>
            value.toDouble: CVarArg
          case o => arg
        }
      }

      var totalSize = 0.toUSize
      resizedArgs.foreach { vararg =>
        totalSize = Tag.align(totalSize, vararg.tag.alignment) + vararg.tag.size
      }

      val argListStorage = z.alloc(totalSize).asInstanceOf[Ptr[Byte]]
      var currentIndex = 0.toUSize
      resizedArgs.foreach { vararg =>
        currentIndex = Tag.align(currentIndex, vararg.tag.alignment)
        vararg.tag.store(
          (argListStorage + currentIndex).asInstanceOf[Ptr[Any]],
          vararg.value
        )
        currentIndex += vararg.tag.size
      }

      new CVarArgList(toRawPtr(argListStorage))
    }
=======
      if (isDouble && fpRegistersUsed < countFPRegisters) {
        var startIndex =
          countGPRegisters + (fpRegistersUsed * fpRegisterWords)
        encoded.foreach { w =>
          storage(startIndex) = w
          startIndex += 1
        }
        fpRegistersUsed += 1
      } else if (encoded.size == 1 && !isDouble && gpRegistersUsed < countGPRegisters) {
        val startIndex = gpRegistersUsed
        storage(startIndex) = encoded(0)
        gpRegistersUsed += 1
      } else {
        encoded.foreach(appendWord)
      }
    }
    val resultStorage =
      z.alloc(sizeof[Long] * storage.size.toULong).asInstanceOf[Ptr[Long]]
    val storageStart = storage.asInstanceOf[LongArray].at(0)
    libc.memcpy(
      toRawPtr(resultStorage),
      toRawPtr(storageStart),
      wordsUsed.toULong * sizeof[Long]
    )

    val resultHeader = z.alloc(sizeof[Header]).asInstanceOf[Ptr[Header]]
    resultHeader.gpOffset = 0.toUInt
    resultHeader.fpOffset = (countGPRegisters.toULong * sizeof[Long]).toUInt
    resultHeader.regSaveArea = resultStorage
    resultHeader.overflowArgArea = resultStorage + registerSaveWords
    new CVarArgList(toRawPtr(resultHeader))
>>>>>>> f1704e57
  }

  private def toCVarArgList_X86_64_Windows(
      varargs: Seq[CVarArg]
  )(implicit z: Zone) = {
    import scalanative.runtime.libc.realloc
    import scalanative.runtime.{fromRawPtr, toRawPtr}
    var storage: Ptr[Word] = null
    var count = 0
    var allocated = 0

    varargs.foreach { vararg =>
      val encoded = encode(vararg.value)(vararg.tag)
      val requiredSize = count + encoded.size
      if (requiredSize > allocated) {
        allocated = requiredSize.max(allocated * 2)
        storage = fromRawPtr(
          realloc(
            toRawPtr(storage),
            allocated.toUInt * sizeof[Word]
          )
        )
      }
      encoded.foreach { word =>
        !(storage + count) = word
        count += 1
      }
    }

    val resultStorage = toRawPtr(z.alloc(count.toUInt * sizeof[Word]))
    libc.memcpy(
      resultStorage,
      toRawPtr(storage),
      count.toUInt * sizeof[Word]
    )
    libc.free(toRawPtr(storage))
    new CVarArgList(resultStorage)
  }

}<|MERGE_RESOLUTION|>--- conflicted
+++ resolved
@@ -32,51 +32,23 @@
 
   private final val countGPRegisters = 6
   private final val countFPRegisters = 8
-  private final val fpRegisterSizes = 2
-  private final val registerSaveSizes =
-    countGPRegisters + countFPRegisters * fpRegisterSizes
+  private final val fpRegisterWords = 2
+  private final val registerSaveWords =
+    countGPRegisters + countFPRegisters * fpRegisterWords
 
   /** Construct C-style vararg list from Scala sequence. */
   private[scalanative] def fromSeq(
       varargs: Seq[CVarArg]
   )(implicit z: Zone): CVarArgList = {
-<<<<<<< HEAD
-    if (!is32BitPlatform) {
-      var storage = new Array[Long](registerSaveSizes)
-      var wordsUsed = storage.size
-      var gpRegistersUsed = 0
-      var fpRegistersUsed = 0
-
-      def isPassedAsDouble(vararg: CVarArg): Boolean =
-        vararg.tag == Tag.Float || vararg.tag == Tag.Double
-
-      def encode[T](value: T)(implicit tag: Tag[T]): Array[Long] = value match {
-        case value: Byte =>
-          encode(value.toLong)
-        case value: Short =>
-          encode(value.toLong)
-        case value: Int =>
-          encode(value.toLong)
-        case value: UByte =>
-          encode(value.toULong)
-        case value: UShort =>
-          encode(value.toULong)
-        case value: UInt =>
-          encode(value.toULong)
-        case value: Float =>
-          encode(value.toDouble)
-        case _ =>
-          val count =
-            ((sizeof(tag) + sizeof[Long] - 1.toUSize) / sizeof[Long]).toInt
-          val words = new Array[Long](count)
-          val start = words.asInstanceOf[LongArray].at(0).asInstanceOf[Ptr[T]]
-          tag.store(start, value)
-          words
-=======
-    if (isWindows)
+    if (isWindows) {
       toCVarArgList_X86_64_Windows(varargs)
-    else
-      toCVarArgList_X86_64_Unix(varargs)
+    } else {
+      if (!is32BitPlatform) {
+        toCVarArgList_X86_64_Unix(varargs)
+      } else {
+        toCVarArgList_X86_Unix(varargs)
+      }
+    }
   }
 
   @inline
@@ -101,7 +73,7 @@
         encode(value.toDouble)
       case _ =>
         val count =
-          ((sizeof(tag) + sizeof[Long] - 1.toULong) / sizeof[Long]).toInt
+          ((sizeof(tag) + sizeof[Long] - 1.toUSize) / sizeof[Long]).toInt
         val words = new Array[Long](count)
         val start = words.asInstanceOf[LongArray].at(0).asInstanceOf[Ptr[T]]
         tag.store(start, value)
@@ -121,97 +93,15 @@
         val newstorage = new Array[Long](storage.size * 2)
         System.arraycopy(storage, 0, newstorage, 0, storage.size)
         storage = newstorage
->>>>>>> f1704e57
-      }
-
-      def append(word: Long): Unit = {
-        if (wordsUsed == storage.size) {
-          val newstorage = new Array[Long](storage.size * 2)
-          System.arraycopy(storage, 0, newstorage, 0, storage.size)
-          storage = newstorage
-        }
-        storage(wordsUsed) = word
-        wordsUsed += 1
-      }
-
-<<<<<<< HEAD
-      varargs.foreach { vararg =>
-        val encoded = encode(vararg.value)(vararg.tag)
-        val isDouble = isPassedAsDouble(vararg)
-
-        if (isDouble && fpRegistersUsed < countFPRegisters) {
-          var startIndex =
-            countGPRegisters + (fpRegistersUsed * fpRegisterSizes)
-          encoded.foreach { w =>
-            storage(startIndex) = w
-            startIndex += 1
-          }
-          fpRegistersUsed += 1
-        } else if (encoded.size == 1 && !isDouble && gpRegistersUsed < countGPRegisters) {
-          val startIndex = gpRegistersUsed
-          storage(startIndex) = encoded(0)
-          gpRegistersUsed += 1
-        } else {
-          encoded.foreach(append)
-        }
-      }
-
-      val resultStorage =
-        z.alloc(sizeof[Long] * storage.size.toUSize).asInstanceOf[Ptr[Long]]
-      val storageStart = storage.asInstanceOf[LongArray].at(0)
-      libc.memcpy(
-        toRawPtr(resultStorage),
-        toRawPtr(storageStart),
-        wordsUsed.toUSize * sizeof[Long]
-      )
-
-      val resultHeader = z.alloc(sizeof[Header]).asInstanceOf[Ptr[Header]]
-      resultHeader.gpOffset = 0.toUInt
-      resultHeader.fpOffset = (countGPRegisters.toUSize * sizeof[Long]).toUInt
-      resultHeader.regSaveArea = resultStorage
-      resultHeader.overflowArgArea = resultStorage + registerSaveSizes.toUSize
-
-      new CVarArgList(toRawPtr(resultHeader))
-    } else {
-      val resizedArgs = varargs.map { arg =>
-        arg.value match {
-          case value: Byte =>
-            value.toInt: CVarArg
-          case value: Short =>
-            value.toInt: CVarArg
-          case value: Long =>
-            value.toInt: CVarArg
-          case value: UByte =>
-            value.toUInt: CVarArg
-          case value: UShort =>
-            value.toUInt: CVarArg
-          case value: ULong =>
-            value.toUInt: CVarArg
-          case value: Float =>
-            value.toDouble: CVarArg
-          case o => arg
-        }
-      }
-
-      var totalSize = 0.toUSize
-      resizedArgs.foreach { vararg =>
-        totalSize = Tag.align(totalSize, vararg.tag.alignment) + vararg.tag.size
-      }
-
-      val argListStorage = z.alloc(totalSize).asInstanceOf[Ptr[Byte]]
-      var currentIndex = 0.toUSize
-      resizedArgs.foreach { vararg =>
-        currentIndex = Tag.align(currentIndex, vararg.tag.alignment)
-        vararg.tag.store(
-          (argListStorage + currentIndex).asInstanceOf[Ptr[Any]],
-          vararg.value
-        )
-        currentIndex += vararg.tag.size
-      }
-
-      new CVarArgList(toRawPtr(argListStorage))
-    }
-=======
+      }
+      storage(wordsUsed) = word
+      wordsUsed += 1
+    }
+
+    varargs.foreach { vararg =>
+      val encoded = encode(vararg.value)(vararg.tag)
+      val isDouble = isPassedAsDouble(vararg)
+
       if (isDouble && fpRegistersUsed < countFPRegisters) {
         var startIndex =
           countGPRegisters + (fpRegistersUsed * fpRegisterWords)
@@ -229,21 +119,62 @@
       }
     }
     val resultStorage =
-      z.alloc(sizeof[Long] * storage.size.toULong).asInstanceOf[Ptr[Long]]
+      z.alloc(sizeof[Long] * storage.size.toUSize).asInstanceOf[Ptr[Long]]
     val storageStart = storage.asInstanceOf[LongArray].at(0)
     libc.memcpy(
       toRawPtr(resultStorage),
       toRawPtr(storageStart),
-      wordsUsed.toULong * sizeof[Long]
+      wordsUsed.toUSize * sizeof[Long]
     )
 
     val resultHeader = z.alloc(sizeof[Header]).asInstanceOf[Ptr[Header]]
     resultHeader.gpOffset = 0.toUInt
-    resultHeader.fpOffset = (countGPRegisters.toULong * sizeof[Long]).toUInt
+    resultHeader.fpOffset = (countGPRegisters.toUSize * sizeof[Long]).toUInt
     resultHeader.regSaveArea = resultStorage
     resultHeader.overflowArgArea = resultStorage + registerSaveWords
     new CVarArgList(toRawPtr(resultHeader))
->>>>>>> f1704e57
+  }
+
+  private def toCVarArgList_X86_Unix(
+      varargs: Seq[CVarArg]
+  )(implicit z: Zone) = {
+    val resizedArgs = varargs.map { arg =>
+      arg.value match {
+        case value: Byte =>
+          value.toInt: CVarArg
+        case value: Short =>
+          value.toInt: CVarArg
+        case value: Long =>
+          value.toInt: CVarArg
+        case value: UByte =>
+          value.toUInt: CVarArg
+        case value: UShort =>
+          value.toUInt: CVarArg
+        case value: ULong =>
+          value.toUInt: CVarArg
+        case value: Float =>
+          value.toDouble: CVarArg
+        case o => arg
+      }
+    }
+
+    var totalSize = 0.toUSize
+    resizedArgs.foreach { vararg =>
+      totalSize = Tag.align(totalSize, vararg.tag.alignment) + vararg.tag.size
+    }
+
+    val argListStorage = z.alloc(totalSize).asInstanceOf[Ptr[Byte]]
+    var currentIndex = 0.toUSize
+    resizedArgs.foreach { vararg =>
+      currentIndex = Tag.align(currentIndex, vararg.tag.alignment)
+      vararg.tag.store(
+        (argListStorage + currentIndex).asInstanceOf[Ptr[Any]],
+        vararg.value
+      )
+      currentIndex += vararg.tag.size
+    }
+
+    new CVarArgList(toRawPtr(argListStorage))
   }
 
   private def toCVarArgList_X86_64_Windows(
@@ -251,7 +182,7 @@
   )(implicit z: Zone) = {
     import scalanative.runtime.libc.realloc
     import scalanative.runtime.{fromRawPtr, toRawPtr}
-    var storage: Ptr[Word] = null
+    var storage: Ptr[Long] = null
     var count = 0
     var allocated = 0
 
@@ -263,7 +194,7 @@
         storage = fromRawPtr(
           realloc(
             toRawPtr(storage),
-            allocated.toUInt * sizeof[Word]
+            allocated.toUInt * sizeof[Size]
           )
         )
       }
@@ -273,11 +204,11 @@
       }
     }
 
-    val resultStorage = toRawPtr(z.alloc(count.toUInt * sizeof[Word]))
+    val resultStorage = toRawPtr(z.alloc(count.toUInt * sizeof[Size]))
     libc.memcpy(
       resultStorage,
       toRawPtr(storage),
-      count.toUInt * sizeof[Word]
+      count.toUInt * sizeof[Size]
     )
     libc.free(toRawPtr(storage))
     new CVarArgList(resultStorage)
