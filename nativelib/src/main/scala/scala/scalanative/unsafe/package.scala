package scala.scalanative

import java.nio.charset.Charset
import scala.language.experimental.macros
import scalanative.annotation.alwaysinline
import scalanative.unsigned._
import scalanative.runtime.{libc, intrinsic, fromRawPtr}
<<<<<<< HEAD
import scalanative.runtime.Intrinsics.{
  castIntToRawPtr,
  castLongToRawPtr,
  castLongToRawWord
}
=======
import scalanative.runtime.Intrinsics.{castIntToRawPtr, castLongToRawPtr}
import scalanative.unsigned._
>>>>>>> 4f913968

package object unsafe {

  /** The C 'char' type. */
  type CChar = Byte

  /** The C 'unsigned char' type. */
  type CUnsignedChar = UByte

  /** The C 'unsigned short' type. */
  type CUnsignedShort = UShort

  /** The C 'unsigned int' type. */
  type CUnsignedInt = UInt

  /** The C 'unsigned long' type. */
  type CUnsignedLong = UWord

  /** The C 'unsigned long int' type. */
  type CUnsignedLongInt = ULong

  /** The C 'unsigned long long' type. */
  type CUnsignedLongLong = ULong

  /** The C 'signed char' type. */
  type CSignedChar = Byte

  /** The C 'short' type. */
  type CShort = Short

  /** The C 'int' type. */
  type CInt = Int

  /** The C 'long' type. */
  type CLong = Word

  /** The C 'long int' type. */
  type CLongInt = Long

  /** The C 'long long' type. */
  type CLongLong = Long

  /** The C 'float' type. */
  type CFloat = Float

  /** The C 'double' type. */
  type CDouble = Double

  /** The C++ 'wchar_t' type. */
  type CWideChar = UInt

  /** The C++ 'char16_t' type. */
  type CChar16 = UShort

  /** The C++ 'char32_t' type. */
  type CChar32 = UInt

  /** The C '_Bool' and C++ 'bool' type. */
  type CBool = Boolean

  /** The C/C++ 'size_t' type. */
  type CSize = UWord

  /** The C/C++ 'ssize_t' type. */
  type CSSize = Word

  /** The C/C++ 'ptrdiff_t' type. */
  type CPtrDiff = Long

  /** C-style string with trailing 0. */
  type CString = Ptr[CChar]

  /** Materialize tag for given type. */
  @alwaysinline def tagof[T](implicit tag: Tag[T]): Tag[T] = tag

  /** The C 'sizeof' operator. */
  @alwaysinline def sizeof[T](implicit tag: Tag[T]): Int = tag.size

  /** The C 'ssizeof' operator. */
  @alwaysinline def ssizeof[T](implicit tag: Tag[T]): CSSize = tag.size.toLong

  /** C-style alignment operator. */
  @alwaysinline def alignmentof[T](implicit tag: Tag[T]): Int = tag.alignment

  /** Heap allocate and zero-initialize a value
   *  using current implicit allocator.
   */
  def alloc[T](implicit tag: Tag[T], z: Zone): Ptr[T] =
    macro MacroImpl.alloc1[T]

  /** Heap allocate and zero-initialize n values
   *  using current implicit allocator.
   */
  def alloc[T](n: CSize)(implicit tag: Tag[T], z: Zone): Ptr[T] =
    macro MacroImpl.allocN[T]

  /** Heap allocate and zero-initialize n values
   *  using current implicit allocator.
   *  This method takes argument of type `CSSize` for easier interop,
   *  but it' always converted into `CSize`
   */
  @deprecated(
    "alloc with signed type is deprecated, convert size to unsigned value",
    "0.4.0")
  def alloc[T](n: CSSize)(implicit tag: Tag[T], z: Zone): Ptr[T] =
    macro MacroImpl.allocN[T]

  /** Stack allocate a value of given type.
   *
   *  Note: unlike alloc, the memory is not zero-initialized.
   */
  def stackalloc[T](implicit tag: Tag[T]): Ptr[T] =
    macro MacroImpl.stackalloc1[T]

  /** Stack allocate n values of given type.
   *
   *  Note: unlike alloc, the memory is not zero-initialized.
   */
  def stackalloc[T](n: CSize)(implicit tag: Tag[T]): Ptr[T] =
    macro MacroImpl.stackallocN[T]

  /** Stack allocate n values of given type.
   *
   *  Note: unlike alloc, the memory is not zero-initialized.
   *  This method takes argument of type `CSSize` for easier interop,
   *  but it's always converted into `CSize`
   */
  @deprecated(
    "alloc with signed type is deprecated, convert size to unsigned value",
    "0.4.0")
  def stackalloc[T](n: CSSize)(implicit tag: Tag[T]): Ptr[T] =
    macro MacroImpl.stackallocN[T]

  /** Used as right hand side of external method and field declarations. */
  def extern: Nothing = intrinsic

  /** C-style string literal. */
  implicit class CQuote(val ctx: StringContext) {
    def c(): CString = intrinsic
  }

  /** Scala Native unsafe extensions to the standard Int. */
  implicit class UnsafeRichInt(val value: Int) extends AnyVal {
    @inline def toPtr[T]: Ptr[T] = fromRawPtr[T](castIntToRawPtr(value))
    @inline def toUWord: UWord   = value.toUInt
  }

  /** Scala Native unsafe extensions to the standard Long. */
  implicit class UnsafeRichLong(val value: Long) extends AnyVal {
    @inline def toPtr[T]: Ptr[T] = fromRawPtr[T](castLongToRawPtr(value))
    @inline def toWord: Word     = new Word(castLongToRawWord(value))
    @inline def toUWord: UWord   = new UWord(castLongToRawWord(value))
  }

  /** Convert a CString to a String using given charset. */
  def fromCString(cstr: CString,
                  charset: Charset = Charset.defaultCharset()): String = {
    if (cstr == null) {
      null
    } else {
      val len   = libc.strlen(cstr).toInt
      val bytes = new Array[Byte](len)

      var c = 0
      while (c < len) {
        bytes(c) = !(cstr + c)
        c += 1
      }

      new String(bytes, charset)
    }
  }

  /** Convert a java.lang.String to a CString using default charset and
   *  given allocator.
   */
  def toCString(str: String)(implicit z: Zone): CString =
    toCString(str, Charset.defaultCharset())(z)

  /** Convert a java.lang.String to a CString using given charset and allocator.
   */
  def toCString(str: String, charset: Charset)(implicit z: Zone): CString = {
    if (str == null) {
      null
    } else {
      val bytes = str.getBytes(charset)
      val cstr  = z.alloc((bytes.length + 1).toULong)

      var c = 0
      while (c < bytes.length) {
        !(cstr + c) = bytes(c)
        c += 1
      }

      !(cstr + c) = 0.toByte

      cstr
    }
  }

  /** Create an empty CVarArgList. */
  def toCVarArgList()(implicit z: Zone): CVarArgList =
    toCVarArgList(Seq.empty)

  /** Convert given CVarArgs into a c CVarArgList. */
  def toCVarArgList(vararg: CVarArg, varargs: CVarArg*)(
      implicit z: Zone): CVarArgList =
    toCVarArgList(vararg +: varargs)

  /** Convert a sequence of CVarArg into a c CVarArgList. */
  def toCVarArgList(varargs: Seq[CVarArg])(implicit z: Zone): CVarArgList =
    CVarArgList.fromSeq(varargs)

  private object MacroImpl {
    import scala.reflect.macros.blackbox.Context

    def alloc1[T: c.WeakTypeTag](c: Context)(tag: c.Tree, z: c.Tree): c.Tree = {
      import c.universe._
      val T = weakTypeOf[T]

      val size, ptr, rawptr = TermName(c.freshName())

      val runtime = q"_root_.scala.scalanative.runtime"

      q"""{
        val $size   = _root_.scala.scalanative.unsafe.sizeof[$T]($tag)
        val $ptr    = $z.alloc($size)
        val $rawptr = $runtime.toRawPtr($ptr)
        $runtime.libc.memset($rawptr, 0, $size)
        $ptr.asInstanceOf[Ptr[$T]]
      }"""
    }

    def allocN[T: c.WeakTypeTag](c: Context)(n: c.Tree)(tag: c.Tree,
                                                        z: c.Tree): c.Tree = {
      import c.universe._

      val T = weakTypeOf[T]

      val size, ptr, rawptr = TermName(c.freshName())

      val runtime = q"_root_.scala.scalanative.runtime"

      q"""{
<<<<<<< HEAD
        val $size   = (_root_.scala.scalanative.unsafe.sizeof[$T]($tag): _root_.scala.scalanative.unsafe.Word) * $n
=======
        import _root_.scala.scalanative.unsigned.UnsignedRichLong
        val $size   = _root_.scala.scalanative.unsafe.sizeof[$T]($tag) * $n.toULong
>>>>>>> 4f913968
        val $ptr    = $z.alloc($size)
        val $rawptr = $runtime.toRawPtr($ptr)
        $runtime.libc.memset($rawptr, 0, $size)
        $ptr.asInstanceOf[Ptr[$T]]
      }"""
    }

    def stackalloc1[T: c.WeakTypeTag](c: Context)(tag: c.Tree): c.Tree = {
      import c.universe._

      val T = weakTypeOf[T]

      val size, rawptr = TermName(c.freshName())

      val runtime = q"_root_.scala.scalanative.runtime"

      q"""{
        val $size: _root_.scala.scalanative.unsafe.Word = _root_.scala.scalanative.unsafe.sizeof[$T]($tag)
        val $rawptr = $runtime.Intrinsics.stackalloc(_root_.scala.scalanative.runtime.Boxes.unboxToWord($size))
        $runtime.libc.memset($rawptr, 0, $size)
        $runtime.fromRawPtr[$T]($rawptr)
      }"""
    }

    def stackallocN[T: c.WeakTypeTag](c: Context)(n: c.Tree)(
        tag: c.Tree): c.Tree = {
      import c.universe._

      val T = weakTypeOf[T]

      val size, rawptr = TermName(c.freshName())

      val runtime = q"_root_.scala.scalanative.runtime"

      q"""{
<<<<<<< HEAD
        val $size: _root_.scala.scalanative.unsafe.Word = _root_.scala.scalanative.unsafe.sizeof[$T]($tag) * $n
        val $rawptr = $runtime.Intrinsics.stackalloc(_root_.scala.scalanative.runtime.Boxes.unboxToWord($size))
=======
        import _root_.scala.scalanative.unsigned.UnsignedRichLong
        val $size   = _root_.scala.scalanative.unsafe.sizeof[$T]($tag) * $n.toULong
        val $rawptr = $runtime.Intrinsics.stackalloc($size)
>>>>>>> 4f913968
        $runtime.libc.memset($rawptr, 0, $size)
        $runtime.fromRawPtr[$T]($rawptr)
      }"""
    }
  }
}<|MERGE_RESOLUTION|>--- conflicted
+++ resolved
@@ -5,16 +5,12 @@
 import scalanative.annotation.alwaysinline
 import scalanative.unsigned._
 import scalanative.runtime.{libc, intrinsic, fromRawPtr}
-<<<<<<< HEAD
 import scalanative.runtime.Intrinsics.{
   castIntToRawPtr,
+  castIntToRawWord,
   castLongToRawPtr,
   castLongToRawWord
 }
-=======
-import scalanative.runtime.Intrinsics.{castIntToRawPtr, castLongToRawPtr}
-import scalanative.unsigned._
->>>>>>> 4f913968
 
 package object unsafe {
 
@@ -91,13 +87,13 @@
   @alwaysinline def tagof[T](implicit tag: Tag[T]): Tag[T] = tag
 
   /** The C 'sizeof' operator. */
-  @alwaysinline def sizeof[T](implicit tag: Tag[T]): Int = tag.size
+  @alwaysinline def sizeof[T](implicit tag: Tag[T]): CSize = tag.size
 
   /** The C 'ssizeof' operator. */
-  @alwaysinline def ssizeof[T](implicit tag: Tag[T]): CSSize = tag.size.toLong
+  @alwaysinline def ssizeof[T](implicit tag: Tag[T]): CSSize = tag.size.toWord
 
   /** C-style alignment operator. */
-  @alwaysinline def alignmentof[T](implicit tag: Tag[T]): Int = tag.alignment
+  @alwaysinline def alignmentof[T](implicit tag: Tag[T]): Int = tag.alignment.toInt
 
   /** Heap allocate and zero-initialize a value
    *  using current implicit allocator.
@@ -159,6 +155,7 @@
   /** Scala Native unsafe extensions to the standard Int. */
   implicit class UnsafeRichInt(val value: Int) extends AnyVal {
     @inline def toPtr[T]: Ptr[T] = fromRawPtr[T](castIntToRawPtr(value))
+    @inline def toWord:  Word    = new Word(castIntToRawWord(value))
     @inline def toUWord: UWord   = value.toUInt
   }
 
@@ -180,7 +177,7 @@
 
       var c = 0
       while (c < len) {
-        bytes(c) = !(cstr + c)
+        bytes(c) = !(cstr + c.toUWord)
         c += 1
       }
 
@@ -201,15 +198,15 @@
       null
     } else {
       val bytes = str.getBytes(charset)
-      val cstr  = z.alloc((bytes.length + 1).toULong)
+      val cstr  = z.alloc((bytes.length + 1).toUWord)
 
       var c = 0
       while (c < bytes.length) {
-        !(cstr + c) = bytes(c)
+        !(cstr + c.toUWord) = bytes(c)
         c += 1
       }
 
-      !(cstr + c) = 0.toByte
+      !(cstr + c.toUWord) = 0.toByte
 
       cstr
     }
@@ -259,12 +256,8 @@
       val runtime = q"_root_.scala.scalanative.runtime"
 
       q"""{
-<<<<<<< HEAD
-        val $size   = (_root_.scala.scalanative.unsafe.sizeof[$T]($tag): _root_.scala.scalanative.unsafe.Word) * $n
-=======
         import _root_.scala.scalanative.unsigned.UnsignedRichLong
-        val $size   = _root_.scala.scalanative.unsafe.sizeof[$T]($tag) * $n.toULong
->>>>>>> 4f913968
+        val $size   = (_root_.scala.scalanative.unsafe.sizeof[$T]($tag): _root_.scala.scalanative.unsigned.UWord) * $n
         val $ptr    = $z.alloc($size)
         val $rawptr = $runtime.toRawPtr($ptr)
         $runtime.libc.memset($rawptr, 0, $size)
@@ -282,8 +275,8 @@
       val runtime = q"_root_.scala.scalanative.runtime"
 
       q"""{
-        val $size: _root_.scala.scalanative.unsafe.Word = _root_.scala.scalanative.unsafe.sizeof[$T]($tag)
-        val $rawptr = $runtime.Intrinsics.stackalloc(_root_.scala.scalanative.runtime.Boxes.unboxToWord($size))
+        val $size: _root_.scala.scalanative.unsigned.UWord = _root_.scala.scalanative.unsafe.sizeof[$T]($tag)
+        val $rawptr = $runtime.Intrinsics.stackalloc(_root_.scala.scalanative.runtime.Boxes.unboxToUWord($size))
         $runtime.libc.memset($rawptr, 0, $size)
         $runtime.fromRawPtr[$T]($rawptr)
       }"""
@@ -300,14 +293,9 @@
       val runtime = q"_root_.scala.scalanative.runtime"
 
       q"""{
-<<<<<<< HEAD
-        val $size: _root_.scala.scalanative.unsafe.Word = _root_.scala.scalanative.unsafe.sizeof[$T]($tag) * $n
-        val $rawptr = $runtime.Intrinsics.stackalloc(_root_.scala.scalanative.runtime.Boxes.unboxToWord($size))
-=======
         import _root_.scala.scalanative.unsigned.UnsignedRichLong
-        val $size   = _root_.scala.scalanative.unsafe.sizeof[$T]($tag) * $n.toULong
-        val $rawptr = $runtime.Intrinsics.stackalloc($size)
->>>>>>> 4f913968
+        val $size: _root_.scala.scalanative.unsigned.UWord = _root_.scala.scalanative.unsafe.sizeof[$T]($tag) * $n
+        val $rawptr = $runtime.Intrinsics.stackalloc(_root_.scala.scalanative.runtime.Boxes.unboxToUWord($size))
         $runtime.libc.memset($rawptr, 0, $size)
         $runtime.fromRawPtr[$T]($rawptr)
       }"""
