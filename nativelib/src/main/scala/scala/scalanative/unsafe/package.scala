--- conflicted
+++ resolved
@@ -12,18 +12,8 @@
 import scalanative.unsigned._
 import scala.scalanative.meta.LinktimeInfo
 
-<<<<<<< HEAD
-package object unsafe {
+package object unsafe extends unsafe.UnsafePackageCompat {
   val is32BitPlatform = LinktimeInfo.is32BitPlatform
-=======
-package object unsafe extends unsafe.UnsafePackageCompat {
-
-  /** Int on 32-bit architectures and Long on 64-bit ones. */
-  type Word = Long
-
-  /** UInt on 32-bit architectures and ULong on 64-bit ones. */
-  type UWord = ULong
->>>>>>> fde01f96
 
   /** The C 'char' type. */
   type CChar = Byte
@@ -303,85 +293,4 @@
   def toCVarArgList(varargs: Seq[CVarArg])(implicit z: Zone): CVarArgList =
     CVarArgList.fromSeq(varargs)
 
-<<<<<<< HEAD
-  private object MacroImpl {
-    import scala.reflect.macros.blackbox.Context
-
-    def alloc1[T: c.WeakTypeTag](c: Context)(tag: c.Tree, z: c.Tree): c.Tree = {
-      import c.universe._
-      val T = weakTypeOf[T]
-
-      val size, ptr, rawptr = TermName(c.freshName())
-
-      val runtime = q"_root_.scala.scalanative.runtime"
-
-      q"""{
-        val $size   = _root_.scala.scalanative.unsafe.sizeof[$T]($tag)
-        val $ptr    = $z.alloc($size)
-        val $rawptr = $runtime.toRawPtr($ptr)
-        $runtime.libc.memset($rawptr, 0, $size)
-        $ptr.asInstanceOf[Ptr[$T]]
-      }"""
-    }
-
-    def allocN[T: c.WeakTypeTag](
-        c: Context
-    )(n: c.Tree)(tag: c.Tree, z: c.Tree): c.Tree = {
-      import c.universe._
-
-      val T = weakTypeOf[T]
-
-      val size, ptr, rawptr = TermName(c.freshName())
-
-      val runtime = q"_root_.scala.scalanative.runtime"
-
-      q"""{
-        import _root_.scala.scalanative.unsigned.UnsignedRichLong
-        val $size   = _root_.scala.scalanative.unsafe.sizeof[$T]($tag) * $n
-        val $ptr    = $z.alloc($size)
-        val $rawptr = $runtime.toRawPtr($ptr)
-        $runtime.libc.memset($rawptr, 0, $size)
-        $ptr.asInstanceOf[Ptr[$T]]
-      }"""
-    }
-
-    def stackalloc1[T: c.WeakTypeTag](c: Context)(tag: c.Tree): c.Tree = {
-      import c.universe._
-
-      val T = weakTypeOf[T]
-
-      val size, rawptr = TermName(c.freshName())
-
-      val runtime = q"_root_.scala.scalanative.runtime"
-
-      q"""{
-        val $size   = _root_.scala.scalanative.unsafe.sizeof[$T]($tag)
-        val $rawptr = $runtime.Intrinsics.stackalloc($size)
-        $runtime.libc.memset($rawptr, 0, $size)
-        $runtime.fromRawPtr[$T]($rawptr)
-      }"""
-    }
-
-    def stackallocN[T: c.WeakTypeTag](
-        c: Context
-    )(n: c.Tree)(tag: c.Tree): c.Tree = {
-      import c.universe._
-
-      val T = weakTypeOf[T]
-
-      val size, rawptr = TermName(c.freshName())
-
-      val runtime = q"_root_.scala.scalanative.runtime"
-
-      q"""{
-        import _root_.scala.scalanative.unsigned.UnsignedRichLong
-        val $size   = _root_.scala.scalanative.unsafe.sizeof[$T]($tag) * $n
-        val $rawptr = $runtime.Intrinsics.stackalloc($size)
-        $runtime.libc.memset($rawptr, 0, $size)
-        $runtime.fromRawPtr[$T]($rawptr)
-      }"""
-    }
-  }
-=======
->>>>>>> fde01f96
 }