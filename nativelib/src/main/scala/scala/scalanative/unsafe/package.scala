package scala.scalanative

import java.nio.charset.{Charset, StandardCharsets}
import scala.language.experimental.macros
import scalanative.annotation.alwaysinline
import scalanative.runtime.{Platform, fromRawPtr, intrinsic, libc}
import scalanative.runtime.Intrinsics.{
  castIntToRawPtr,
  castIntToRawSize,
  castLongToRawPtr,
  castLongToRawSize,
  sizeOfPtr
}
import scalanative.unsigned._

package object unsafe {
  val ptrSize = new USize(sizeOfPtr)
  val is32    = ptrSize.toInt == 4

  /** The C 'char' type. */
  type CChar = Byte

  /** The C 'unsigned char' type. */
  type CUnsignedChar = UByte

  /** The C 'unsigned short' type. */
  type CUnsignedShort = UShort

  /** The C 'unsigned int' type. */
  type CUnsignedInt = UInt

  /** The C 'unsigned long' type. */
  type CUnsignedLong = USize

  /** The C 'unsigned long int' type. */
  type CUnsignedLongInt = USize

  /** The C 'unsigned long long' type. */
  type CUnsignedLongLong = ULong

  /** The C 'signed char' type. */
  type CSignedChar = Byte

  /** The C 'short' type. */
  type CShort = Short

  /** The C 'int' type. */
  type CInt = Int

  /** The C 'long' type. */
  type CLong = Size

  /** The C 'long int' type. */
  type CLongInt = Size

  /** The C 'long long' type. */
  type CLongLong = Long

  /** The C 'float' type. */
  type CFloat = Float

  /** The C 'double' type. */
  type CDouble = Double

  /** The C++ 'wchar_t' type. */
  type CWideChar = UInt

  /** The C++ 'char16_t' type. */
  type CChar16 = UShort

  /** The C++ 'char32_t' type. */
  type CChar32 = UInt

  /** The C '_Bool' and C++ 'bool' type. */
  type CBool = Boolean

  /** The C/C++ 'size_t' type. */
  type CSize = USize

  /** The C/C++ 'ssize_t' type. */
  type CSSize = Size

  /** The C/C++ 'ptrdiff_t' type. */
  type CPtrDiff = Size

  /** C-style string with trailing 0. */
  type CString = Ptr[CChar]

  /* C-style wide string with trail 0. */
  type CWideString = Ptr[CWideChar]

  /** Materialize tag for given type. */
  @alwaysinline def tagof[T](implicit tag: Tag[T]): Tag[T] = tag

  /** The C 'sizeof' operator. */
  @alwaysinline def sizeof[T](implicit tag: Tag[T]): CSize = tag.size

  /** The C 'ssizeof' operator. */
  @alwaysinline def ssizeof[T](implicit tag: Tag[T]): CSSize = tag.size.toSize

  /** C-style alignment operator. */
  @alwaysinline def alignmentof[T](implicit tag: Tag[T]): CSize = tag.alignment

  /** Heap allocate and zero-initialize a value using current implicit
   *  allocator.
   */
  def alloc[T](implicit tag: Tag[T], z: Zone): Ptr[T] =
    macro MacroImpl.alloc1[T]

  /** Heap allocate and zero-initialize n values using current implicit
   *  allocator.
   */
  def alloc[T](n: CSize)(implicit tag: Tag[T], z: Zone): Ptr[T] =
    macro MacroImpl.allocN[T]

  /** Heap allocate and zero-initialize n values using current implicit
   *  allocator. This method takes argument of type `CSSize` for easier interop,
   *  but it' always converted into `CSize`
   */
  @deprecated(
    "alloc with signed type is deprecated, convert size to unsigned value",
    "0.4.0"
  )
  def alloc[T](n: CSSize)(implicit tag: Tag[T], z: Zone): Ptr[T] =
    macro MacroImpl.allocN[T]

  /** Stack allocate a value of given type.
   *
   *  Note: unlike alloc, the memory is not zero-initialized.
   */
  def stackalloc[T](implicit tag: Tag[T]): Ptr[T] =
    macro MacroImpl.stackalloc1[T]

  /** Stack allocate n values of given type.
   *
   *  Note: unlike alloc, the memory is not zero-initialized.
   */
  def stackalloc[T](n: CSize)(implicit tag: Tag[T]): Ptr[T] =
    macro MacroImpl.stackallocN[T]

  /** Stack allocate n values of given type.
   *
   *  Note: unlike alloc, the memory is not zero-initialized. This method takes
   *  argument of type `CSSize` for easier interop, but it's always converted
   *  into `CSize`
   */
  @deprecated(
    "alloc with signed type is deprecated, convert size to unsigned value",
    "0.4.0"
  )
  def stackalloc[T](n: CSSize)(implicit tag: Tag[T]): Ptr[T] =
    macro MacroImpl.stackallocN[T]

  /** Used as right hand side of external method and field declarations. */
  def extern: Nothing = intrinsic

  /** Used as right hand side of values resolved at link-time. */
  private[scalanative] def resolved: Nothing = intrinsic

  /** C-style string literal. */
  implicit class CQuote(val ctx: StringContext) {
    def c(): CString = intrinsic
  }

  /** Scala Native unsafe extensions to the standard Byte. */
  implicit class UnsafeRichByte(val value: Byte) extends AnyVal {
    @inline def toSize: Size = new Size(castIntToRawSize(value))
  }

  /** Scala Native unsafe extensions to the standard Short. */
  implicit class UnsafeRichShort(val value: Short) extends AnyVal {
    @inline def toSize: Size = new Size(castIntToRawSize(value))
  }

  /** Scala Native unsafe extensions to the standard Int. */
  implicit class UnsafeRichInt(val value: Int) extends AnyVal {
    @inline def toPtr[T]: Ptr[T] = fromRawPtr[T](castIntToRawPtr(value))
    @inline def toSize: Size     = new Size(castIntToRawSize(value))
  }

  /** Scala Native unsafe extensions to the standard Long. */
  implicit class UnsafeRichLong(val value: Long) extends AnyVal {
    @inline def toPtr[T]: Ptr[T] = fromRawPtr[T](castLongToRawPtr(value))
    @inline def toSize: Size     = new Size(castLongToRawSize(value))
  }

  /** Convert a CString to a String using given charset. */
  def fromCString(
      cstr: CString,
      charset: Charset = Charset.defaultCharset()
  ): String = {
    if (cstr == null) {
      null
    } else {
      val len = libc.strlen(cstr).toInt
      val bytes = new Array[Byte](len)

      var c = 0
      while (c < len) {
        bytes(c) = !(cstr + c)
        c += 1
      }

      new String(bytes, charset)
    }
  }

  /** Convert a java.lang.String to a CString using default charset and given
   *  allocator.
   */
  def toCString(str: String)(implicit z: Zone): CString =
    toCString(str, Charset.defaultCharset())(z)

  /** Convert a java.lang.String to a CString using given charset and allocator.
   */
  def toCString(str: String, charset: Charset)(implicit z: Zone): CString = {
    if (str == null) {
      null
    } else {
      val bytes = str.getBytes(charset)
<<<<<<< HEAD
      val cstr  = z.alloc((bytes.length + 1).toUSize)
=======
      val cstr = z.alloc((bytes.length + 1).toULong)
>>>>>>> 4e0de6f8

      var c = 0
      while (c < bytes.length) {
        !(cstr + c) = bytes(c)
        c += 1
      }

      !(cstr + c) = 0.toByte

      cstr
    }
  }

  // wchar_t size may vary across platforms from 2 to 4 bytes.
  private final val WideCharSize = Platform.SizeOfWChar.toInt

  /** Convert a java.lang.String to a CWideString using given charset and
   *  allocator.
   */
  @alwaysinline
  def toCWideString(str: String, charset: Charset = StandardCharsets.UTF_16LE)(
      implicit z: Zone
  ): Ptr[CWideString] = {
    toCWideStringImpl(str, charset, WideCharSize)
  }

  /** Convert a java.lang.String to a CWideString using given UTF-16 LE charset.
   */
  @alwaysinline
  def toCWideStringUTF16LE(str: String)(implicit z: Zone): Ptr[CChar16] = {
    toCWideStringImpl(str, StandardCharsets.UTF_16LE, 2)
      .asInstanceOf[Ptr[CChar16]]
  }

  private def toCWideStringImpl(str: String, charset: Charset, charSize: CInt)(
      implicit z: Zone
  ) = {
    if (str == null) {
      null
    } else {
      val bytes = str.getBytes(charset)
<<<<<<< HEAD
      val cstr  = z.alloc((bytes.length + charSize).toUSize)
=======
      val cstr = z.alloc((bytes.length + charSize).toULong)
>>>>>>> 4e0de6f8

      var c = 0
      while (c < bytes.length) {
        !(cstr + c) = bytes(c)
        c += 1
      }

      // Set null termination bytes
      val cstrEnd = cstr + c
      c = 0
      while (c < charSize) {
        !(cstrEnd + c) = 0.toByte
        c += 1
      }
      cstr.asInstanceOf[Ptr[CWideString]]
    }
  }

  /** Convert a CWideString to a String using given charset, assumes platform
   *  default wchar_t size
   */
  @alwaysinline
  def fromCWideString(cwstr: CWideString, charset: Charset): String =
    fromCWideStringImpl(
      bytes = cwstr.asInstanceOf[Ptr[Byte]],
      charset = charset,
      charSize = WideCharSize
    )

  /** Convert a CWideString based on Ptr[CChar16] to a String using given
   *  charset
   */
  @alwaysinline
  def fromCWideString(cwstr: Ptr[CChar16], charset: Charset)(implicit
      d: DummyImplicit
  ): String = {
    fromCWideStringImpl(
      bytes = cwstr.asInstanceOf[Ptr[Byte]],
      charset = charset,
      charSize = 2
    )
  }

  private def fromCWideStringImpl(
      bytes: Ptr[Byte],
      charset: Charset,
      charSize: Int
  ): String = {
    if (bytes == null) {
      null
    } else {
      val cwstr = bytes.asInstanceOf[CWideString]
      val len = charSize * libc.wcslen(cwstr).toInt
      val buf = new Array[Byte](len)

      var c = 0
      while (c < len) {
        buf(c) = !(bytes + c)
        c += 1
      }

      new String(buf, charset)
    }
  }

  /** Create an empty CVarArgList. */
  def toCVarArgList()(implicit z: Zone): CVarArgList =
    toCVarArgList(Seq.empty)

  /** Convert given CVarArgs into a c CVarArgList. */
  def toCVarArgList(vararg: CVarArg, varargs: CVarArg*)(implicit
      z: Zone
  ): CVarArgList =
    toCVarArgList(vararg +: varargs)

  /** Convert a sequence of CVarArg into a c CVarArgList. */
  def toCVarArgList(varargs: Seq[CVarArg])(implicit z: Zone): CVarArgList =
    CVarArgList.fromSeq(varargs)

  private object MacroImpl {
    import scala.reflect.macros.blackbox.Context

    def alloc1[T: c.WeakTypeTag](c: Context)(tag: c.Tree, z: c.Tree): c.Tree = {
      import c.universe._
      val T = weakTypeOf[T]

      val size, ptr, rawptr = TermName(c.freshName())

      val runtime = q"_root_.scala.scalanative.runtime"

      q"""{
        val $size   = _root_.scala.scalanative.unsafe.sizeof[$T]($tag)
        val $ptr    = $z.alloc($size)
        val $rawptr = $runtime.toRawPtr($ptr)
        $runtime.libc.memset($rawptr, 0, $size)
        $ptr.asInstanceOf[Ptr[$T]]
      }"""
    }

    def allocN[T: c.WeakTypeTag](
        c: Context
    )(n: c.Tree)(tag: c.Tree, z: c.Tree): c.Tree = {
      import c.universe._

      val T = weakTypeOf[T]

      val size, ptr, rawptr = TermName(c.freshName())

      val runtime = q"_root_.scala.scalanative.runtime"

      q"""{
        import _root_.scala.scalanative.unsigned.UnsignedRichLong
        val $size   = (_root_.scala.scalanative.unsafe.sizeof[$T]($tag): _root_.scala.scalanative.unsigned.USize) * $n
        val $ptr    = $z.alloc($size)
        val $rawptr = $runtime.toRawPtr($ptr)
        $runtime.libc.memset($rawptr, 0, $size)
        $ptr.asInstanceOf[Ptr[$T]]
      }"""
    }

    def stackalloc1[T: c.WeakTypeTag](c: Context)(tag: c.Tree): c.Tree = {
      import c.universe._

      val T = weakTypeOf[T]

      val size, rawptr = TermName(c.freshName())

      val runtime = q"_root_.scala.scalanative.runtime"

      q"""{
        val $size: _root_.scala.scalanative.unsigned.USize = _root_.scala.scalanative.unsafe.sizeof[$T]($tag)
        val $rawptr = $runtime.Intrinsics.stackalloc(_root_.scala.scalanative.runtime.Boxes.unboxToUSize($size))
        $runtime.libc.memset($rawptr, 0, $size)
        $runtime.fromRawPtr[$T]($rawptr)
      }"""
    }

    def stackallocN[T: c.WeakTypeTag](
        c: Context
    )(n: c.Tree)(tag: c.Tree): c.Tree = {
      import c.universe._

      val T = weakTypeOf[T]

      val size, rawptr = TermName(c.freshName())

      val runtime = q"_root_.scala.scalanative.runtime"

      q"""{
        import _root_.scala.scalanative.unsigned.UnsignedRichLong
        val $size: _root_.scala.scalanative.unsigned.USize = _root_.scala.scalanative.unsafe.sizeof[$T]($tag) * $n
        val $rawptr = $runtime.Intrinsics.stackalloc(_root_.scala.scalanative.runtime.Boxes.unboxToUSize($size))
        $runtime.libc.memset($rawptr, 0, $size)
        $runtime.fromRawPtr[$T]($rawptr)
      }"""
    }
  }
}<|MERGE_RESOLUTION|>--- conflicted
+++ resolved
@@ -15,7 +15,7 @@
 
 package object unsafe {
   val ptrSize = new USize(sizeOfPtr)
-  val is32    = ptrSize.toInt == 4
+  val is32 = ptrSize.toInt == 4
 
   /** The C 'char' type. */
   type CChar = Byte
@@ -175,13 +175,13 @@
   /** Scala Native unsafe extensions to the standard Int. */
   implicit class UnsafeRichInt(val value: Int) extends AnyVal {
     @inline def toPtr[T]: Ptr[T] = fromRawPtr[T](castIntToRawPtr(value))
-    @inline def toSize: Size     = new Size(castIntToRawSize(value))
+    @inline def toSize: Size = new Size(castIntToRawSize(value))
   }
 
   /** Scala Native unsafe extensions to the standard Long. */
   implicit class UnsafeRichLong(val value: Long) extends AnyVal {
     @inline def toPtr[T]: Ptr[T] = fromRawPtr[T](castLongToRawPtr(value))
-    @inline def toSize: Size     = new Size(castLongToRawSize(value))
+    @inline def toSize: Size = new Size(castLongToRawSize(value))
   }
 
   /** Convert a CString to a String using given charset. */
@@ -218,11 +218,7 @@
       null
     } else {
       val bytes = str.getBytes(charset)
-<<<<<<< HEAD
-      val cstr  = z.alloc((bytes.length + 1).toUSize)
-=======
-      val cstr = z.alloc((bytes.length + 1).toULong)
->>>>>>> 4e0de6f8
+      val cstr = z.alloc((bytes.length + 1).toUSize)
 
       var c = 0
       while (c < bytes.length) {
@@ -264,11 +260,7 @@
       null
     } else {
       val bytes = str.getBytes(charset)
-<<<<<<< HEAD
-      val cstr  = z.alloc((bytes.length + charSize).toUSize)
-=======
-      val cstr = z.alloc((bytes.length + charSize).toULong)
->>>>>>> 4e0de6f8
+      val cstr = z.alloc((bytes.length + charSize).toUSize)
 
       var c = 0
       while (c < bytes.length) {
@@ -400,7 +392,7 @@
 
       q"""{
         val $size: _root_.scala.scalanative.unsigned.USize = _root_.scala.scalanative.unsafe.sizeof[$T]($tag)
-        val $rawptr = $runtime.Intrinsics.stackalloc(_root_.scala.scalanative.runtime.Boxes.unboxToUSize($size))
+        val $rawptr = $runtime.Intrinsics.stackalloc($size)
         $runtime.libc.memset($rawptr, 0, $size)
         $runtime.fromRawPtr[$T]($rawptr)
       }"""
@@ -420,7 +412,7 @@
       q"""{
         import _root_.scala.scalanative.unsigned.UnsignedRichLong
         val $size: _root_.scala.scalanative.unsigned.USize = _root_.scala.scalanative.unsafe.sizeof[$T]($tag) * $n
-        val $rawptr = $runtime.Intrinsics.stackalloc(_root_.scala.scalanative.runtime.Boxes.unboxToUSize($size))
+        val $rawptr = $runtime.Intrinsics.stackalloc($size)
         $runtime.libc.memset($rawptr, 0, $size)
         $runtime.fromRawPtr[$T]($rawptr)
       }"""
