package scala.scalanative
package runtime

import scalanative.unsafe._

@extern
object unwind {
  @name("scalanative_unwind_get_context")
  def get_context(context: Ptr[Byte]): CInt = extern
  @name("scalanative_unwind_init_local")
  def init_local(cursor: Ptr[Byte], context: Ptr[Byte]): CInt = extern
  @name("scalanative_unwind_step")
  def step(cursor: Ptr[Byte]): CInt = extern
  @name("scalanative_unwind_get_proc_name")
<<<<<<< HEAD
  def get_proc_name(cursor: Ptr[Byte],
                    buffer: CString,
                    length: CSize,
                    offset: Ptr[CSize]): CInt = extern
  @name("scalanative_unwind_get_reg")
  def get_reg(cursor: Ptr[Byte], reg: CInt, valp: Ptr[CSize]): CInt =
    extern
=======
  def get_proc_name(
      cursor: Ptr[Byte],
      buffer: CString,
      length: CSize,
      offset: Ptr[Byte]
  ): CInt = extern
  @name("scalanative_unwind_get_reg")
  def get_reg(
      cursor: Ptr[Byte],
      reg: CInt,
      valp: Ptr[CUnsignedLongLong]
  ): CInt = extern
>>>>>>> 4e0de6f8

  @name("scalanative_unw_reg_ip")
  def UNW_REG_IP: CInt = extern
}<|MERGE_RESOLUTION|>--- conflicted
+++ resolved
@@ -12,15 +12,6 @@
   @name("scalanative_unwind_step")
   def step(cursor: Ptr[Byte]): CInt = extern
   @name("scalanative_unwind_get_proc_name")
-<<<<<<< HEAD
-  def get_proc_name(cursor: Ptr[Byte],
-                    buffer: CString,
-                    length: CSize,
-                    offset: Ptr[CSize]): CInt = extern
-  @name("scalanative_unwind_get_reg")
-  def get_reg(cursor: Ptr[Byte], reg: CInt, valp: Ptr[CSize]): CInt =
-    extern
-=======
   def get_proc_name(
       cursor: Ptr[Byte],
       buffer: CString,
@@ -31,9 +22,8 @@
   def get_reg(
       cursor: Ptr[Byte],
       reg: CInt,
-      valp: Ptr[CUnsignedLongLong]
+      valp: Ptr[CSize]
   ): CInt = extern
->>>>>>> 4e0de6f8
 
   @name("scalanative_unw_reg_ip")
   def UNW_REG_IP: CInt = extern
