// BEWARE: This file is generated - direct edits will be lost.
// Do not edit this it directly other than to remove
// personally identifiable information in sourceLocation lines.
// All direct edits to this file will be lost the next time it
// is generated.
//
// To generate this file manually execute the python scripts/gyb.py
// script under the project root. For example, from the project root:
//
//   scripts/gyb.py \
//     nativelib/src/main/scala/scala/scalanative/runtime/Arrays.scala.gyb \
//     -o /nativelib/src/main/scala/scala/scalanative/runtime/Arrays.scala
//
//  After executing the script, you may want to edit this file to remove
//  personally or build-system specific identifiable information.
//
//  The order elements in the output file depends upon the Python version
//  used to execute the gyb.py. Arrays.scala.gyb has a BEWARE: comment near
//  types.items() which gives details.
//
//  Python >= 3.6 should give a reproducible output order and reduce trivial
//  & annoying git differences.

package scala.scalanative
package runtime

import scalanative.unsafe._
import scalanative.unsigned._
import scalanative.runtime.Intrinsics._

sealed abstract class Array[T]
    extends java.io.Serializable
    with java.lang.Cloneable {

  /** Number of elements of the array. */
  @inline def length: Int = {
    val rawptr = castObjectToRawPtr(this)
    val lenptr = elemRawPtr(rawptr, sizeOfPtr)
    loadInt(lenptr)
  }

  /** Size between elements in the array. */
  def stride: CSize

  /** Pointer to the element. */
  @inline def at(i: Int): Ptr[T] = fromRawPtr[T](atRaw(i))

  /** Raw pointer to the element. */
  def atRaw(i: Int): RawPtr

  /** Loads element at i, throws ArrayIndexOutOfBoundsException. */
  def apply(i: Int): T

  /** Stores value to element i, throws ArrayIndexOutOfBoundsException. */
  def update(i: Int, value: T): Unit

  /** Create a shallow copy of given array. */
  override def clone(): Array[T] = ??? // overriden in concrete classes
}

object Array {
  def copy(
      from: AnyRef,
      fromPos: Int,
      to: AnyRef,
      toPos: Int,
      len: Int
  ): Unit = {
    if (from == null || to == null) {
      throw new NullPointerException()
    } else if (!from.isInstanceOf[Array[_]]) {
      throw new IllegalArgumentException("from argument must be an array")
    } else if (!to.isInstanceOf[Array[_]]) {
      throw new IllegalArgumentException("to argument must be an array")
    } else {
      copy(
        from.asInstanceOf[Array[_]],
        fromPos,
        to.asInstanceOf[Array[_]],
        toPos,
        len
      )
    }
  }

  def copy(
      from: Array[_],
      fromPos: Int,
      to: Array[_],
      toPos: Int,
      len: Int
  ): Unit = {
    if (from == null || to == null) {
      throw new NullPointerException()
    } else if (from.getClass != to.getClass) {
      throw new ArrayStoreException("Invalid array copy.")
    } else if (len < 0) {
      throw new ArrayIndexOutOfBoundsException("length is negative")
    } else if (fromPos < 0 || fromPos + len > from.length) {
      throwOutOfBounds(fromPos)
    } else if (toPos < 0 || toPos + len > to.length) {
      throwOutOfBounds(toPos)
    } else if (len == 0) {
      ()
    } else {
      val fromPtr = from.atRaw(fromPos)
<<<<<<< HEAD
      val toPtr   = to.atRaw(toPos)
      val size    = to.stride * len.toUSize
=======
      val toPtr = to.atRaw(toPos)
      val size = to.stride * len.toULong
>>>>>>> 4e0de6f8
      libc.memmove(toPtr, fromPtr, size)
    }
  }

  def compare(
      left: AnyRef,
      leftPos: Int,
      right: AnyRef,
      rightPos: Int,
      len: Int
  ): Int = {
    if (left == null || right == null) {
      throw new NullPointerException()
    } else if (!left.isInstanceOf[Array[_]]) {
      throw new IllegalArgumentException("left argument must be an array")
    } else if (!right.isInstanceOf[Array[_]]) {
      throw new IllegalArgumentException("right argument must be an array")
    } else {
      compare(
        left.asInstanceOf[Array[_]],
        leftPos,
        right.asInstanceOf[Array[_]],
        rightPos,
        len
      )
    }
  }

  def compare(
      left: Array[_],
      leftPos: Int,
      right: Array[_],
      rightPos: Int,
      len: Int
  ): Int = {
    if (left == null || right == null) {
      throw new NullPointerException()
    } else if (left.getClass != right.getClass) {
      throw new ArrayStoreException("Invalid array copy.")
    } else if (len < 0) {
      throw new ArrayIndexOutOfBoundsException("length is negative")
    } else if (leftPos < 0 || leftPos + len > left.length) {
      throwOutOfBounds(leftPos)
    } else if (rightPos < 0 || rightPos + len > right.length) {
      throwOutOfBounds(rightPos)
    } else if (len == 0) {
      0
    } else {
      val leftPtr = left.atRaw(leftPos)
      val rightPtr = right.atRaw(rightPos)
      libc.memcmp(leftPtr, rightPtr, len.toUSize * left.stride)
    }
  }
}

final class BooleanArray private () extends Array[Boolean] {

  @inline def stride: CSize =
    1.toUSize

  @inline def atRaw(i: Int): RawPtr =
    if (i < 0 || i >= length) {
      throwOutOfBounds(i)
    } else {
      val rawptr = castObjectToRawPtr(this)
      elemRawPtr(
        rawptr,
        addRawSizes(addRawSizes(sizeOfPtr, castIntToRawSize(8)),
                    multRawSizes(castIntToRawSize(1), castIntToRawSize(i))))
    }

  @inline def apply(i: Int): Boolean =
    if (i < 0 || i >= length) {
      throwOutOfBounds(i)
    } else {
      val rawptr = castObjectToRawPtr(this)
<<<<<<< HEAD
      val ith = elemRawPtr(
        rawptr,
        addRawSizes(addRawSizes(sizeOfPtr, castIntToRawSize(8)),
                    multRawSizes(castIntToRawSize(1), castIntToRawSize(i))))
=======
      val ith = elemRawPtr(rawptr, 16 + 1 * i)
>>>>>>> 4e0de6f8
      loadBoolean(ith)
    }

  @inline def update(i: Int, value: Boolean): Unit =
    if (i < 0 || i >= length) {
      throwOutOfBounds(i)
    } else {
      val rawptr = castObjectToRawPtr(this)
<<<<<<< HEAD
      val ith = elemRawPtr(
        rawptr,
        addRawSizes(addRawSizes(sizeOfPtr, castIntToRawSize(8)),
                    multRawSizes(castIntToRawSize(1), castIntToRawSize(i))))
=======
      val ith = elemRawPtr(rawptr, 16 + 1 * i)
>>>>>>> 4e0de6f8
      storeBoolean(ith, value)
    }

  @inline override def clone(): BooleanArray = {
    val arrcls = classOf[BooleanArray]
<<<<<<< HEAD
    val arrsize = new USize(
      addRawSizes(addRawSizes(sizeOfPtr, castIntToRawSize(8)),
                  multRawSizes(castIntToRawSize(1), castIntToRawSize(length))))
=======
    val arrsize = (16 + 1 * length).toULong
>>>>>>> 4e0de6f8
    val arr = GC.alloc_atomic(arrcls, arrsize)
    val src = castObjectToRawPtr(this)
    libc.memcpy(arr, src, arrsize)
    castRawPtrToObject(arr).asInstanceOf[BooleanArray]
  }
}

object BooleanArray {

  @inline def alloc(length: Int): BooleanArray = {
    val arrcls = classOf[BooleanArray]
<<<<<<< HEAD
    val arrsize = new USize(
      addRawSizes(addRawSizes(sizeOfPtr, castIntToRawSize(8)),
                  multRawSizes(castIntToRawSize(1), castIntToRawSize(length))))
    val arr = GC.alloc_atomic(arrcls, arrsize)
    storeInt(elemRawPtr(arr, sizeOfPtr), length)
    storeInt(elemRawPtr(arr, addRawSizes(sizeOfPtr, castIntToRawSize(4))),
             1.toInt)
=======
    val arrsize = (16 + 1 * length).toULong
    val arr = GC.alloc_atomic(arrcls, arrsize)
    storeInt(elemRawPtr(arr, 8), length)
    storeInt(elemRawPtr(arr, 12), 1.toInt)
>>>>>>> 4e0de6f8
    castRawPtrToObject(arr).asInstanceOf[BooleanArray]
  }

  @inline def snapshot(length: Int, data: RawPtr): BooleanArray = {
<<<<<<< HEAD
    val arr  = alloc(length)
    val dst  = arr.atRaw(0)
    val src  = data
    val size = (1 * length).toUSize
=======
    val arr = alloc(length)
    val dst = arr.atRaw(0)
    val src = data
    val size = (1 * length).toULong
>>>>>>> 4e0de6f8
    libc.memcpy(dst, src, size)
    arr
  }
}

final class CharArray private () extends Array[Char] {

  @inline def stride: CSize =
    2.toUSize

  @inline def atRaw(i: Int): RawPtr =
    if (i < 0 || i >= length) {
      throwOutOfBounds(i)
    } else {
      val rawptr = castObjectToRawPtr(this)
      elemRawPtr(
        rawptr,
        addRawSizes(addRawSizes(sizeOfPtr, castIntToRawSize(8)),
                    multRawSizes(castIntToRawSize(2), castIntToRawSize(i))))
    }

  @inline def apply(i: Int): Char =
    if (i < 0 || i >= length) {
      throwOutOfBounds(i)
    } else {
      val rawptr = castObjectToRawPtr(this)
<<<<<<< HEAD
      val ith = elemRawPtr(
        rawptr,
        addRawSizes(addRawSizes(sizeOfPtr, castIntToRawSize(8)),
                    multRawSizes(castIntToRawSize(2), castIntToRawSize(i))))
=======
      val ith = elemRawPtr(rawptr, 16 + 2 * i)
>>>>>>> 4e0de6f8
      loadChar(ith)
    }

  @inline def update(i: Int, value: Char): Unit =
    if (i < 0 || i >= length) {
      throwOutOfBounds(i)
    } else {
      val rawptr = castObjectToRawPtr(this)
<<<<<<< HEAD
      val ith = elemRawPtr(
        rawptr,
        addRawSizes(addRawSizes(sizeOfPtr, castIntToRawSize(8)),
                    multRawSizes(castIntToRawSize(2), castIntToRawSize(i))))
=======
      val ith = elemRawPtr(rawptr, 16 + 2 * i)
>>>>>>> 4e0de6f8
      storeChar(ith, value)
    }

  @inline override def clone(): CharArray = {
    val arrcls = classOf[CharArray]
<<<<<<< HEAD
    val arrsize = new USize(
      addRawSizes(addRawSizes(sizeOfPtr, castIntToRawSize(8)),
                  multRawSizes(castIntToRawSize(2), castIntToRawSize(length))))
=======
    val arrsize = (16 + 2 * length).toULong
>>>>>>> 4e0de6f8
    val arr = GC.alloc_atomic(arrcls, arrsize)
    val src = castObjectToRawPtr(this)
    libc.memcpy(arr, src, arrsize)
    castRawPtrToObject(arr).asInstanceOf[CharArray]
  }
}

object CharArray {

  @inline def alloc(length: Int): CharArray = {
    val arrcls = classOf[CharArray]
<<<<<<< HEAD
    val arrsize = new USize(
      addRawSizes(addRawSizes(sizeOfPtr, castIntToRawSize(8)),
                  multRawSizes(castIntToRawSize(2), castIntToRawSize(length))))
    val arr = GC.alloc_atomic(arrcls, arrsize)
    storeInt(elemRawPtr(arr, sizeOfPtr), length)
    storeInt(elemRawPtr(arr, addRawSizes(sizeOfPtr, castIntToRawSize(4))),
             2.toInt)
=======
    val arrsize = (16 + 2 * length).toULong
    val arr = GC.alloc_atomic(arrcls, arrsize)
    storeInt(elemRawPtr(arr, 8), length)
    storeInt(elemRawPtr(arr, 12), 2.toInt)
>>>>>>> 4e0de6f8
    castRawPtrToObject(arr).asInstanceOf[CharArray]
  }

  @inline def snapshot(length: Int, data: RawPtr): CharArray = {
<<<<<<< HEAD
    val arr  = alloc(length)
    val dst  = arr.atRaw(0)
    val src  = data
    val size = (2 * length).toUSize
=======
    val arr = alloc(length)
    val dst = arr.atRaw(0)
    val src = data
    val size = (2 * length).toULong
>>>>>>> 4e0de6f8
    libc.memcpy(dst, src, size)
    arr
  }
}

final class ByteArray private () extends Array[Byte] {

  @inline def stride: CSize =
    1.toUSize

  @inline def atRaw(i: Int): RawPtr =
    if (i < 0 || i >= length) {
      throwOutOfBounds(i)
    } else {
      val rawptr = castObjectToRawPtr(this)
      elemRawPtr(
        rawptr,
        addRawSizes(addRawSizes(sizeOfPtr, castIntToRawSize(8)),
                    multRawSizes(castIntToRawSize(1), castIntToRawSize(i))))
    }

  @inline def apply(i: Int): Byte =
    if (i < 0 || i >= length) {
      throwOutOfBounds(i)
    } else {
      val rawptr = castObjectToRawPtr(this)
<<<<<<< HEAD
      val ith = elemRawPtr(
        rawptr,
        addRawSizes(addRawSizes(sizeOfPtr, castIntToRawSize(8)),
                    multRawSizes(castIntToRawSize(1), castIntToRawSize(i))))
=======
      val ith = elemRawPtr(rawptr, 16 + 1 * i)
>>>>>>> 4e0de6f8
      loadByte(ith)
    }

  @inline def update(i: Int, value: Byte): Unit =
    if (i < 0 || i >= length) {
      throwOutOfBounds(i)
    } else {
      val rawptr = castObjectToRawPtr(this)
<<<<<<< HEAD
      val ith = elemRawPtr(
        rawptr,
        addRawSizes(addRawSizes(sizeOfPtr, castIntToRawSize(8)),
                    multRawSizes(castIntToRawSize(1), castIntToRawSize(i))))
=======
      val ith = elemRawPtr(rawptr, 16 + 1 * i)
>>>>>>> 4e0de6f8
      storeByte(ith, value)
    }

  @inline override def clone(): ByteArray = {
    val arrcls = classOf[ByteArray]
<<<<<<< HEAD
    val arrsize = new USize(
      addRawSizes(addRawSizes(sizeOfPtr, castIntToRawSize(8)),
                  multRawSizes(castIntToRawSize(1), castIntToRawSize(length))))
=======
    val arrsize = (16 + 1 * length).toULong
>>>>>>> 4e0de6f8
    val arr = GC.alloc_atomic(arrcls, arrsize)
    val src = castObjectToRawPtr(this)
    libc.memcpy(arr, src, arrsize)
    castRawPtrToObject(arr).asInstanceOf[ByteArray]
  }
}

object ByteArray {

  @inline def alloc(length: Int): ByteArray = {
    val arrcls = classOf[ByteArray]
<<<<<<< HEAD
    val arrsize = new USize(
      addRawSizes(addRawSizes(sizeOfPtr, castIntToRawSize(8)),
                  multRawSizes(castIntToRawSize(1), castIntToRawSize(length))))
    val arr = GC.alloc_atomic(arrcls, arrsize)
    storeInt(elemRawPtr(arr, sizeOfPtr), length)
    storeInt(elemRawPtr(arr, addRawSizes(sizeOfPtr, castIntToRawSize(4))),
             1.toInt)
=======
    val arrsize = (16 + 1 * length).toULong
    val arr = GC.alloc_atomic(arrcls, arrsize)
    storeInt(elemRawPtr(arr, 8), length)
    storeInt(elemRawPtr(arr, 12), 1.toInt)
>>>>>>> 4e0de6f8
    castRawPtrToObject(arr).asInstanceOf[ByteArray]
  }

  @inline def snapshot(length: Int, data: RawPtr): ByteArray = {
<<<<<<< HEAD
    val arr  = alloc(length)
    val dst  = arr.atRaw(0)
    val src  = data
    val size = (1 * length).toUSize
=======
    val arr = alloc(length)
    val dst = arr.atRaw(0)
    val src = data
    val size = (1 * length).toULong
>>>>>>> 4e0de6f8
    libc.memcpy(dst, src, size)
    arr
  }
}

final class ShortArray private () extends Array[Short] {

  @inline def stride: CSize =
    2.toUSize

  @inline def atRaw(i: Int): RawPtr =
    if (i < 0 || i >= length) {
      throwOutOfBounds(i)
    } else {
      val rawptr = castObjectToRawPtr(this)
      elemRawPtr(
        rawptr,
        addRawSizes(addRawSizes(sizeOfPtr, castIntToRawSize(8)),
                    multRawSizes(castIntToRawSize(2), castIntToRawSize(i))))
    }

  @inline def apply(i: Int): Short =
    if (i < 0 || i >= length) {
      throwOutOfBounds(i)
    } else {
      val rawptr = castObjectToRawPtr(this)
<<<<<<< HEAD
      val ith = elemRawPtr(
        rawptr,
        addRawSizes(addRawSizes(sizeOfPtr, castIntToRawSize(8)),
                    multRawSizes(castIntToRawSize(2), castIntToRawSize(i))))
=======
      val ith = elemRawPtr(rawptr, 16 + 2 * i)
>>>>>>> 4e0de6f8
      loadShort(ith)
    }

  @inline def update(i: Int, value: Short): Unit =
    if (i < 0 || i >= length) {
      throwOutOfBounds(i)
    } else {
      val rawptr = castObjectToRawPtr(this)
<<<<<<< HEAD
      val ith = elemRawPtr(
        rawptr,
        addRawSizes(addRawSizes(sizeOfPtr, castIntToRawSize(8)),
                    multRawSizes(castIntToRawSize(2), castIntToRawSize(i))))
=======
      val ith = elemRawPtr(rawptr, 16 + 2 * i)
>>>>>>> 4e0de6f8
      storeShort(ith, value)
    }

  @inline override def clone(): ShortArray = {
    val arrcls = classOf[ShortArray]
<<<<<<< HEAD
    val arrsize = new USize(
      addRawSizes(addRawSizes(sizeOfPtr, castIntToRawSize(8)),
                  multRawSizes(castIntToRawSize(2), castIntToRawSize(length))))
=======
    val arrsize = (16 + 2 * length).toULong
>>>>>>> 4e0de6f8
    val arr = GC.alloc_atomic(arrcls, arrsize)
    val src = castObjectToRawPtr(this)
    libc.memcpy(arr, src, arrsize)
    castRawPtrToObject(arr).asInstanceOf[ShortArray]
  }
}

object ShortArray {

  @inline def alloc(length: Int): ShortArray = {
    val arrcls = classOf[ShortArray]
<<<<<<< HEAD
    val arrsize = new USize(
      addRawSizes(addRawSizes(sizeOfPtr, castIntToRawSize(8)),
                  multRawSizes(castIntToRawSize(2), castIntToRawSize(length))))
    val arr = GC.alloc_atomic(arrcls, arrsize)
    storeInt(elemRawPtr(arr, sizeOfPtr), length)
    storeInt(elemRawPtr(arr, addRawSizes(sizeOfPtr, castIntToRawSize(4))),
             2.toInt)
=======
    val arrsize = (16 + 2 * length).toULong
    val arr = GC.alloc_atomic(arrcls, arrsize)
    storeInt(elemRawPtr(arr, 8), length)
    storeInt(elemRawPtr(arr, 12), 2.toInt)
>>>>>>> 4e0de6f8
    castRawPtrToObject(arr).asInstanceOf[ShortArray]
  }

  @inline def snapshot(length: Int, data: RawPtr): ShortArray = {
<<<<<<< HEAD
    val arr  = alloc(length)
    val dst  = arr.atRaw(0)
    val src  = data
    val size = (2 * length).toUSize
=======
    val arr = alloc(length)
    val dst = arr.atRaw(0)
    val src = data
    val size = (2 * length).toULong
>>>>>>> 4e0de6f8
    libc.memcpy(dst, src, size)
    arr
  }
}

final class IntArray private () extends Array[Int] {

  @inline def stride: CSize =
    4.toUSize

  @inline def atRaw(i: Int): RawPtr =
    if (i < 0 || i >= length) {
      throwOutOfBounds(i)
    } else {
      val rawptr = castObjectToRawPtr(this)
      elemRawPtr(
        rawptr,
        addRawSizes(addRawSizes(sizeOfPtr, castIntToRawSize(8)),
                    multRawSizes(castIntToRawSize(4), castIntToRawSize(i))))
    }

  @inline def apply(i: Int): Int =
    if (i < 0 || i >= length) {
      throwOutOfBounds(i)
    } else {
      val rawptr = castObjectToRawPtr(this)
<<<<<<< HEAD
      val ith = elemRawPtr(
        rawptr,
        addRawSizes(addRawSizes(sizeOfPtr, castIntToRawSize(8)),
                    multRawSizes(castIntToRawSize(4), castIntToRawSize(i))))
=======
      val ith = elemRawPtr(rawptr, 16 + 4 * i)
>>>>>>> 4e0de6f8
      loadInt(ith)
    }

  @inline def update(i: Int, value: Int): Unit =
    if (i < 0 || i >= length) {
      throwOutOfBounds(i)
    } else {
      val rawptr = castObjectToRawPtr(this)
<<<<<<< HEAD
      val ith = elemRawPtr(
        rawptr,
        addRawSizes(addRawSizes(sizeOfPtr, castIntToRawSize(8)),
                    multRawSizes(castIntToRawSize(4), castIntToRawSize(i))))
=======
      val ith = elemRawPtr(rawptr, 16 + 4 * i)
>>>>>>> 4e0de6f8
      storeInt(ith, value)
    }

  @inline override def clone(): IntArray = {
    val arrcls = classOf[IntArray]
<<<<<<< HEAD
    val arrsize = new USize(
      addRawSizes(addRawSizes(sizeOfPtr, castIntToRawSize(8)),
                  multRawSizes(castIntToRawSize(4), castIntToRawSize(length))))
=======
    val arrsize = (16 + 4 * length).toULong
>>>>>>> 4e0de6f8
    val arr = GC.alloc_atomic(arrcls, arrsize)
    val src = castObjectToRawPtr(this)
    libc.memcpy(arr, src, arrsize)
    castRawPtrToObject(arr).asInstanceOf[IntArray]
  }
}

object IntArray {

  @inline def alloc(length: Int): IntArray = {
    val arrcls = classOf[IntArray]
<<<<<<< HEAD
    val arrsize = new USize(
      addRawSizes(addRawSizes(sizeOfPtr, castIntToRawSize(8)),
                  multRawSizes(castIntToRawSize(4), castIntToRawSize(length))))
    val arr = GC.alloc_atomic(arrcls, arrsize)
    storeInt(elemRawPtr(arr, sizeOfPtr), length)
    storeInt(elemRawPtr(arr, addRawSizes(sizeOfPtr, castIntToRawSize(4))),
             4.toInt)
=======
    val arrsize = (16 + 4 * length).toULong
    val arr = GC.alloc_atomic(arrcls, arrsize)
    storeInt(elemRawPtr(arr, 8), length)
    storeInt(elemRawPtr(arr, 12), 4.toInt)
>>>>>>> 4e0de6f8
    castRawPtrToObject(arr).asInstanceOf[IntArray]
  }

  @inline def snapshot(length: Int, data: RawPtr): IntArray = {
<<<<<<< HEAD
    val arr  = alloc(length)
    val dst  = arr.atRaw(0)
    val src  = data
    val size = (4 * length).toUSize
=======
    val arr = alloc(length)
    val dst = arr.atRaw(0)
    val src = data
    val size = (4 * length).toULong
>>>>>>> 4e0de6f8
    libc.memcpy(dst, src, size)
    arr
  }
}

final class LongArray private () extends Array[Long] {

  @inline def stride: CSize =
    8.toUSize

  @inline def atRaw(i: Int): RawPtr =
    if (i < 0 || i >= length) {
      throwOutOfBounds(i)
    } else {
      val rawptr = castObjectToRawPtr(this)
      elemRawPtr(
        rawptr,
        addRawSizes(addRawSizes(sizeOfPtr, castIntToRawSize(8)),
                    multRawSizes(castIntToRawSize(8), castIntToRawSize(i))))
    }

  @inline def apply(i: Int): Long =
    if (i < 0 || i >= length) {
      throwOutOfBounds(i)
    } else {
      val rawptr = castObjectToRawPtr(this)
<<<<<<< HEAD
      val ith = elemRawPtr(
        rawptr,
        addRawSizes(addRawSizes(sizeOfPtr, castIntToRawSize(8)),
                    multRawSizes(castIntToRawSize(8), castIntToRawSize(i))))
=======
      val ith = elemRawPtr(rawptr, 16 + 8 * i)
>>>>>>> 4e0de6f8
      loadLong(ith)
    }

  @inline def update(i: Int, value: Long): Unit =
    if (i < 0 || i >= length) {
      throwOutOfBounds(i)
    } else {
      val rawptr = castObjectToRawPtr(this)
<<<<<<< HEAD
      val ith = elemRawPtr(
        rawptr,
        addRawSizes(addRawSizes(sizeOfPtr, castIntToRawSize(8)),
                    multRawSizes(castIntToRawSize(8), castIntToRawSize(i))))
=======
      val ith = elemRawPtr(rawptr, 16 + 8 * i)
>>>>>>> 4e0de6f8
      storeLong(ith, value)
    }

  @inline override def clone(): LongArray = {
    val arrcls = classOf[LongArray]
<<<<<<< HEAD
    val arrsize = new USize(
      addRawSizes(addRawSizes(sizeOfPtr, castIntToRawSize(8)),
                  multRawSizes(castIntToRawSize(8), castIntToRawSize(length))))
=======
    val arrsize = (16 + 8 * length).toULong
>>>>>>> 4e0de6f8
    val arr = GC.alloc_atomic(arrcls, arrsize)
    val src = castObjectToRawPtr(this)
    libc.memcpy(arr, src, arrsize)
    castRawPtrToObject(arr).asInstanceOf[LongArray]
  }
}

object LongArray {

  @inline def alloc(length: Int): LongArray = {
    val arrcls = classOf[LongArray]
<<<<<<< HEAD
    val arrsize = new USize(
      addRawSizes(addRawSizes(sizeOfPtr, castIntToRawSize(8)),
                  multRawSizes(castIntToRawSize(8), castIntToRawSize(length))))
    val arr = GC.alloc_atomic(arrcls, arrsize)
    storeInt(elemRawPtr(arr, sizeOfPtr), length)
    storeInt(elemRawPtr(arr, addRawSizes(sizeOfPtr, castIntToRawSize(4))),
             8.toInt)
=======
    val arrsize = (16 + 8 * length).toULong
    val arr = GC.alloc_atomic(arrcls, arrsize)
    storeInt(elemRawPtr(arr, 8), length)
    storeInt(elemRawPtr(arr, 12), 8.toInt)
>>>>>>> 4e0de6f8
    castRawPtrToObject(arr).asInstanceOf[LongArray]
  }

  @inline def snapshot(length: Int, data: RawPtr): LongArray = {
<<<<<<< HEAD
    val arr  = alloc(length)
    val dst  = arr.atRaw(0)
    val src  = data
    val size = (8 * length).toUSize
=======
    val arr = alloc(length)
    val dst = arr.atRaw(0)
    val src = data
    val size = (8 * length).toULong
>>>>>>> 4e0de6f8
    libc.memcpy(dst, src, size)
    arr
  }
}

final class FloatArray private () extends Array[Float] {

  @inline def stride: CSize =
    4.toUSize

  @inline def atRaw(i: Int): RawPtr =
    if (i < 0 || i >= length) {
      throwOutOfBounds(i)
    } else {
      val rawptr = castObjectToRawPtr(this)
      elemRawPtr(
        rawptr,
        addRawSizes(addRawSizes(sizeOfPtr, castIntToRawSize(8)),
                    multRawSizes(castIntToRawSize(4), castIntToRawSize(i))))
    }

  @inline def apply(i: Int): Float =
    if (i < 0 || i >= length) {
      throwOutOfBounds(i)
    } else {
      val rawptr = castObjectToRawPtr(this)
<<<<<<< HEAD
      val ith = elemRawPtr(
        rawptr,
        addRawSizes(addRawSizes(sizeOfPtr, castIntToRawSize(8)),
                    multRawSizes(castIntToRawSize(4), castIntToRawSize(i))))
=======
      val ith = elemRawPtr(rawptr, 16 + 4 * i)
>>>>>>> 4e0de6f8
      loadFloat(ith)
    }

  @inline def update(i: Int, value: Float): Unit =
    if (i < 0 || i >= length) {
      throwOutOfBounds(i)
    } else {
      val rawptr = castObjectToRawPtr(this)
<<<<<<< HEAD
      val ith = elemRawPtr(
        rawptr,
        addRawSizes(addRawSizes(sizeOfPtr, castIntToRawSize(8)),
                    multRawSizes(castIntToRawSize(4), castIntToRawSize(i))))
=======
      val ith = elemRawPtr(rawptr, 16 + 4 * i)
>>>>>>> 4e0de6f8
      storeFloat(ith, value)
    }

  @inline override def clone(): FloatArray = {
    val arrcls = classOf[FloatArray]
<<<<<<< HEAD
    val arrsize = new USize(
      addRawSizes(addRawSizes(sizeOfPtr, castIntToRawSize(8)),
                  multRawSizes(castIntToRawSize(4), castIntToRawSize(length))))
=======
    val arrsize = (16 + 4 * length).toULong
>>>>>>> 4e0de6f8
    val arr = GC.alloc_atomic(arrcls, arrsize)
    val src = castObjectToRawPtr(this)
    libc.memcpy(arr, src, arrsize)
    castRawPtrToObject(arr).asInstanceOf[FloatArray]
  }
}

object FloatArray {

  @inline def alloc(length: Int): FloatArray = {
    val arrcls = classOf[FloatArray]
<<<<<<< HEAD
    val arrsize = new USize(
      addRawSizes(addRawSizes(sizeOfPtr, castIntToRawSize(8)),
                  multRawSizes(castIntToRawSize(4), castIntToRawSize(length))))
    val arr = GC.alloc_atomic(arrcls, arrsize)
    storeInt(elemRawPtr(arr, sizeOfPtr), length)
    storeInt(elemRawPtr(arr, addRawSizes(sizeOfPtr, castIntToRawSize(4))),
             4.toInt)
=======
    val arrsize = (16 + 4 * length).toULong
    val arr = GC.alloc_atomic(arrcls, arrsize)
    storeInt(elemRawPtr(arr, 8), length)
    storeInt(elemRawPtr(arr, 12), 4.toInt)
>>>>>>> 4e0de6f8
    castRawPtrToObject(arr).asInstanceOf[FloatArray]
  }

  @inline def snapshot(length: Int, data: RawPtr): FloatArray = {
<<<<<<< HEAD
    val arr  = alloc(length)
    val dst  = arr.atRaw(0)
    val src  = data
    val size = (4 * length).toUSize
=======
    val arr = alloc(length)
    val dst = arr.atRaw(0)
    val src = data
    val size = (4 * length).toULong
>>>>>>> 4e0de6f8
    libc.memcpy(dst, src, size)
    arr
  }
}

final class DoubleArray private () extends Array[Double] {

  @inline def stride: CSize =
    8.toUSize

  @inline def atRaw(i: Int): RawPtr =
    if (i < 0 || i >= length) {
      throwOutOfBounds(i)
    } else {
      val rawptr = castObjectToRawPtr(this)
      elemRawPtr(
        rawptr,
        addRawSizes(addRawSizes(sizeOfPtr, castIntToRawSize(8)),
                    multRawSizes(castIntToRawSize(8), castIntToRawSize(i))))
    }

  @inline def apply(i: Int): Double =
    if (i < 0 || i >= length) {
      throwOutOfBounds(i)
    } else {
      val rawptr = castObjectToRawPtr(this)
<<<<<<< HEAD
      val ith = elemRawPtr(
        rawptr,
        addRawSizes(addRawSizes(sizeOfPtr, castIntToRawSize(8)),
                    multRawSizes(castIntToRawSize(8), castIntToRawSize(i))))
=======
      val ith = elemRawPtr(rawptr, 16 + 8 * i)
>>>>>>> 4e0de6f8
      loadDouble(ith)
    }

  @inline def update(i: Int, value: Double): Unit =
    if (i < 0 || i >= length) {
      throwOutOfBounds(i)
    } else {
      val rawptr = castObjectToRawPtr(this)
<<<<<<< HEAD
      val ith = elemRawPtr(
        rawptr,
        addRawSizes(addRawSizes(sizeOfPtr, castIntToRawSize(8)),
                    multRawSizes(castIntToRawSize(8), castIntToRawSize(i))))
=======
      val ith = elemRawPtr(rawptr, 16 + 8 * i)
>>>>>>> 4e0de6f8
      storeDouble(ith, value)
    }

  @inline override def clone(): DoubleArray = {
    val arrcls = classOf[DoubleArray]
<<<<<<< HEAD
    val arrsize = new USize(
      addRawSizes(addRawSizes(sizeOfPtr, castIntToRawSize(8)),
                  multRawSizes(castIntToRawSize(8), castIntToRawSize(length))))
=======
    val arrsize = (16 + 8 * length).toULong
>>>>>>> 4e0de6f8
    val arr = GC.alloc_atomic(arrcls, arrsize)
    val src = castObjectToRawPtr(this)
    libc.memcpy(arr, src, arrsize)
    castRawPtrToObject(arr).asInstanceOf[DoubleArray]
  }
}

object DoubleArray {

  @inline def alloc(length: Int): DoubleArray = {
    val arrcls = classOf[DoubleArray]
<<<<<<< HEAD
    val arrsize = new USize(
      addRawSizes(addRawSizes(sizeOfPtr, castIntToRawSize(8)),
                  multRawSizes(castIntToRawSize(8), castIntToRawSize(length))))
    val arr = GC.alloc_atomic(arrcls, arrsize)
    storeInt(elemRawPtr(arr, sizeOfPtr), length)
    storeInt(elemRawPtr(arr, addRawSizes(sizeOfPtr, castIntToRawSize(4))),
             8.toInt)
=======
    val arrsize = (16 + 8 * length).toULong
    val arr = GC.alloc_atomic(arrcls, arrsize)
    storeInt(elemRawPtr(arr, 8), length)
    storeInt(elemRawPtr(arr, 12), 8.toInt)
>>>>>>> 4e0de6f8
    castRawPtrToObject(arr).asInstanceOf[DoubleArray]
  }

  @inline def snapshot(length: Int, data: RawPtr): DoubleArray = {
<<<<<<< HEAD
    val arr  = alloc(length)
    val dst  = arr.atRaw(0)
    val src  = data
    val size = (8 * length).toUSize
=======
    val arr = alloc(length)
    val dst = arr.atRaw(0)
    val src = data
    val size = (8 * length).toULong
>>>>>>> 4e0de6f8
    libc.memcpy(dst, src, size)
    arr
  }
}

final class ObjectArray private () extends Array[Object] {

  @inline def stride: CSize =
    castRawSizeToInt(sizeOfPtr).toUSize

  @inline def atRaw(i: Int): RawPtr =
    if (i < 0 || i >= length) {
      throwOutOfBounds(i)
    } else {
      val rawptr = castObjectToRawPtr(this)
      elemRawPtr(
        rawptr,
        addRawSizes(addRawSizes(sizeOfPtr, castIntToRawSize(8)),
                    multRawSizes(castIntToRawSize(castRawSizeToInt(sizeOfPtr)),
                                 castIntToRawSize(i))))
    }

  @inline def apply(i: Int): Object =
    if (i < 0 || i >= length) {
      throwOutOfBounds(i)
    } else {
      val rawptr = castObjectToRawPtr(this)
<<<<<<< HEAD
      val ith = elemRawPtr(
        rawptr,
        addRawSizes(addRawSizes(sizeOfPtr, castIntToRawSize(8)),
                    multRawSizes(castIntToRawSize(castRawSizeToInt(sizeOfPtr)),
                                 castIntToRawSize(i))))
=======
      val ith = elemRawPtr(rawptr, 16 + 8 * i)
>>>>>>> 4e0de6f8
      loadObject(ith)
    }

  @inline def update(i: Int, value: Object): Unit =
    if (i < 0 || i >= length) {
      throwOutOfBounds(i)
    } else {
      val rawptr = castObjectToRawPtr(this)
<<<<<<< HEAD
      val ith = elemRawPtr(
        rawptr,
        addRawSizes(addRawSizes(sizeOfPtr, castIntToRawSize(8)),
                    multRawSizes(castIntToRawSize(castRawSizeToInt(sizeOfPtr)),
                                 castIntToRawSize(i))))
=======
      val ith = elemRawPtr(rawptr, 16 + 8 * i)
>>>>>>> 4e0de6f8
      storeObject(ith, value)
    }

  @inline override def clone(): ObjectArray = {
    val arrcls = classOf[ObjectArray]
<<<<<<< HEAD
    val arrsize = new USize(
      addRawSizes(addRawSizes(sizeOfPtr, castIntToRawSize(8)),
                  multRawSizes(castIntToRawSize(castRawSizeToInt(sizeOfPtr)),
                               castIntToRawSize(length))))
=======
    val arrsize = (16 + 8 * length).toULong
>>>>>>> 4e0de6f8
    val arr = GC.alloc(arrcls, arrsize)
    val src = castObjectToRawPtr(this)
    libc.memcpy(arr, src, arrsize)
    castRawPtrToObject(arr).asInstanceOf[ObjectArray]
  }
}

object ObjectArray {

  @inline def alloc(length: Int): ObjectArray = {
    val arrcls = classOf[ObjectArray]
<<<<<<< HEAD
    val arrsize = new USize(
      addRawSizes(addRawSizes(sizeOfPtr, castIntToRawSize(8)),
                  multRawSizes(castIntToRawSize(castRawSizeToInt(sizeOfPtr)),
                               castIntToRawSize(length))))
    val arr = GC.alloc(arrcls, arrsize)
    storeInt(elemRawPtr(arr, sizeOfPtr), length)
    storeInt(elemRawPtr(arr, addRawSizes(sizeOfPtr, castIntToRawSize(4))),
             castRawSizeToInt(sizeOfPtr).toInt)
=======
    val arrsize = (16 + 8 * length).toULong
    val arr = GC.alloc(arrcls, arrsize)
    storeInt(elemRawPtr(arr, 8), length)
    storeInt(elemRawPtr(arr, 12), 8.toInt)
>>>>>>> 4e0de6f8
    castRawPtrToObject(arr).asInstanceOf[ObjectArray]
  }

  @inline def snapshot(length: Int, data: RawPtr): ObjectArray = {
<<<<<<< HEAD
    val arr  = alloc(length)
    val dst  = arr.atRaw(0)
    val src  = data
    val size = (castRawSizeToInt(sizeOfPtr) * length).toUSize
=======
    val arr = alloc(length)
    val dst = arr.atRaw(0)
    val src = data
    val size = (8 * length).toULong
>>>>>>> 4e0de6f8
    libc.memcpy(dst, src, size)
    arr
  }
}<|MERGE_RESOLUTION|>--- conflicted
+++ resolved
@@ -104,13 +104,8 @@
       ()
     } else {
       val fromPtr = from.atRaw(fromPos)
-<<<<<<< HEAD
-      val toPtr   = to.atRaw(toPos)
-      val size    = to.stride * len.toUSize
-=======
       val toPtr = to.atRaw(toPos)
-      val size = to.stride * len.toULong
->>>>>>> 4e0de6f8
+      val size = to.stride * len.toUSize
       libc.memmove(toPtr, fromPtr, size)
     }
   }
@@ -178,8 +173,11 @@
       val rawptr = castObjectToRawPtr(this)
       elemRawPtr(
         rawptr,
-        addRawSizes(addRawSizes(sizeOfPtr, castIntToRawSize(8)),
-                    multRawSizes(castIntToRawSize(1), castIntToRawSize(i))))
+        addRawSizes(
+          addRawSizes(sizeOfPtr, castIntToRawSize(8)),
+          multRawSizes(castIntToRawSize(1), castIntToRawSize(i))
+        )
+      )
     }
 
   @inline def apply(i: Int): Boolean =
@@ -187,14 +185,13 @@
       throwOutOfBounds(i)
     } else {
       val rawptr = castObjectToRawPtr(this)
-<<<<<<< HEAD
-      val ith = elemRawPtr(
-        rawptr,
-        addRawSizes(addRawSizes(sizeOfPtr, castIntToRawSize(8)),
-                    multRawSizes(castIntToRawSize(1), castIntToRawSize(i))))
-=======
-      val ith = elemRawPtr(rawptr, 16 + 1 * i)
->>>>>>> 4e0de6f8
+      val ith = elemRawPtr(
+        rawptr,
+        addRawSizes(
+          addRawSizes(sizeOfPtr, castIntToRawSize(8)),
+          multRawSizes(castIntToRawSize(1), castIntToRawSize(i))
+        )
+      )
       loadBoolean(ith)
     }
 
@@ -203,26 +200,24 @@
       throwOutOfBounds(i)
     } else {
       val rawptr = castObjectToRawPtr(this)
-<<<<<<< HEAD
-      val ith = elemRawPtr(
-        rawptr,
-        addRawSizes(addRawSizes(sizeOfPtr, castIntToRawSize(8)),
-                    multRawSizes(castIntToRawSize(1), castIntToRawSize(i))))
-=======
-      val ith = elemRawPtr(rawptr, 16 + 1 * i)
->>>>>>> 4e0de6f8
+      val ith = elemRawPtr(
+        rawptr,
+        addRawSizes(
+          addRawSizes(sizeOfPtr, castIntToRawSize(8)),
+          multRawSizes(castIntToRawSize(1), castIntToRawSize(i))
+        )
+      )
       storeBoolean(ith, value)
     }
 
   @inline override def clone(): BooleanArray = {
     val arrcls = classOf[BooleanArray]
-<<<<<<< HEAD
-    val arrsize = new USize(
-      addRawSizes(addRawSizes(sizeOfPtr, castIntToRawSize(8)),
-                  multRawSizes(castIntToRawSize(1), castIntToRawSize(length))))
-=======
-    val arrsize = (16 + 1 * length).toULong
->>>>>>> 4e0de6f8
+    val arrsize = new USize(
+      addRawSizes(
+        addRawSizes(sizeOfPtr, castIntToRawSize(8)),
+        multRawSizes(castIntToRawSize(1), castIntToRawSize(length))
+      )
+    )
     val arr = GC.alloc_atomic(arrcls, arrsize)
     val src = castObjectToRawPtr(this)
     libc.memcpy(arr, src, arrsize)
@@ -234,35 +229,26 @@
 
   @inline def alloc(length: Int): BooleanArray = {
     val arrcls = classOf[BooleanArray]
-<<<<<<< HEAD
-    val arrsize = new USize(
-      addRawSizes(addRawSizes(sizeOfPtr, castIntToRawSize(8)),
-                  multRawSizes(castIntToRawSize(1), castIntToRawSize(length))))
+    val arrsize = new USize(
+      addRawSizes(
+        addRawSizes(sizeOfPtr, castIntToRawSize(8)),
+        multRawSizes(castIntToRawSize(1), castIntToRawSize(length))
+      )
+    )
     val arr = GC.alloc_atomic(arrcls, arrsize)
     storeInt(elemRawPtr(arr, sizeOfPtr), length)
-    storeInt(elemRawPtr(arr, addRawSizes(sizeOfPtr, castIntToRawSize(4))),
-             1.toInt)
-=======
-    val arrsize = (16 + 1 * length).toULong
-    val arr = GC.alloc_atomic(arrcls, arrsize)
-    storeInt(elemRawPtr(arr, 8), length)
-    storeInt(elemRawPtr(arr, 12), 1.toInt)
->>>>>>> 4e0de6f8
+    storeInt(
+      elemRawPtr(arr, addRawSizes(sizeOfPtr, castIntToRawSize(4))),
+      1.toInt
+    )
     castRawPtrToObject(arr).asInstanceOf[BooleanArray]
   }
 
   @inline def snapshot(length: Int, data: RawPtr): BooleanArray = {
-<<<<<<< HEAD
-    val arr  = alloc(length)
-    val dst  = arr.atRaw(0)
-    val src  = data
-    val size = (1 * length).toUSize
-=======
     val arr = alloc(length)
     val dst = arr.atRaw(0)
     val src = data
-    val size = (1 * length).toULong
->>>>>>> 4e0de6f8
+    val size = (1 * length).toUSize
     libc.memcpy(dst, src, size)
     arr
   }
@@ -280,8 +266,11 @@
       val rawptr = castObjectToRawPtr(this)
       elemRawPtr(
         rawptr,
-        addRawSizes(addRawSizes(sizeOfPtr, castIntToRawSize(8)),
-                    multRawSizes(castIntToRawSize(2), castIntToRawSize(i))))
+        addRawSizes(
+          addRawSizes(sizeOfPtr, castIntToRawSize(8)),
+          multRawSizes(castIntToRawSize(2), castIntToRawSize(i))
+        )
+      )
     }
 
   @inline def apply(i: Int): Char =
@@ -289,14 +278,13 @@
       throwOutOfBounds(i)
     } else {
       val rawptr = castObjectToRawPtr(this)
-<<<<<<< HEAD
-      val ith = elemRawPtr(
-        rawptr,
-        addRawSizes(addRawSizes(sizeOfPtr, castIntToRawSize(8)),
-                    multRawSizes(castIntToRawSize(2), castIntToRawSize(i))))
-=======
-      val ith = elemRawPtr(rawptr, 16 + 2 * i)
->>>>>>> 4e0de6f8
+      val ith = elemRawPtr(
+        rawptr,
+        addRawSizes(
+          addRawSizes(sizeOfPtr, castIntToRawSize(8)),
+          multRawSizes(castIntToRawSize(2), castIntToRawSize(i))
+        )
+      )
       loadChar(ith)
     }
 
@@ -305,26 +293,24 @@
       throwOutOfBounds(i)
     } else {
       val rawptr = castObjectToRawPtr(this)
-<<<<<<< HEAD
-      val ith = elemRawPtr(
-        rawptr,
-        addRawSizes(addRawSizes(sizeOfPtr, castIntToRawSize(8)),
-                    multRawSizes(castIntToRawSize(2), castIntToRawSize(i))))
-=======
-      val ith = elemRawPtr(rawptr, 16 + 2 * i)
->>>>>>> 4e0de6f8
+      val ith = elemRawPtr(
+        rawptr,
+        addRawSizes(
+          addRawSizes(sizeOfPtr, castIntToRawSize(8)),
+          multRawSizes(castIntToRawSize(2), castIntToRawSize(i))
+        )
+      )
       storeChar(ith, value)
     }
 
   @inline override def clone(): CharArray = {
     val arrcls = classOf[CharArray]
-<<<<<<< HEAD
-    val arrsize = new USize(
-      addRawSizes(addRawSizes(sizeOfPtr, castIntToRawSize(8)),
-                  multRawSizes(castIntToRawSize(2), castIntToRawSize(length))))
-=======
-    val arrsize = (16 + 2 * length).toULong
->>>>>>> 4e0de6f8
+    val arrsize = new USize(
+      addRawSizes(
+        addRawSizes(sizeOfPtr, castIntToRawSize(8)),
+        multRawSizes(castIntToRawSize(2), castIntToRawSize(length))
+      )
+    )
     val arr = GC.alloc_atomic(arrcls, arrsize)
     val src = castObjectToRawPtr(this)
     libc.memcpy(arr, src, arrsize)
@@ -336,35 +322,26 @@
 
   @inline def alloc(length: Int): CharArray = {
     val arrcls = classOf[CharArray]
-<<<<<<< HEAD
-    val arrsize = new USize(
-      addRawSizes(addRawSizes(sizeOfPtr, castIntToRawSize(8)),
-                  multRawSizes(castIntToRawSize(2), castIntToRawSize(length))))
+    val arrsize = new USize(
+      addRawSizes(
+        addRawSizes(sizeOfPtr, castIntToRawSize(8)),
+        multRawSizes(castIntToRawSize(2), castIntToRawSize(length))
+      )
+    )
     val arr = GC.alloc_atomic(arrcls, arrsize)
     storeInt(elemRawPtr(arr, sizeOfPtr), length)
-    storeInt(elemRawPtr(arr, addRawSizes(sizeOfPtr, castIntToRawSize(4))),
-             2.toInt)
-=======
-    val arrsize = (16 + 2 * length).toULong
-    val arr = GC.alloc_atomic(arrcls, arrsize)
-    storeInt(elemRawPtr(arr, 8), length)
-    storeInt(elemRawPtr(arr, 12), 2.toInt)
->>>>>>> 4e0de6f8
+    storeInt(
+      elemRawPtr(arr, addRawSizes(sizeOfPtr, castIntToRawSize(4))),
+      2.toInt
+    )
     castRawPtrToObject(arr).asInstanceOf[CharArray]
   }
 
   @inline def snapshot(length: Int, data: RawPtr): CharArray = {
-<<<<<<< HEAD
-    val arr  = alloc(length)
-    val dst  = arr.atRaw(0)
-    val src  = data
-    val size = (2 * length).toUSize
-=======
     val arr = alloc(length)
     val dst = arr.atRaw(0)
     val src = data
-    val size = (2 * length).toULong
->>>>>>> 4e0de6f8
+    val size = (2 * length).toUSize
     libc.memcpy(dst, src, size)
     arr
   }
@@ -382,8 +359,11 @@
       val rawptr = castObjectToRawPtr(this)
       elemRawPtr(
         rawptr,
-        addRawSizes(addRawSizes(sizeOfPtr, castIntToRawSize(8)),
-                    multRawSizes(castIntToRawSize(1), castIntToRawSize(i))))
+        addRawSizes(
+          addRawSizes(sizeOfPtr, castIntToRawSize(8)),
+          multRawSizes(castIntToRawSize(1), castIntToRawSize(i))
+        )
+      )
     }
 
   @inline def apply(i: Int): Byte =
@@ -391,14 +371,13 @@
       throwOutOfBounds(i)
     } else {
       val rawptr = castObjectToRawPtr(this)
-<<<<<<< HEAD
-      val ith = elemRawPtr(
-        rawptr,
-        addRawSizes(addRawSizes(sizeOfPtr, castIntToRawSize(8)),
-                    multRawSizes(castIntToRawSize(1), castIntToRawSize(i))))
-=======
-      val ith = elemRawPtr(rawptr, 16 + 1 * i)
->>>>>>> 4e0de6f8
+      val ith = elemRawPtr(
+        rawptr,
+        addRawSizes(
+          addRawSizes(sizeOfPtr, castIntToRawSize(8)),
+          multRawSizes(castIntToRawSize(1), castIntToRawSize(i))
+        )
+      )
       loadByte(ith)
     }
 
@@ -407,26 +386,24 @@
       throwOutOfBounds(i)
     } else {
       val rawptr = castObjectToRawPtr(this)
-<<<<<<< HEAD
-      val ith = elemRawPtr(
-        rawptr,
-        addRawSizes(addRawSizes(sizeOfPtr, castIntToRawSize(8)),
-                    multRawSizes(castIntToRawSize(1), castIntToRawSize(i))))
-=======
-      val ith = elemRawPtr(rawptr, 16 + 1 * i)
->>>>>>> 4e0de6f8
+      val ith = elemRawPtr(
+        rawptr,
+        addRawSizes(
+          addRawSizes(sizeOfPtr, castIntToRawSize(8)),
+          multRawSizes(castIntToRawSize(1), castIntToRawSize(i))
+        )
+      )
       storeByte(ith, value)
     }
 
   @inline override def clone(): ByteArray = {
     val arrcls = classOf[ByteArray]
-<<<<<<< HEAD
-    val arrsize = new USize(
-      addRawSizes(addRawSizes(sizeOfPtr, castIntToRawSize(8)),
-                  multRawSizes(castIntToRawSize(1), castIntToRawSize(length))))
-=======
-    val arrsize = (16 + 1 * length).toULong
->>>>>>> 4e0de6f8
+    val arrsize = new USize(
+      addRawSizes(
+        addRawSizes(sizeOfPtr, castIntToRawSize(8)),
+        multRawSizes(castIntToRawSize(1), castIntToRawSize(length))
+      )
+    )
     val arr = GC.alloc_atomic(arrcls, arrsize)
     val src = castObjectToRawPtr(this)
     libc.memcpy(arr, src, arrsize)
@@ -438,35 +415,26 @@
 
   @inline def alloc(length: Int): ByteArray = {
     val arrcls = classOf[ByteArray]
-<<<<<<< HEAD
-    val arrsize = new USize(
-      addRawSizes(addRawSizes(sizeOfPtr, castIntToRawSize(8)),
-                  multRawSizes(castIntToRawSize(1), castIntToRawSize(length))))
+    val arrsize = new USize(
+      addRawSizes(
+        addRawSizes(sizeOfPtr, castIntToRawSize(8)),
+        multRawSizes(castIntToRawSize(1), castIntToRawSize(length))
+      )
+    )
     val arr = GC.alloc_atomic(arrcls, arrsize)
     storeInt(elemRawPtr(arr, sizeOfPtr), length)
-    storeInt(elemRawPtr(arr, addRawSizes(sizeOfPtr, castIntToRawSize(4))),
-             1.toInt)
-=======
-    val arrsize = (16 + 1 * length).toULong
-    val arr = GC.alloc_atomic(arrcls, arrsize)
-    storeInt(elemRawPtr(arr, 8), length)
-    storeInt(elemRawPtr(arr, 12), 1.toInt)
->>>>>>> 4e0de6f8
+    storeInt(
+      elemRawPtr(arr, addRawSizes(sizeOfPtr, castIntToRawSize(4))),
+      1.toInt
+    )
     castRawPtrToObject(arr).asInstanceOf[ByteArray]
   }
 
   @inline def snapshot(length: Int, data: RawPtr): ByteArray = {
-<<<<<<< HEAD
-    val arr  = alloc(length)
-    val dst  = arr.atRaw(0)
-    val src  = data
-    val size = (1 * length).toUSize
-=======
     val arr = alloc(length)
     val dst = arr.atRaw(0)
     val src = data
-    val size = (1 * length).toULong
->>>>>>> 4e0de6f8
+    val size = (1 * length).toUSize
     libc.memcpy(dst, src, size)
     arr
   }
@@ -484,8 +452,11 @@
       val rawptr = castObjectToRawPtr(this)
       elemRawPtr(
         rawptr,
-        addRawSizes(addRawSizes(sizeOfPtr, castIntToRawSize(8)),
-                    multRawSizes(castIntToRawSize(2), castIntToRawSize(i))))
+        addRawSizes(
+          addRawSizes(sizeOfPtr, castIntToRawSize(8)),
+          multRawSizes(castIntToRawSize(2), castIntToRawSize(i))
+        )
+      )
     }
 
   @inline def apply(i: Int): Short =
@@ -493,14 +464,13 @@
       throwOutOfBounds(i)
     } else {
       val rawptr = castObjectToRawPtr(this)
-<<<<<<< HEAD
-      val ith = elemRawPtr(
-        rawptr,
-        addRawSizes(addRawSizes(sizeOfPtr, castIntToRawSize(8)),
-                    multRawSizes(castIntToRawSize(2), castIntToRawSize(i))))
-=======
-      val ith = elemRawPtr(rawptr, 16 + 2 * i)
->>>>>>> 4e0de6f8
+      val ith = elemRawPtr(
+        rawptr,
+        addRawSizes(
+          addRawSizes(sizeOfPtr, castIntToRawSize(8)),
+          multRawSizes(castIntToRawSize(2), castIntToRawSize(i))
+        )
+      )
       loadShort(ith)
     }
 
@@ -509,26 +479,24 @@
       throwOutOfBounds(i)
     } else {
       val rawptr = castObjectToRawPtr(this)
-<<<<<<< HEAD
-      val ith = elemRawPtr(
-        rawptr,
-        addRawSizes(addRawSizes(sizeOfPtr, castIntToRawSize(8)),
-                    multRawSizes(castIntToRawSize(2), castIntToRawSize(i))))
-=======
-      val ith = elemRawPtr(rawptr, 16 + 2 * i)
->>>>>>> 4e0de6f8
+      val ith = elemRawPtr(
+        rawptr,
+        addRawSizes(
+          addRawSizes(sizeOfPtr, castIntToRawSize(8)),
+          multRawSizes(castIntToRawSize(2), castIntToRawSize(i))
+        )
+      )
       storeShort(ith, value)
     }
 
   @inline override def clone(): ShortArray = {
     val arrcls = classOf[ShortArray]
-<<<<<<< HEAD
-    val arrsize = new USize(
-      addRawSizes(addRawSizes(sizeOfPtr, castIntToRawSize(8)),
-                  multRawSizes(castIntToRawSize(2), castIntToRawSize(length))))
-=======
-    val arrsize = (16 + 2 * length).toULong
->>>>>>> 4e0de6f8
+    val arrsize = new USize(
+      addRawSizes(
+        addRawSizes(sizeOfPtr, castIntToRawSize(8)),
+        multRawSizes(castIntToRawSize(2), castIntToRawSize(length))
+      )
+    )
     val arr = GC.alloc_atomic(arrcls, arrsize)
     val src = castObjectToRawPtr(this)
     libc.memcpy(arr, src, arrsize)
@@ -540,35 +508,26 @@
 
   @inline def alloc(length: Int): ShortArray = {
     val arrcls = classOf[ShortArray]
-<<<<<<< HEAD
-    val arrsize = new USize(
-      addRawSizes(addRawSizes(sizeOfPtr, castIntToRawSize(8)),
-                  multRawSizes(castIntToRawSize(2), castIntToRawSize(length))))
+    val arrsize = new USize(
+      addRawSizes(
+        addRawSizes(sizeOfPtr, castIntToRawSize(8)),
+        multRawSizes(castIntToRawSize(2), castIntToRawSize(length))
+      )
+    )
     val arr = GC.alloc_atomic(arrcls, arrsize)
     storeInt(elemRawPtr(arr, sizeOfPtr), length)
-    storeInt(elemRawPtr(arr, addRawSizes(sizeOfPtr, castIntToRawSize(4))),
-             2.toInt)
-=======
-    val arrsize = (16 + 2 * length).toULong
-    val arr = GC.alloc_atomic(arrcls, arrsize)
-    storeInt(elemRawPtr(arr, 8), length)
-    storeInt(elemRawPtr(arr, 12), 2.toInt)
->>>>>>> 4e0de6f8
+    storeInt(
+      elemRawPtr(arr, addRawSizes(sizeOfPtr, castIntToRawSize(4))),
+      2.toInt
+    )
     castRawPtrToObject(arr).asInstanceOf[ShortArray]
   }
 
   @inline def snapshot(length: Int, data: RawPtr): ShortArray = {
-<<<<<<< HEAD
-    val arr  = alloc(length)
-    val dst  = arr.atRaw(0)
-    val src  = data
-    val size = (2 * length).toUSize
-=======
     val arr = alloc(length)
     val dst = arr.atRaw(0)
     val src = data
-    val size = (2 * length).toULong
->>>>>>> 4e0de6f8
+    val size = (2 * length).toUSize
     libc.memcpy(dst, src, size)
     arr
   }
@@ -586,8 +545,11 @@
       val rawptr = castObjectToRawPtr(this)
       elemRawPtr(
         rawptr,
-        addRawSizes(addRawSizes(sizeOfPtr, castIntToRawSize(8)),
-                    multRawSizes(castIntToRawSize(4), castIntToRawSize(i))))
+        addRawSizes(
+          addRawSizes(sizeOfPtr, castIntToRawSize(8)),
+          multRawSizes(castIntToRawSize(4), castIntToRawSize(i))
+        )
+      )
     }
 
   @inline def apply(i: Int): Int =
@@ -595,14 +557,13 @@
       throwOutOfBounds(i)
     } else {
       val rawptr = castObjectToRawPtr(this)
-<<<<<<< HEAD
-      val ith = elemRawPtr(
-        rawptr,
-        addRawSizes(addRawSizes(sizeOfPtr, castIntToRawSize(8)),
-                    multRawSizes(castIntToRawSize(4), castIntToRawSize(i))))
-=======
-      val ith = elemRawPtr(rawptr, 16 + 4 * i)
->>>>>>> 4e0de6f8
+      val ith = elemRawPtr(
+        rawptr,
+        addRawSizes(
+          addRawSizes(sizeOfPtr, castIntToRawSize(8)),
+          multRawSizes(castIntToRawSize(4), castIntToRawSize(i))
+        )
+      )
       loadInt(ith)
     }
 
@@ -611,26 +572,24 @@
       throwOutOfBounds(i)
     } else {
       val rawptr = castObjectToRawPtr(this)
-<<<<<<< HEAD
-      val ith = elemRawPtr(
-        rawptr,
-        addRawSizes(addRawSizes(sizeOfPtr, castIntToRawSize(8)),
-                    multRawSizes(castIntToRawSize(4), castIntToRawSize(i))))
-=======
-      val ith = elemRawPtr(rawptr, 16 + 4 * i)
->>>>>>> 4e0de6f8
+      val ith = elemRawPtr(
+        rawptr,
+        addRawSizes(
+          addRawSizes(sizeOfPtr, castIntToRawSize(8)),
+          multRawSizes(castIntToRawSize(4), castIntToRawSize(i))
+        )
+      )
       storeInt(ith, value)
     }
 
   @inline override def clone(): IntArray = {
     val arrcls = classOf[IntArray]
-<<<<<<< HEAD
-    val arrsize = new USize(
-      addRawSizes(addRawSizes(sizeOfPtr, castIntToRawSize(8)),
-                  multRawSizes(castIntToRawSize(4), castIntToRawSize(length))))
-=======
-    val arrsize = (16 + 4 * length).toULong
->>>>>>> 4e0de6f8
+    val arrsize = new USize(
+      addRawSizes(
+        addRawSizes(sizeOfPtr, castIntToRawSize(8)),
+        multRawSizes(castIntToRawSize(4), castIntToRawSize(length))
+      )
+    )
     val arr = GC.alloc_atomic(arrcls, arrsize)
     val src = castObjectToRawPtr(this)
     libc.memcpy(arr, src, arrsize)
@@ -642,35 +601,26 @@
 
   @inline def alloc(length: Int): IntArray = {
     val arrcls = classOf[IntArray]
-<<<<<<< HEAD
-    val arrsize = new USize(
-      addRawSizes(addRawSizes(sizeOfPtr, castIntToRawSize(8)),
-                  multRawSizes(castIntToRawSize(4), castIntToRawSize(length))))
+    val arrsize = new USize(
+      addRawSizes(
+        addRawSizes(sizeOfPtr, castIntToRawSize(8)),
+        multRawSizes(castIntToRawSize(4), castIntToRawSize(length))
+      )
+    )
     val arr = GC.alloc_atomic(arrcls, arrsize)
     storeInt(elemRawPtr(arr, sizeOfPtr), length)
-    storeInt(elemRawPtr(arr, addRawSizes(sizeOfPtr, castIntToRawSize(4))),
-             4.toInt)
-=======
-    val arrsize = (16 + 4 * length).toULong
-    val arr = GC.alloc_atomic(arrcls, arrsize)
-    storeInt(elemRawPtr(arr, 8), length)
-    storeInt(elemRawPtr(arr, 12), 4.toInt)
->>>>>>> 4e0de6f8
+    storeInt(
+      elemRawPtr(arr, addRawSizes(sizeOfPtr, castIntToRawSize(4))),
+      4.toInt
+    )
     castRawPtrToObject(arr).asInstanceOf[IntArray]
   }
 
   @inline def snapshot(length: Int, data: RawPtr): IntArray = {
-<<<<<<< HEAD
-    val arr  = alloc(length)
-    val dst  = arr.atRaw(0)
-    val src  = data
-    val size = (4 * length).toUSize
-=======
     val arr = alloc(length)
     val dst = arr.atRaw(0)
     val src = data
-    val size = (4 * length).toULong
->>>>>>> 4e0de6f8
+    val size = (4 * length).toUSize
     libc.memcpy(dst, src, size)
     arr
   }
@@ -688,8 +638,11 @@
       val rawptr = castObjectToRawPtr(this)
       elemRawPtr(
         rawptr,
-        addRawSizes(addRawSizes(sizeOfPtr, castIntToRawSize(8)),
-                    multRawSizes(castIntToRawSize(8), castIntToRawSize(i))))
+        addRawSizes(
+          addRawSizes(sizeOfPtr, castIntToRawSize(8)),
+          multRawSizes(castIntToRawSize(8), castIntToRawSize(i))
+        )
+      )
     }
 
   @inline def apply(i: Int): Long =
@@ -697,14 +650,13 @@
       throwOutOfBounds(i)
     } else {
       val rawptr = castObjectToRawPtr(this)
-<<<<<<< HEAD
-      val ith = elemRawPtr(
-        rawptr,
-        addRawSizes(addRawSizes(sizeOfPtr, castIntToRawSize(8)),
-                    multRawSizes(castIntToRawSize(8), castIntToRawSize(i))))
-=======
-      val ith = elemRawPtr(rawptr, 16 + 8 * i)
->>>>>>> 4e0de6f8
+      val ith = elemRawPtr(
+        rawptr,
+        addRawSizes(
+          addRawSizes(sizeOfPtr, castIntToRawSize(8)),
+          multRawSizes(castIntToRawSize(8), castIntToRawSize(i))
+        )
+      )
       loadLong(ith)
     }
 
@@ -713,26 +665,24 @@
       throwOutOfBounds(i)
     } else {
       val rawptr = castObjectToRawPtr(this)
-<<<<<<< HEAD
-      val ith = elemRawPtr(
-        rawptr,
-        addRawSizes(addRawSizes(sizeOfPtr, castIntToRawSize(8)),
-                    multRawSizes(castIntToRawSize(8), castIntToRawSize(i))))
-=======
-      val ith = elemRawPtr(rawptr, 16 + 8 * i)
->>>>>>> 4e0de6f8
+      val ith = elemRawPtr(
+        rawptr,
+        addRawSizes(
+          addRawSizes(sizeOfPtr, castIntToRawSize(8)),
+          multRawSizes(castIntToRawSize(8), castIntToRawSize(i))
+        )
+      )
       storeLong(ith, value)
     }
 
   @inline override def clone(): LongArray = {
     val arrcls = classOf[LongArray]
-<<<<<<< HEAD
-    val arrsize = new USize(
-      addRawSizes(addRawSizes(sizeOfPtr, castIntToRawSize(8)),
-                  multRawSizes(castIntToRawSize(8), castIntToRawSize(length))))
-=======
-    val arrsize = (16 + 8 * length).toULong
->>>>>>> 4e0de6f8
+    val arrsize = new USize(
+      addRawSizes(
+        addRawSizes(sizeOfPtr, castIntToRawSize(8)),
+        multRawSizes(castIntToRawSize(8), castIntToRawSize(length))
+      )
+    )
     val arr = GC.alloc_atomic(arrcls, arrsize)
     val src = castObjectToRawPtr(this)
     libc.memcpy(arr, src, arrsize)
@@ -744,35 +694,26 @@
 
   @inline def alloc(length: Int): LongArray = {
     val arrcls = classOf[LongArray]
-<<<<<<< HEAD
-    val arrsize = new USize(
-      addRawSizes(addRawSizes(sizeOfPtr, castIntToRawSize(8)),
-                  multRawSizes(castIntToRawSize(8), castIntToRawSize(length))))
+    val arrsize = new USize(
+      addRawSizes(
+        addRawSizes(sizeOfPtr, castIntToRawSize(8)),
+        multRawSizes(castIntToRawSize(8), castIntToRawSize(length))
+      )
+    )
     val arr = GC.alloc_atomic(arrcls, arrsize)
     storeInt(elemRawPtr(arr, sizeOfPtr), length)
-    storeInt(elemRawPtr(arr, addRawSizes(sizeOfPtr, castIntToRawSize(4))),
-             8.toInt)
-=======
-    val arrsize = (16 + 8 * length).toULong
-    val arr = GC.alloc_atomic(arrcls, arrsize)
-    storeInt(elemRawPtr(arr, 8), length)
-    storeInt(elemRawPtr(arr, 12), 8.toInt)
->>>>>>> 4e0de6f8
+    storeInt(
+      elemRawPtr(arr, addRawSizes(sizeOfPtr, castIntToRawSize(4))),
+      8.toInt
+    )
     castRawPtrToObject(arr).asInstanceOf[LongArray]
   }
 
   @inline def snapshot(length: Int, data: RawPtr): LongArray = {
-<<<<<<< HEAD
-    val arr  = alloc(length)
-    val dst  = arr.atRaw(0)
-    val src  = data
-    val size = (8 * length).toUSize
-=======
     val arr = alloc(length)
     val dst = arr.atRaw(0)
     val src = data
-    val size = (8 * length).toULong
->>>>>>> 4e0de6f8
+    val size = (8 * length).toUSize
     libc.memcpy(dst, src, size)
     arr
   }
@@ -790,8 +731,11 @@
       val rawptr = castObjectToRawPtr(this)
       elemRawPtr(
         rawptr,
-        addRawSizes(addRawSizes(sizeOfPtr, castIntToRawSize(8)),
-                    multRawSizes(castIntToRawSize(4), castIntToRawSize(i))))
+        addRawSizes(
+          addRawSizes(sizeOfPtr, castIntToRawSize(8)),
+          multRawSizes(castIntToRawSize(4), castIntToRawSize(i))
+        )
+      )
     }
 
   @inline def apply(i: Int): Float =
@@ -799,14 +743,13 @@
       throwOutOfBounds(i)
     } else {
       val rawptr = castObjectToRawPtr(this)
-<<<<<<< HEAD
-      val ith = elemRawPtr(
-        rawptr,
-        addRawSizes(addRawSizes(sizeOfPtr, castIntToRawSize(8)),
-                    multRawSizes(castIntToRawSize(4), castIntToRawSize(i))))
-=======
-      val ith = elemRawPtr(rawptr, 16 + 4 * i)
->>>>>>> 4e0de6f8
+      val ith = elemRawPtr(
+        rawptr,
+        addRawSizes(
+          addRawSizes(sizeOfPtr, castIntToRawSize(8)),
+          multRawSizes(castIntToRawSize(4), castIntToRawSize(i))
+        )
+      )
       loadFloat(ith)
     }
 
@@ -815,26 +758,24 @@
       throwOutOfBounds(i)
     } else {
       val rawptr = castObjectToRawPtr(this)
-<<<<<<< HEAD
-      val ith = elemRawPtr(
-        rawptr,
-        addRawSizes(addRawSizes(sizeOfPtr, castIntToRawSize(8)),
-                    multRawSizes(castIntToRawSize(4), castIntToRawSize(i))))
-=======
-      val ith = elemRawPtr(rawptr, 16 + 4 * i)
->>>>>>> 4e0de6f8
+      val ith = elemRawPtr(
+        rawptr,
+        addRawSizes(
+          addRawSizes(sizeOfPtr, castIntToRawSize(8)),
+          multRawSizes(castIntToRawSize(4), castIntToRawSize(i))
+        )
+      )
       storeFloat(ith, value)
     }
 
   @inline override def clone(): FloatArray = {
     val arrcls = classOf[FloatArray]
-<<<<<<< HEAD
-    val arrsize = new USize(
-      addRawSizes(addRawSizes(sizeOfPtr, castIntToRawSize(8)),
-                  multRawSizes(castIntToRawSize(4), castIntToRawSize(length))))
-=======
-    val arrsize = (16 + 4 * length).toULong
->>>>>>> 4e0de6f8
+    val arrsize = new USize(
+      addRawSizes(
+        addRawSizes(sizeOfPtr, castIntToRawSize(8)),
+        multRawSizes(castIntToRawSize(4), castIntToRawSize(length))
+      )
+    )
     val arr = GC.alloc_atomic(arrcls, arrsize)
     val src = castObjectToRawPtr(this)
     libc.memcpy(arr, src, arrsize)
@@ -846,35 +787,26 @@
 
   @inline def alloc(length: Int): FloatArray = {
     val arrcls = classOf[FloatArray]
-<<<<<<< HEAD
-    val arrsize = new USize(
-      addRawSizes(addRawSizes(sizeOfPtr, castIntToRawSize(8)),
-                  multRawSizes(castIntToRawSize(4), castIntToRawSize(length))))
+    val arrsize = new USize(
+      addRawSizes(
+        addRawSizes(sizeOfPtr, castIntToRawSize(8)),
+        multRawSizes(castIntToRawSize(4), castIntToRawSize(length))
+      )
+    )
     val arr = GC.alloc_atomic(arrcls, arrsize)
     storeInt(elemRawPtr(arr, sizeOfPtr), length)
-    storeInt(elemRawPtr(arr, addRawSizes(sizeOfPtr, castIntToRawSize(4))),
-             4.toInt)
-=======
-    val arrsize = (16 + 4 * length).toULong
-    val arr = GC.alloc_atomic(arrcls, arrsize)
-    storeInt(elemRawPtr(arr, 8), length)
-    storeInt(elemRawPtr(arr, 12), 4.toInt)
->>>>>>> 4e0de6f8
+    storeInt(
+      elemRawPtr(arr, addRawSizes(sizeOfPtr, castIntToRawSize(4))),
+      4.toInt
+    )
     castRawPtrToObject(arr).asInstanceOf[FloatArray]
   }
 
   @inline def snapshot(length: Int, data: RawPtr): FloatArray = {
-<<<<<<< HEAD
-    val arr  = alloc(length)
-    val dst  = arr.atRaw(0)
-    val src  = data
-    val size = (4 * length).toUSize
-=======
     val arr = alloc(length)
     val dst = arr.atRaw(0)
     val src = data
-    val size = (4 * length).toULong
->>>>>>> 4e0de6f8
+    val size = (4 * length).toUSize
     libc.memcpy(dst, src, size)
     arr
   }
@@ -892,8 +824,11 @@
       val rawptr = castObjectToRawPtr(this)
       elemRawPtr(
         rawptr,
-        addRawSizes(addRawSizes(sizeOfPtr, castIntToRawSize(8)),
-                    multRawSizes(castIntToRawSize(8), castIntToRawSize(i))))
+        addRawSizes(
+          addRawSizes(sizeOfPtr, castIntToRawSize(8)),
+          multRawSizes(castIntToRawSize(8), castIntToRawSize(i))
+        )
+      )
     }
 
   @inline def apply(i: Int): Double =
@@ -901,14 +836,13 @@
       throwOutOfBounds(i)
     } else {
       val rawptr = castObjectToRawPtr(this)
-<<<<<<< HEAD
-      val ith = elemRawPtr(
-        rawptr,
-        addRawSizes(addRawSizes(sizeOfPtr, castIntToRawSize(8)),
-                    multRawSizes(castIntToRawSize(8), castIntToRawSize(i))))
-=======
-      val ith = elemRawPtr(rawptr, 16 + 8 * i)
->>>>>>> 4e0de6f8
+      val ith = elemRawPtr(
+        rawptr,
+        addRawSizes(
+          addRawSizes(sizeOfPtr, castIntToRawSize(8)),
+          multRawSizes(castIntToRawSize(8), castIntToRawSize(i))
+        )
+      )
       loadDouble(ith)
     }
 
@@ -917,26 +851,24 @@
       throwOutOfBounds(i)
     } else {
       val rawptr = castObjectToRawPtr(this)
-<<<<<<< HEAD
-      val ith = elemRawPtr(
-        rawptr,
-        addRawSizes(addRawSizes(sizeOfPtr, castIntToRawSize(8)),
-                    multRawSizes(castIntToRawSize(8), castIntToRawSize(i))))
-=======
-      val ith = elemRawPtr(rawptr, 16 + 8 * i)
->>>>>>> 4e0de6f8
+      val ith = elemRawPtr(
+        rawptr,
+        addRawSizes(
+          addRawSizes(sizeOfPtr, castIntToRawSize(8)),
+          multRawSizes(castIntToRawSize(8), castIntToRawSize(i))
+        )
+      )
       storeDouble(ith, value)
     }
 
   @inline override def clone(): DoubleArray = {
     val arrcls = classOf[DoubleArray]
-<<<<<<< HEAD
-    val arrsize = new USize(
-      addRawSizes(addRawSizes(sizeOfPtr, castIntToRawSize(8)),
-                  multRawSizes(castIntToRawSize(8), castIntToRawSize(length))))
-=======
-    val arrsize = (16 + 8 * length).toULong
->>>>>>> 4e0de6f8
+    val arrsize = new USize(
+      addRawSizes(
+        addRawSizes(sizeOfPtr, castIntToRawSize(8)),
+        multRawSizes(castIntToRawSize(8), castIntToRawSize(length))
+      )
+    )
     val arr = GC.alloc_atomic(arrcls, arrsize)
     val src = castObjectToRawPtr(this)
     libc.memcpy(arr, src, arrsize)
@@ -948,35 +880,26 @@
 
   @inline def alloc(length: Int): DoubleArray = {
     val arrcls = classOf[DoubleArray]
-<<<<<<< HEAD
-    val arrsize = new USize(
-      addRawSizes(addRawSizes(sizeOfPtr, castIntToRawSize(8)),
-                  multRawSizes(castIntToRawSize(8), castIntToRawSize(length))))
+    val arrsize = new USize(
+      addRawSizes(
+        addRawSizes(sizeOfPtr, castIntToRawSize(8)),
+        multRawSizes(castIntToRawSize(8), castIntToRawSize(length))
+      )
+    )
     val arr = GC.alloc_atomic(arrcls, arrsize)
     storeInt(elemRawPtr(arr, sizeOfPtr), length)
-    storeInt(elemRawPtr(arr, addRawSizes(sizeOfPtr, castIntToRawSize(4))),
-             8.toInt)
-=======
-    val arrsize = (16 + 8 * length).toULong
-    val arr = GC.alloc_atomic(arrcls, arrsize)
-    storeInt(elemRawPtr(arr, 8), length)
-    storeInt(elemRawPtr(arr, 12), 8.toInt)
->>>>>>> 4e0de6f8
+    storeInt(
+      elemRawPtr(arr, addRawSizes(sizeOfPtr, castIntToRawSize(4))),
+      8.toInt
+    )
     castRawPtrToObject(arr).asInstanceOf[DoubleArray]
   }
 
   @inline def snapshot(length: Int, data: RawPtr): DoubleArray = {
-<<<<<<< HEAD
-    val arr  = alloc(length)
-    val dst  = arr.atRaw(0)
-    val src  = data
-    val size = (8 * length).toUSize
-=======
     val arr = alloc(length)
     val dst = arr.atRaw(0)
     val src = data
-    val size = (8 * length).toULong
->>>>>>> 4e0de6f8
+    val size = (8 * length).toUSize
     libc.memcpy(dst, src, size)
     arr
   }
@@ -994,9 +917,14 @@
       val rawptr = castObjectToRawPtr(this)
       elemRawPtr(
         rawptr,
-        addRawSizes(addRawSizes(sizeOfPtr, castIntToRawSize(8)),
-                    multRawSizes(castIntToRawSize(castRawSizeToInt(sizeOfPtr)),
-                                 castIntToRawSize(i))))
+        addRawSizes(
+          addRawSizes(sizeOfPtr, castIntToRawSize(8)),
+          multRawSizes(
+            castIntToRawSize(castRawSizeToInt(sizeOfPtr)),
+            castIntToRawSize(i)
+          )
+        )
+      )
     }
 
   @inline def apply(i: Int): Object =
@@ -1004,15 +932,16 @@
       throwOutOfBounds(i)
     } else {
       val rawptr = castObjectToRawPtr(this)
-<<<<<<< HEAD
-      val ith = elemRawPtr(
-        rawptr,
-        addRawSizes(addRawSizes(sizeOfPtr, castIntToRawSize(8)),
-                    multRawSizes(castIntToRawSize(castRawSizeToInt(sizeOfPtr)),
-                                 castIntToRawSize(i))))
-=======
-      val ith = elemRawPtr(rawptr, 16 + 8 * i)
->>>>>>> 4e0de6f8
+      val ith = elemRawPtr(
+        rawptr,
+        addRawSizes(
+          addRawSizes(sizeOfPtr, castIntToRawSize(8)),
+          multRawSizes(
+            castIntToRawSize(castRawSizeToInt(sizeOfPtr)),
+            castIntToRawSize(i)
+          )
+        )
+      )
       loadObject(ith)
     }
 
@@ -1021,28 +950,30 @@
       throwOutOfBounds(i)
     } else {
       val rawptr = castObjectToRawPtr(this)
-<<<<<<< HEAD
-      val ith = elemRawPtr(
-        rawptr,
-        addRawSizes(addRawSizes(sizeOfPtr, castIntToRawSize(8)),
-                    multRawSizes(castIntToRawSize(castRawSizeToInt(sizeOfPtr)),
-                                 castIntToRawSize(i))))
-=======
-      val ith = elemRawPtr(rawptr, 16 + 8 * i)
->>>>>>> 4e0de6f8
+      val ith = elemRawPtr(
+        rawptr,
+        addRawSizes(
+          addRawSizes(sizeOfPtr, castIntToRawSize(8)),
+          multRawSizes(
+            castIntToRawSize(castRawSizeToInt(sizeOfPtr)),
+            castIntToRawSize(i)
+          )
+        )
+      )
       storeObject(ith, value)
     }
 
   @inline override def clone(): ObjectArray = {
     val arrcls = classOf[ObjectArray]
-<<<<<<< HEAD
-    val arrsize = new USize(
-      addRawSizes(addRawSizes(sizeOfPtr, castIntToRawSize(8)),
-                  multRawSizes(castIntToRawSize(castRawSizeToInt(sizeOfPtr)),
-                               castIntToRawSize(length))))
-=======
-    val arrsize = (16 + 8 * length).toULong
->>>>>>> 4e0de6f8
+    val arrsize = new USize(
+      addRawSizes(
+        addRawSizes(sizeOfPtr, castIntToRawSize(8)),
+        multRawSizes(
+          castIntToRawSize(castRawSizeToInt(sizeOfPtr)),
+          castIntToRawSize(length)
+        )
+      )
+    )
     val arr = GC.alloc(arrcls, arrsize)
     val src = castObjectToRawPtr(this)
     libc.memcpy(arr, src, arrsize)
@@ -1054,36 +985,29 @@
 
   @inline def alloc(length: Int): ObjectArray = {
     val arrcls = classOf[ObjectArray]
-<<<<<<< HEAD
-    val arrsize = new USize(
-      addRawSizes(addRawSizes(sizeOfPtr, castIntToRawSize(8)),
-                  multRawSizes(castIntToRawSize(castRawSizeToInt(sizeOfPtr)),
-                               castIntToRawSize(length))))
+    val arrsize = new USize(
+      addRawSizes(
+        addRawSizes(sizeOfPtr, castIntToRawSize(8)),
+        multRawSizes(
+          castIntToRawSize(castRawSizeToInt(sizeOfPtr)),
+          castIntToRawSize(length)
+        )
+      )
+    )
     val arr = GC.alloc(arrcls, arrsize)
     storeInt(elemRawPtr(arr, sizeOfPtr), length)
-    storeInt(elemRawPtr(arr, addRawSizes(sizeOfPtr, castIntToRawSize(4))),
-             castRawSizeToInt(sizeOfPtr).toInt)
-=======
-    val arrsize = (16 + 8 * length).toULong
-    val arr = GC.alloc(arrcls, arrsize)
-    storeInt(elemRawPtr(arr, 8), length)
-    storeInt(elemRawPtr(arr, 12), 8.toInt)
->>>>>>> 4e0de6f8
+    storeInt(
+      elemRawPtr(arr, addRawSizes(sizeOfPtr, castIntToRawSize(4))),
+      castRawSizeToInt(sizeOfPtr).toInt
+    )
     castRawPtrToObject(arr).asInstanceOf[ObjectArray]
   }
 
   @inline def snapshot(length: Int, data: RawPtr): ObjectArray = {
-<<<<<<< HEAD
-    val arr  = alloc(length)
-    val dst  = arr.atRaw(0)
-    val src  = data
-    val size = (castRawSizeToInt(sizeOfPtr) * length).toUSize
-=======
     val arr = alloc(length)
     val dst = arr.atRaw(0)
     val src = data
-    val size = (8 * length).toULong
->>>>>>> 4e0de6f8
+    val size = (castRawSizeToInt(sizeOfPtr) * length).toUSize
     libc.memcpy(dst, src, size)
     arr
   }
