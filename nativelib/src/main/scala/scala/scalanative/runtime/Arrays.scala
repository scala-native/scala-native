// ###sourceLocation(file: "nativelib/src/main/scala/scala/scalanative/runtime/Arrays.scala.gyb", line: 1)

// BEWARE: This file is generated - direct edits will be lost.
// Do not edit this it directly other than to remove
// personally identifiable information in sourceLocation lines.
// All direct edits to this file will be lost the next time it
// is generated.
//
// To generate this file manually execute the python scripts/gyb.py
// script under the project root. For example, from the project root:
//
//   scripts/gyb.py \
//     nativelib/src/main/scala/scala/scalanative/runtime/Arrays.scala.gyb \
//     -o /nativelib/src/main/scala/scala/scalanative/runtime/Arrays.scala
//
//  After executing the script, you may want to edit this file to remove
//  personally or build-system specific identifiable information.
//
//  The order elements in the output file depends upon the Python version
//  used to execute the gyb.py. Arrays.scala.gyb has a BEWARE: comment near
//  types.items() which gives details.
//
//  Python >= 3.6 should give a reproducible output order and reduce trivial
//  & annoying git differences.

package scala.scalanative
package runtime

import scalanative.unsafe._
import scalanative.unsigned._
import scalanative.runtime.Intrinsics._

// ###sourceLocation(file: "nativelib/src/main/scala/scala/scalanative/runtime/Arrays.scala.gyb", line: 34)

sealed abstract class Array[T]
    extends java.io.Serializable
    with java.lang.Cloneable {

  /** Number of elements of the array. */
  @inline def length: Int = {
    val rawptr = castObjectToRawPtr(this)
    val lenptr = elemRawPtr(rawptr, sizeOfWord)
    loadInt(lenptr)
  }

  /** Size between elements in the array. */
  def stride: CSize

  /** Pointer to the element. */
  @inline def at(i: Int): Ptr[T] = fromRawPtr[T](atRaw(i))

  /** Raw pointer to the element. */
  def atRaw(i: Int): RawPtr

  /** Loads element at i, throws ArrayIndexOutOfBoundsException. */
  def apply(i: Int): T

  /** Stores value to element i, throws ArrayIndexOutOfBoundsException. */
  def update(i: Int, value: T): Unit

  /** Create a shallow copy of given array. */
  override def clone(): Array[T] = ??? // overriden in concrete classes
}

object Array {
  def copy(from: AnyRef,
           fromPos: Int,
           to: AnyRef,
           toPos: Int,
           len: Int): Unit = {
    if (from == null || to == null) {
      throw new NullPointerException()
    } else if (!from.isInstanceOf[Array[_]]) {
      throw new IllegalArgumentException("from argument must be an array")
    } else if (!to.isInstanceOf[Array[_]]) {
      throw new IllegalArgumentException("to argument must be an array")
    } else {
      copy(from.asInstanceOf[Array[_]],
           fromPos,
           to.asInstanceOf[Array[_]],
           toPos,
           len)
    }
  }

  def copy(from: Array[_],
           fromPos: Int,
           to: Array[_],
           toPos: Int,
           len: Int): Unit = {
    if (from == null || to == null) {
      throw new NullPointerException()
    } else if (from.getClass != to.getClass) {
      throw new ArrayStoreException("Invalid array copy.")
    } else if (len < 0) {
      throw new ArrayIndexOutOfBoundsException("length is negative")
    } else if (fromPos < 0 || fromPos + len > from.length) {
      throwOutOfBounds(fromPos)
    } else if (toPos < 0 || toPos + len > to.length) {
      throwOutOfBounds(toPos)
    } else if (len == 0) {
      ()
    } else {
      val fromPtr = from.atRaw(fromPos)
      val toPtr   = to.atRaw(toPos)
      val size    = to.stride * len.toUWord
      libc.memmove(toPtr, fromPtr, size)
    }
  }

  def compare(left: AnyRef,
              leftPos: Int,
              right: AnyRef,
              rightPos: Int,
              len: Int): Int = {
    if (left == null || right == null) {
      throw new NullPointerException()
    } else if (!left.isInstanceOf[Array[_]]) {
      throw new IllegalArgumentException("left argument must be an array")
    } else if (!right.isInstanceOf[Array[_]]) {
      throw new IllegalArgumentException("right argument must be an array")
    } else {
      compare(left.asInstanceOf[Array[_]],
              leftPos,
              right.asInstanceOf[Array[_]],
              rightPos,
              len)
    }
  }

  def compare(left: Array[_],
              leftPos: Int,
              right: Array[_],
              rightPos: Int,
              len: Int): Int = {
    if (left == null || right == null) {
      throw new NullPointerException()
    } else if (left.getClass != right.getClass) {
      throw new ArrayStoreException("Invalid array copy.")
    } else if (len < 0) {
      throw new ArrayIndexOutOfBoundsException("length is negative")
    } else if (leftPos < 0 || leftPos + len > left.length) {
      throwOutOfBounds(leftPos)
    } else if (rightPos < 0 || rightPos + len > right.length) {
      throwOutOfBounds(rightPos)
    } else if (len == 0) {
      0
    } else {
      val leftPtr  = left.atRaw(leftPos)
      val rightPtr = right.atRaw(rightPos)
      libc.memcmp(leftPtr, rightPtr, len.toUWord * left.stride)
    }
  }
}

// ###sourceLocation(file: "nativelib/src/main/scala/scala/scalanative/runtime/Arrays.scala.gyb", line: 168)

// ###sourceLocation(file: "nativelib/src/main/scala/scala/scalanative/runtime/Arrays.scala.gyb", line: 170)

// ###sourceLocation(file: "nativelib/src/main/scala/scala/scalanative/runtime/Arrays.scala.gyb", line: 174)

final class BooleanArray private () extends Array[Boolean] {

  @inline def stride: CSize =
    1.toUWord

  @inline def atRaw(i: Int): RawPtr =
    if (i < 0 || i >= length) {
      throwOutOfBounds(i)
    } else {
      val rawptr = castObjectToRawPtr(this)
      elemRawPtr(
        rawptr,
        addRawWords(addRawWords(castIntToRawWord(8), sizeOfWord),
                    multRawWords(castIntToRawWord(1), castIntToRawWord(i))))
    }

  @inline def apply(i: Int): Boolean =
    if (i < 0 || i >= length) {
      throwOutOfBounds(i)
    } else {
      val rawptr = castObjectToRawPtr(this)
      val ith = elemRawPtr(
        rawptr,
        addRawWords(addRawWords(castIntToRawWord(8), sizeOfWord),
                    multRawWords(castIntToRawWord(1), castIntToRawWord(i))))
      loadBoolean(ith)
    }

  @inline def update(i: Int, value: Boolean): Unit =
    if (i < 0 || i >= length) {
      throwOutOfBounds(i)
    } else {
      val rawptr = castObjectToRawPtr(this)
      val ith = elemRawPtr(
        rawptr,
        addRawWords(addRawWords(castIntToRawWord(8), sizeOfWord),
                    multRawWords(castIntToRawWord(1), castIntToRawWord(i))))
      storeBoolean(ith, value)
    }

  @inline override def clone(): BooleanArray = {
<<<<<<< HEAD
    val arrty = toRawType(classOf[BooleanArray])
    val arrsize = new UWord(
      addRawWords(addRawWords(castIntToRawWord(8), sizeOfWord),
                  multRawWords(castIntToRawWord(1), castIntToRawWord(length))))
    val arr = GC.alloc_atomic(arrty, arrsize)
    val src = castObjectToRawPtr(this)
=======
    val arrcls  = classOf[BooleanArray]
    val arrsize = (16 + 1 * length).toULong
    val arr     = GC.alloc_atomic(arrcls, arrsize)
    val src     = castObjectToRawPtr(this)
>>>>>>> 7997e294
    libc.memcpy(arr, src, arrsize)
    castRawPtrToObject(arr).asInstanceOf[BooleanArray]
  }
}

object BooleanArray {

  @inline def alloc(length: Int): BooleanArray = {
<<<<<<< HEAD
    val arrty = toRawType(classOf[BooleanArray])
    val arrsize = new UWord(
      addRawWords(addRawWords(castIntToRawWord(8), sizeOfWord),
                  multRawWords(castIntToRawWord(1), castIntToRawWord(length))))
    val arr = GC.alloc_atomic(arrty, arrsize)
    storeInt(elemRawPtr(arr, sizeOfWord), length)
    storeInt(elemRawPtr(arr, addRawWords(sizeOfWord, castIntToRawWord(4))),
             1.toInt)
=======
    val arrcls  = classOf[BooleanArray]
    val arrsize = (16 + 1 * length).toULong
    val arr     = GC.alloc_atomic(arrcls, arrsize)
    storeInt(elemRawPtr(arr, 8), length)
    storeInt(elemRawPtr(arr, 12), 1.toInt)
>>>>>>> 7997e294
    castRawPtrToObject(arr).asInstanceOf[BooleanArray]
  }

  @inline def snapshot(length: Int, data: RawPtr): BooleanArray = {
    val arr  = alloc(length)
    val dst  = arr.atRaw(0)
    val src  = data
    val size = (1 * length).toUWord
    libc.memcpy(dst, src, size)
    arr
  }
}
// ###sourceLocation(file: "nativelib/src/main/scala/scala/scalanative/runtime/Arrays.scala.gyb", line: 170)

// ###sourceLocation(file: "nativelib/src/main/scala/scala/scalanative/runtime/Arrays.scala.gyb", line: 174)

final class CharArray private () extends Array[Char] {

  @inline def stride: CSize =
    2.toUWord

  @inline def atRaw(i: Int): RawPtr =
    if (i < 0 || i >= length) {
      throwOutOfBounds(i)
    } else {
      val rawptr = castObjectToRawPtr(this)
      elemRawPtr(
        rawptr,
        addRawWords(addRawWords(castIntToRawWord(8), sizeOfWord),
                    multRawWords(castIntToRawWord(2), castIntToRawWord(i))))
    }

  @inline def apply(i: Int): Char =
    if (i < 0 || i >= length) {
      throwOutOfBounds(i)
    } else {
      val rawptr = castObjectToRawPtr(this)
      val ith = elemRawPtr(
        rawptr,
        addRawWords(addRawWords(castIntToRawWord(8), sizeOfWord),
                    multRawWords(castIntToRawWord(2), castIntToRawWord(i))))
      loadChar(ith)
    }

  @inline def update(i: Int, value: Char): Unit =
    if (i < 0 || i >= length) {
      throwOutOfBounds(i)
    } else {
      val rawptr = castObjectToRawPtr(this)
      val ith = elemRawPtr(
        rawptr,
        addRawWords(addRawWords(castIntToRawWord(8), sizeOfWord),
                    multRawWords(castIntToRawWord(2), castIntToRawWord(i))))
      storeChar(ith, value)
    }

  @inline override def clone(): CharArray = {
<<<<<<< HEAD
    val arrty = toRawType(classOf[CharArray])
    val arrsize = new UWord(
      addRawWords(addRawWords(castIntToRawWord(8), sizeOfWord),
                  multRawWords(castIntToRawWord(2), castIntToRawWord(length))))
    val arr = GC.alloc_atomic(arrty, arrsize)
    val src = castObjectToRawPtr(this)
=======
    val arrcls  = classOf[CharArray]
    val arrsize = (16 + 2 * length).toULong
    val arr     = GC.alloc_atomic(arrcls, arrsize)
    val src     = castObjectToRawPtr(this)
>>>>>>> 7997e294
    libc.memcpy(arr, src, arrsize)
    castRawPtrToObject(arr).asInstanceOf[CharArray]
  }
}

object CharArray {

  @inline def alloc(length: Int): CharArray = {
<<<<<<< HEAD
    val arrty = toRawType(classOf[CharArray])
    val arrsize = new UWord(
      addRawWords(addRawWords(castIntToRawWord(8), sizeOfWord),
                  multRawWords(castIntToRawWord(2), castIntToRawWord(length))))
    val arr = GC.alloc_atomic(arrty, arrsize)
    storeInt(elemRawPtr(arr, sizeOfWord), length)
    storeInt(elemRawPtr(arr, addRawWords(sizeOfWord, castIntToRawWord(4))),
             2.toInt)
=======
    val arrcls  = classOf[CharArray]
    val arrsize = (16 + 2 * length).toULong
    val arr     = GC.alloc_atomic(arrcls, arrsize)
    storeInt(elemRawPtr(arr, 8), length)
    storeInt(elemRawPtr(arr, 12), 2.toInt)
>>>>>>> 7997e294
    castRawPtrToObject(arr).asInstanceOf[CharArray]
  }

  @inline def snapshot(length: Int, data: RawPtr): CharArray = {
    val arr  = alloc(length)
    val dst  = arr.atRaw(0)
    val src  = data
    val size = (2 * length).toUWord
    libc.memcpy(dst, src, size)
    arr
  }
}
// ###sourceLocation(file: "nativelib/src/main/scala/scala/scalanative/runtime/Arrays.scala.gyb", line: 170)

// ###sourceLocation(file: "nativelib/src/main/scala/scala/scalanative/runtime/Arrays.scala.gyb", line: 174)

final class ByteArray private () extends Array[Byte] {

  @inline def stride: CSize =
    1.toUWord

  @inline def atRaw(i: Int): RawPtr =
    if (i < 0 || i >= length) {
      throwOutOfBounds(i)
    } else {
      val rawptr = castObjectToRawPtr(this)
      elemRawPtr(
        rawptr,
        addRawWords(addRawWords(castIntToRawWord(8), sizeOfWord),
                    multRawWords(castIntToRawWord(1), castIntToRawWord(i))))
    }

  @inline def apply(i: Int): Byte =
    if (i < 0 || i >= length) {
      throwOutOfBounds(i)
    } else {
      val rawptr = castObjectToRawPtr(this)
      val ith = elemRawPtr(
        rawptr,
        addRawWords(addRawWords(castIntToRawWord(8), sizeOfWord),
                    multRawWords(castIntToRawWord(1), castIntToRawWord(i))))
      loadByte(ith)
    }

  @inline def update(i: Int, value: Byte): Unit =
    if (i < 0 || i >= length) {
      throwOutOfBounds(i)
    } else {
      val rawptr = castObjectToRawPtr(this)
      val ith = elemRawPtr(
        rawptr,
        addRawWords(addRawWords(castIntToRawWord(8), sizeOfWord),
                    multRawWords(castIntToRawWord(1), castIntToRawWord(i))))
      storeByte(ith, value)
    }

  @inline override def clone(): ByteArray = {
<<<<<<< HEAD
    val arrty = toRawType(classOf[ByteArray])
    val arrsize = new UWord(
      addRawWords(addRawWords(castIntToRawWord(8), sizeOfWord),
                  multRawWords(castIntToRawWord(1), castIntToRawWord(length))))
    val arr = GC.alloc_atomic(arrty, arrsize)
    val src = castObjectToRawPtr(this)
=======
    val arrcls  = classOf[ByteArray]
    val arrsize = (16 + 1 * length).toULong
    val arr     = GC.alloc_atomic(arrcls, arrsize)
    val src     = castObjectToRawPtr(this)
>>>>>>> 7997e294
    libc.memcpy(arr, src, arrsize)
    castRawPtrToObject(arr).asInstanceOf[ByteArray]
  }
}

object ByteArray {

  @inline def alloc(length: Int): ByteArray = {
<<<<<<< HEAD
    val arrty = toRawType(classOf[ByteArray])
    val arrsize = new UWord(
      addRawWords(addRawWords(castIntToRawWord(8), sizeOfWord),
                  multRawWords(castIntToRawWord(1), castIntToRawWord(length))))
    val arr = GC.alloc_atomic(arrty, arrsize)
    storeInt(elemRawPtr(arr, sizeOfWord), length)
    storeInt(elemRawPtr(arr, addRawWords(sizeOfWord, castIntToRawWord(4))),
             1.toInt)
=======
    val arrcls  = classOf[ByteArray]
    val arrsize = (16 + 1 * length).toULong
    val arr     = GC.alloc_atomic(arrcls, arrsize)
    storeInt(elemRawPtr(arr, 8), length)
    storeInt(elemRawPtr(arr, 12), 1.toInt)
>>>>>>> 7997e294
    castRawPtrToObject(arr).asInstanceOf[ByteArray]
  }

  @inline def snapshot(length: Int, data: RawPtr): ByteArray = {
    val arr  = alloc(length)
    val dst  = arr.atRaw(0)
    val src  = data
    val size = (1 * length).toUWord
    libc.memcpy(dst, src, size)
    arr
  }
}
// ###sourceLocation(file: "nativelib/src/main/scala/scala/scalanative/runtime/Arrays.scala.gyb", line: 170)

// ###sourceLocation(file: "nativelib/src/main/scala/scala/scalanative/runtime/Arrays.scala.gyb", line: 174)

final class ShortArray private () extends Array[Short] {

  @inline def stride: CSize =
    2.toUWord

  @inline def atRaw(i: Int): RawPtr =
    if (i < 0 || i >= length) {
      throwOutOfBounds(i)
    } else {
      val rawptr = castObjectToRawPtr(this)
      elemRawPtr(
        rawptr,
        addRawWords(addRawWords(castIntToRawWord(8), sizeOfWord),
                    multRawWords(castIntToRawWord(2), castIntToRawWord(i))))
    }

  @inline def apply(i: Int): Short =
    if (i < 0 || i >= length) {
      throwOutOfBounds(i)
    } else {
      val rawptr = castObjectToRawPtr(this)
      val ith = elemRawPtr(
        rawptr,
        addRawWords(addRawWords(castIntToRawWord(8), sizeOfWord),
                    multRawWords(castIntToRawWord(2), castIntToRawWord(i))))
      loadShort(ith)
    }

  @inline def update(i: Int, value: Short): Unit =
    if (i < 0 || i >= length) {
      throwOutOfBounds(i)
    } else {
      val rawptr = castObjectToRawPtr(this)
      val ith = elemRawPtr(
        rawptr,
        addRawWords(addRawWords(castIntToRawWord(8), sizeOfWord),
                    multRawWords(castIntToRawWord(2), castIntToRawWord(i))))
      storeShort(ith, value)
    }

  @inline override def clone(): ShortArray = {
<<<<<<< HEAD
    val arrty = toRawType(classOf[ShortArray])
    val arrsize = new UWord(
      addRawWords(addRawWords(castIntToRawWord(8), sizeOfWord),
                  multRawWords(castIntToRawWord(2), castIntToRawWord(length))))
    val arr = GC.alloc_atomic(arrty, arrsize)
    val src = castObjectToRawPtr(this)
=======
    val arrcls  = classOf[ShortArray]
    val arrsize = (16 + 2 * length).toULong
    val arr     = GC.alloc_atomic(arrcls, arrsize)
    val src     = castObjectToRawPtr(this)
>>>>>>> 7997e294
    libc.memcpy(arr, src, arrsize)
    castRawPtrToObject(arr).asInstanceOf[ShortArray]
  }
}

object ShortArray {

  @inline def alloc(length: Int): ShortArray = {
<<<<<<< HEAD
    val arrty = toRawType(classOf[ShortArray])
    val arrsize = new UWord(
      addRawWords(addRawWords(castIntToRawWord(8), sizeOfWord),
                  multRawWords(castIntToRawWord(2), castIntToRawWord(length))))
    val arr = GC.alloc_atomic(arrty, arrsize)
    storeInt(elemRawPtr(arr, sizeOfWord), length)
    storeInt(elemRawPtr(arr, addRawWords(sizeOfWord, castIntToRawWord(4))),
             2.toInt)
=======
    val arrcls  = classOf[ShortArray]
    val arrsize = (16 + 2 * length).toULong
    val arr     = GC.alloc_atomic(arrcls, arrsize)
    storeInt(elemRawPtr(arr, 8), length)
    storeInt(elemRawPtr(arr, 12), 2.toInt)
>>>>>>> 7997e294
    castRawPtrToObject(arr).asInstanceOf[ShortArray]
  }

  @inline def snapshot(length: Int, data: RawPtr): ShortArray = {
    val arr  = alloc(length)
    val dst  = arr.atRaw(0)
    val src  = data
    val size = (2 * length).toUWord
    libc.memcpy(dst, src, size)
    arr
  }
}
// ###sourceLocation(file: "nativelib/src/main/scala/scala/scalanative/runtime/Arrays.scala.gyb", line: 170)

// ###sourceLocation(file: "nativelib/src/main/scala/scala/scalanative/runtime/Arrays.scala.gyb", line: 174)

final class IntArray private () extends Array[Int] {

  @inline def stride: CSize =
    4.toUWord

  @inline def atRaw(i: Int): RawPtr =
    if (i < 0 || i >= length) {
      throwOutOfBounds(i)
    } else {
      val rawptr = castObjectToRawPtr(this)
      elemRawPtr(
        rawptr,
        addRawWords(addRawWords(castIntToRawWord(8), sizeOfWord),
                    multRawWords(castIntToRawWord(4), castIntToRawWord(i))))
    }

  @inline def apply(i: Int): Int =
    if (i < 0 || i >= length) {
      throwOutOfBounds(i)
    } else {
      val rawptr = castObjectToRawPtr(this)
      val ith = elemRawPtr(
        rawptr,
        addRawWords(addRawWords(castIntToRawWord(8), sizeOfWord),
                    multRawWords(castIntToRawWord(4), castIntToRawWord(i))))
      loadInt(ith)
    }

  @inline def update(i: Int, value: Int): Unit =
    if (i < 0 || i >= length) {
      throwOutOfBounds(i)
    } else {
      val rawptr = castObjectToRawPtr(this)
      val ith = elemRawPtr(
        rawptr,
        addRawWords(addRawWords(castIntToRawWord(8), sizeOfWord),
                    multRawWords(castIntToRawWord(4), castIntToRawWord(i))))
      storeInt(ith, value)
    }

  @inline override def clone(): IntArray = {
<<<<<<< HEAD
    val arrty = toRawType(classOf[IntArray])
    val arrsize = new UWord(
      addRawWords(addRawWords(castIntToRawWord(8), sizeOfWord),
                  multRawWords(castIntToRawWord(4), castIntToRawWord(length))))
    val arr = GC.alloc_atomic(arrty, arrsize)
    val src = castObjectToRawPtr(this)
=======
    val arrcls  = classOf[IntArray]
    val arrsize = (16 + 4 * length).toULong
    val arr     = GC.alloc_atomic(arrcls, arrsize)
    val src     = castObjectToRawPtr(this)
>>>>>>> 7997e294
    libc.memcpy(arr, src, arrsize)
    castRawPtrToObject(arr).asInstanceOf[IntArray]
  }
}

object IntArray {

  @inline def alloc(length: Int): IntArray = {
<<<<<<< HEAD
    val arrty = toRawType(classOf[IntArray])
    val arrsize = new UWord(
      addRawWords(addRawWords(castIntToRawWord(8), sizeOfWord),
                  multRawWords(castIntToRawWord(4), castIntToRawWord(length))))
    val arr = GC.alloc_atomic(arrty, arrsize)
    storeInt(elemRawPtr(arr, sizeOfWord), length)
    storeInt(elemRawPtr(arr, addRawWords(sizeOfWord, castIntToRawWord(4))),
             4.toInt)
=======
    val arrcls  = classOf[IntArray]
    val arrsize = (16 + 4 * length).toULong
    val arr     = GC.alloc_atomic(arrcls, arrsize)
    storeInt(elemRawPtr(arr, 8), length)
    storeInt(elemRawPtr(arr, 12), 4.toInt)
>>>>>>> 7997e294
    castRawPtrToObject(arr).asInstanceOf[IntArray]
  }

  @inline def snapshot(length: Int, data: RawPtr): IntArray = {
    val arr  = alloc(length)
    val dst  = arr.atRaw(0)
    val src  = data
    val size = (4 * length).toUWord
    libc.memcpy(dst, src, size)
    arr
  }
}
// ###sourceLocation(file: "nativelib/src/main/scala/scala/scalanative/runtime/Arrays.scala.gyb", line: 170)

// ###sourceLocation(file: "nativelib/src/main/scala/scala/scalanative/runtime/Arrays.scala.gyb", line: 174)

final class LongArray private () extends Array[Long] {

  @inline def stride: CSize =
    8.toUWord

  @inline def atRaw(i: Int): RawPtr =
    if (i < 0 || i >= length) {
      throwOutOfBounds(i)
    } else {
      val rawptr = castObjectToRawPtr(this)
      elemRawPtr(
        rawptr,
        addRawWords(addRawWords(castIntToRawWord(8), sizeOfWord),
                    multRawWords(castIntToRawWord(8), castIntToRawWord(i))))
    }

  @inline def apply(i: Int): Long =
    if (i < 0 || i >= length) {
      throwOutOfBounds(i)
    } else {
      val rawptr = castObjectToRawPtr(this)
      val ith = elemRawPtr(
        rawptr,
        addRawWords(addRawWords(castIntToRawWord(8), sizeOfWord),
                    multRawWords(castIntToRawWord(8), castIntToRawWord(i))))
      loadLong(ith)
    }

  @inline def update(i: Int, value: Long): Unit =
    if (i < 0 || i >= length) {
      throwOutOfBounds(i)
    } else {
      val rawptr = castObjectToRawPtr(this)
      val ith = elemRawPtr(
        rawptr,
        addRawWords(addRawWords(castIntToRawWord(8), sizeOfWord),
                    multRawWords(castIntToRawWord(8), castIntToRawWord(i))))
      storeLong(ith, value)
    }

  @inline override def clone(): LongArray = {
<<<<<<< HEAD
    val arrty = toRawType(classOf[LongArray])
    val arrsize = new UWord(
      addRawWords(addRawWords(castIntToRawWord(8), sizeOfWord),
                  multRawWords(castIntToRawWord(8), castIntToRawWord(length))))
    val arr = GC.alloc_atomic(arrty, arrsize)
    val src = castObjectToRawPtr(this)
=======
    val arrcls  = classOf[LongArray]
    val arrsize = (16 + 8 * length).toULong
    val arr     = GC.alloc_atomic(arrcls, arrsize)
    val src     = castObjectToRawPtr(this)
>>>>>>> 7997e294
    libc.memcpy(arr, src, arrsize)
    castRawPtrToObject(arr).asInstanceOf[LongArray]
  }
}

object LongArray {

  @inline def alloc(length: Int): LongArray = {
<<<<<<< HEAD
    val arrty = toRawType(classOf[LongArray])
    val arrsize = new UWord(
      addRawWords(addRawWords(castIntToRawWord(8), sizeOfWord),
                  multRawWords(castIntToRawWord(8), castIntToRawWord(length))))
    val arr = GC.alloc_atomic(arrty, arrsize)
    storeInt(elemRawPtr(arr, sizeOfWord), length)
    storeInt(elemRawPtr(arr, addRawWords(sizeOfWord, castIntToRawWord(4))),
             8.toInt)
=======
    val arrcls  = classOf[LongArray]
    val arrsize = (16 + 8 * length).toULong
    val arr     = GC.alloc_atomic(arrcls, arrsize)
    storeInt(elemRawPtr(arr, 8), length)
    storeInt(elemRawPtr(arr, 12), 8.toInt)
>>>>>>> 7997e294
    castRawPtrToObject(arr).asInstanceOf[LongArray]
  }

  @inline def snapshot(length: Int, data: RawPtr): LongArray = {
    val arr  = alloc(length)
    val dst  = arr.atRaw(0)
    val src  = data
    val size = (8 * length).toUWord
    libc.memcpy(dst, src, size)
    arr
  }
}
// ###sourceLocation(file: "nativelib/src/main/scala/scala/scalanative/runtime/Arrays.scala.gyb", line: 170)

// ###sourceLocation(file: "nativelib/src/main/scala/scala/scalanative/runtime/Arrays.scala.gyb", line: 174)

final class FloatArray private () extends Array[Float] {

  @inline def stride: CSize =
    4.toUWord

  @inline def atRaw(i: Int): RawPtr =
    if (i < 0 || i >= length) {
      throwOutOfBounds(i)
    } else {
      val rawptr = castObjectToRawPtr(this)
      elemRawPtr(
        rawptr,
        addRawWords(addRawWords(castIntToRawWord(8), sizeOfWord),
                    multRawWords(castIntToRawWord(4), castIntToRawWord(i))))
    }

  @inline def apply(i: Int): Float =
    if (i < 0 || i >= length) {
      throwOutOfBounds(i)
    } else {
      val rawptr = castObjectToRawPtr(this)
      val ith = elemRawPtr(
        rawptr,
        addRawWords(addRawWords(castIntToRawWord(8), sizeOfWord),
                    multRawWords(castIntToRawWord(4), castIntToRawWord(i))))
      loadFloat(ith)
    }

  @inline def update(i: Int, value: Float): Unit =
    if (i < 0 || i >= length) {
      throwOutOfBounds(i)
    } else {
      val rawptr = castObjectToRawPtr(this)
      val ith = elemRawPtr(
        rawptr,
        addRawWords(addRawWords(castIntToRawWord(8), sizeOfWord),
                    multRawWords(castIntToRawWord(4), castIntToRawWord(i))))
      storeFloat(ith, value)
    }

  @inline override def clone(): FloatArray = {
<<<<<<< HEAD
    val arrty = toRawType(classOf[FloatArray])
    val arrsize = new UWord(
      addRawWords(addRawWords(castIntToRawWord(8), sizeOfWord),
                  multRawWords(castIntToRawWord(4), castIntToRawWord(length))))
    val arr = GC.alloc_atomic(arrty, arrsize)
    val src = castObjectToRawPtr(this)
=======
    val arrcls  = classOf[FloatArray]
    val arrsize = (16 + 4 * length).toULong
    val arr     = GC.alloc_atomic(arrcls, arrsize)
    val src     = castObjectToRawPtr(this)
>>>>>>> 7997e294
    libc.memcpy(arr, src, arrsize)
    castRawPtrToObject(arr).asInstanceOf[FloatArray]
  }
}

object FloatArray {

  @inline def alloc(length: Int): FloatArray = {
<<<<<<< HEAD
    val arrty = toRawType(classOf[FloatArray])
    val arrsize = new UWord(
      addRawWords(addRawWords(castIntToRawWord(8), sizeOfWord),
                  multRawWords(castIntToRawWord(4), castIntToRawWord(length))))
    val arr = GC.alloc_atomic(arrty, arrsize)
    storeInt(elemRawPtr(arr, sizeOfWord), length)
    storeInt(elemRawPtr(arr, addRawWords(sizeOfWord, castIntToRawWord(4))),
             4.toInt)
=======
    val arrcls  = classOf[FloatArray]
    val arrsize = (16 + 4 * length).toULong
    val arr     = GC.alloc_atomic(arrcls, arrsize)
    storeInt(elemRawPtr(arr, 8), length)
    storeInt(elemRawPtr(arr, 12), 4.toInt)
>>>>>>> 7997e294
    castRawPtrToObject(arr).asInstanceOf[FloatArray]
  }

  @inline def snapshot(length: Int, data: RawPtr): FloatArray = {
    val arr  = alloc(length)
    val dst  = arr.atRaw(0)
    val src  = data
    val size = (4 * length).toUWord
    libc.memcpy(dst, src, size)
    arr
  }
}
// ###sourceLocation(file: "nativelib/src/main/scala/scala/scalanative/runtime/Arrays.scala.gyb", line: 170)

// ###sourceLocation(file: "nativelib/src/main/scala/scala/scalanative/runtime/Arrays.scala.gyb", line: 174)

final class DoubleArray private () extends Array[Double] {

  @inline def stride: CSize =
    8.toUWord

  @inline def atRaw(i: Int): RawPtr =
    if (i < 0 || i >= length) {
      throwOutOfBounds(i)
    } else {
      val rawptr = castObjectToRawPtr(this)
      elemRawPtr(
        rawptr,
        addRawWords(addRawWords(castIntToRawWord(8), sizeOfWord),
                    multRawWords(castIntToRawWord(8), castIntToRawWord(i))))
    }

  @inline def apply(i: Int): Double =
    if (i < 0 || i >= length) {
      throwOutOfBounds(i)
    } else {
      val rawptr = castObjectToRawPtr(this)
      val ith = elemRawPtr(
        rawptr,
        addRawWords(addRawWords(castIntToRawWord(8), sizeOfWord),
                    multRawWords(castIntToRawWord(8), castIntToRawWord(i))))
      loadDouble(ith)
    }

  @inline def update(i: Int, value: Double): Unit =
    if (i < 0 || i >= length) {
      throwOutOfBounds(i)
    } else {
      val rawptr = castObjectToRawPtr(this)
      val ith = elemRawPtr(
        rawptr,
        addRawWords(addRawWords(castIntToRawWord(8), sizeOfWord),
                    multRawWords(castIntToRawWord(8), castIntToRawWord(i))))
      storeDouble(ith, value)
    }

  @inline override def clone(): DoubleArray = {
<<<<<<< HEAD
    val arrty = toRawType(classOf[DoubleArray])
    val arrsize = new UWord(
      addRawWords(addRawWords(castIntToRawWord(8), sizeOfWord),
                  multRawWords(castIntToRawWord(8), castIntToRawWord(length))))
    val arr = GC.alloc_atomic(arrty, arrsize)
    val src = castObjectToRawPtr(this)
=======
    val arrcls  = classOf[DoubleArray]
    val arrsize = (16 + 8 * length).toULong
    val arr     = GC.alloc_atomic(arrcls, arrsize)
    val src     = castObjectToRawPtr(this)
>>>>>>> 7997e294
    libc.memcpy(arr, src, arrsize)
    castRawPtrToObject(arr).asInstanceOf[DoubleArray]
  }
}

object DoubleArray {

  @inline def alloc(length: Int): DoubleArray = {
<<<<<<< HEAD
    val arrty = toRawType(classOf[DoubleArray])
    val arrsize = new UWord(
      addRawWords(addRawWords(castIntToRawWord(8), sizeOfWord),
                  multRawWords(castIntToRawWord(8), castIntToRawWord(length))))
    val arr = GC.alloc_atomic(arrty, arrsize)
    storeInt(elemRawPtr(arr, sizeOfWord), length)
    storeInt(elemRawPtr(arr, addRawWords(sizeOfWord, castIntToRawWord(4))),
             8.toInt)
=======
    val arrcls  = classOf[DoubleArray]
    val arrsize = (16 + 8 * length).toULong
    val arr     = GC.alloc_atomic(arrcls, arrsize)
    storeInt(elemRawPtr(arr, 8), length)
    storeInt(elemRawPtr(arr, 12), 8.toInt)
>>>>>>> 7997e294
    castRawPtrToObject(arr).asInstanceOf[DoubleArray]
  }

  @inline def snapshot(length: Int, data: RawPtr): DoubleArray = {
    val arr  = alloc(length)
    val dst  = arr.atRaw(0)
    val src  = data
    val size = (8 * length).toUWord
    libc.memcpy(dst, src, size)
    arr
  }
}
// ###sourceLocation(file: "nativelib/src/main/scala/scala/scalanative/runtime/Arrays.scala.gyb", line: 170)

// ###sourceLocation(file: "nativelib/src/main/scala/scala/scalanative/runtime/Arrays.scala.gyb", line: 174)

final class ObjectArray private () extends Array[Object] {

  @inline def stride: CSize =
    castRawWordToInt(sizeOfWord).toUWord

  @inline def atRaw(i: Int): RawPtr =
    if (i < 0 || i >= length) {
      throwOutOfBounds(i)
    } else {
      val rawptr = castObjectToRawPtr(this)
      elemRawPtr(
        rawptr,
        addRawWords(addRawWords(castIntToRawWord(8), sizeOfWord),
                    multRawWords(castIntToRawWord(castRawWordToInt(sizeOfWord)),
                                 castIntToRawWord(i))))
    }

  @inline def apply(i: Int): Object =
    if (i < 0 || i >= length) {
      throwOutOfBounds(i)
    } else {
      val rawptr = castObjectToRawPtr(this)
      val ith = elemRawPtr(
        rawptr,
        addRawWords(addRawWords(castIntToRawWord(8), sizeOfWord),
                    multRawWords(castIntToRawWord(castRawWordToInt(sizeOfWord)),
                                 castIntToRawWord(i))))
      loadObject(ith)
    }

  @inline def update(i: Int, value: Object): Unit =
    if (i < 0 || i >= length) {
      throwOutOfBounds(i)
    } else {
      val rawptr = castObjectToRawPtr(this)
      val ith = elemRawPtr(
        rawptr,
        addRawWords(addRawWords(castIntToRawWord(8), sizeOfWord),
                    multRawWords(castIntToRawWord(castRawWordToInt(sizeOfWord)),
                                 castIntToRawWord(i))))
      storeObject(ith, value)
    }

  @inline override def clone(): ObjectArray = {
<<<<<<< HEAD
    val arrty = toRawType(classOf[ObjectArray])
    val arrsize = new UWord(
      addRawWords(addRawWords(castIntToRawWord(8), sizeOfWord),
                  multRawWords(castIntToRawWord(castRawWordToInt(sizeOfWord)),
                               castIntToRawWord(length))))
    val arr = GC.alloc(arrty, arrsize)
    val src = castObjectToRawPtr(this)
=======
    val arrcls  = classOf[ObjectArray]
    val arrsize = (16 + 8 * length).toULong
    val arr     = GC.alloc(arrcls, arrsize)
    val src     = castObjectToRawPtr(this)
>>>>>>> 7997e294
    libc.memcpy(arr, src, arrsize)
    castRawPtrToObject(arr).asInstanceOf[ObjectArray]
  }
}

object ObjectArray {

  @inline def alloc(length: Int): ObjectArray = {
<<<<<<< HEAD
    val arrty = toRawType(classOf[ObjectArray])
    val arrsize = new UWord(
      addRawWords(addRawWords(castIntToRawWord(8), sizeOfWord),
                  multRawWords(castIntToRawWord(castRawWordToInt(sizeOfWord)),
                               castIntToRawWord(length))))
    val arr = GC.alloc(arrty, arrsize)
    storeInt(elemRawPtr(arr, sizeOfWord), length)
    storeInt(elemRawPtr(arr, addRawWords(sizeOfWord, castIntToRawWord(4))),
             castRawWordToInt(sizeOfWord).toInt)
=======
    val arrcls  = classOf[ObjectArray]
    val arrsize = (16 + 8 * length).toULong
    val arr     = GC.alloc(arrcls, arrsize)
    storeInt(elemRawPtr(arr, 8), length)
    storeInt(elemRawPtr(arr, 12), 8.toInt)
>>>>>>> 7997e294
    castRawPtrToObject(arr).asInstanceOf[ObjectArray]
  }

  @inline def snapshot(length: Int, data: RawPtr): ObjectArray = {
    val arr  = alloc(length)
    val dst  = arr.atRaw(0)
    val src  = data
    val size = (castRawWordToInt(sizeOfWord) * length).toUWord
    libc.memcpy(dst, src, size)
    arr
  }
}<|MERGE_RESOLUTION|>--- conflicted
+++ resolved
@@ -200,19 +200,12 @@
     }
 
   @inline override def clone(): BooleanArray = {
-<<<<<<< HEAD
-    val arrty = toRawType(classOf[BooleanArray])
+    val arrcls = classOf[BooleanArray]
     val arrsize = new UWord(
       addRawWords(addRawWords(castIntToRawWord(8), sizeOfWord),
                   multRawWords(castIntToRawWord(1), castIntToRawWord(length))))
-    val arr = GC.alloc_atomic(arrty, arrsize)
+    val arr = GC.alloc_atomic(arrcls, arrsize)
     val src = castObjectToRawPtr(this)
-=======
-    val arrcls  = classOf[BooleanArray]
-    val arrsize = (16 + 1 * length).toULong
-    val arr     = GC.alloc_atomic(arrcls, arrsize)
-    val src     = castObjectToRawPtr(this)
->>>>>>> 7997e294
     libc.memcpy(arr, src, arrsize)
     castRawPtrToObject(arr).asInstanceOf[BooleanArray]
   }
@@ -221,22 +214,13 @@
 object BooleanArray {
 
   @inline def alloc(length: Int): BooleanArray = {
-<<<<<<< HEAD
-    val arrty = toRawType(classOf[BooleanArray])
+    val arrcls = classOf[BooleanArray]
     val arrsize = new UWord(
       addRawWords(addRawWords(castIntToRawWord(8), sizeOfWord),
                   multRawWords(castIntToRawWord(1), castIntToRawWord(length))))
-    val arr = GC.alloc_atomic(arrty, arrsize)
-    storeInt(elemRawPtr(arr, sizeOfWord), length)
-    storeInt(elemRawPtr(arr, addRawWords(sizeOfWord, castIntToRawWord(4))),
-             1.toInt)
-=======
-    val arrcls  = classOf[BooleanArray]
-    val arrsize = (16 + 1 * length).toULong
-    val arr     = GC.alloc_atomic(arrcls, arrsize)
-    storeInt(elemRawPtr(arr, 8), length)
-    storeInt(elemRawPtr(arr, 12), 1.toInt)
->>>>>>> 7997e294
+    val arr = GC.alloc_atomic(arrcls, arrsize)
+    storeInt(elemRawPtr(arr, castIntToRawWord(8)), length)
+    storeInt(elemRawPtr(arr, castIntToRawWord(12)), 1.toInt)
     castRawPtrToObject(arr).asInstanceOf[BooleanArray]
   }
 
@@ -294,19 +278,12 @@
     }
 
   @inline override def clone(): CharArray = {
-<<<<<<< HEAD
-    val arrty = toRawType(classOf[CharArray])
+    val arrcls = classOf[CharArray]
     val arrsize = new UWord(
       addRawWords(addRawWords(castIntToRawWord(8), sizeOfWord),
                   multRawWords(castIntToRawWord(2), castIntToRawWord(length))))
-    val arr = GC.alloc_atomic(arrty, arrsize)
+    val arr = GC.alloc_atomic(arrcls, arrsize)
     val src = castObjectToRawPtr(this)
-=======
-    val arrcls  = classOf[CharArray]
-    val arrsize = (16 + 2 * length).toULong
-    val arr     = GC.alloc_atomic(arrcls, arrsize)
-    val src     = castObjectToRawPtr(this)
->>>>>>> 7997e294
     libc.memcpy(arr, src, arrsize)
     castRawPtrToObject(arr).asInstanceOf[CharArray]
   }
@@ -315,22 +292,13 @@
 object CharArray {
 
   @inline def alloc(length: Int): CharArray = {
-<<<<<<< HEAD
-    val arrty = toRawType(classOf[CharArray])
+    val arrcls = classOf[CharArray]
     val arrsize = new UWord(
       addRawWords(addRawWords(castIntToRawWord(8), sizeOfWord),
                   multRawWords(castIntToRawWord(2), castIntToRawWord(length))))
-    val arr = GC.alloc_atomic(arrty, arrsize)
-    storeInt(elemRawPtr(arr, sizeOfWord), length)
-    storeInt(elemRawPtr(arr, addRawWords(sizeOfWord, castIntToRawWord(4))),
-             2.toInt)
-=======
-    val arrcls  = classOf[CharArray]
-    val arrsize = (16 + 2 * length).toULong
-    val arr     = GC.alloc_atomic(arrcls, arrsize)
-    storeInt(elemRawPtr(arr, 8), length)
-    storeInt(elemRawPtr(arr, 12), 2.toInt)
->>>>>>> 7997e294
+    val arr = GC.alloc_atomic(arrcls, arrsize)
+    storeInt(elemRawPtr(arr, castIntToRawWord(8)), length)
+    storeInt(elemRawPtr(arr, castIntToRawWord(12)), 2.toInt)
     castRawPtrToObject(arr).asInstanceOf[CharArray]
   }
 
@@ -388,19 +356,12 @@
     }
 
   @inline override def clone(): ByteArray = {
-<<<<<<< HEAD
-    val arrty = toRawType(classOf[ByteArray])
+    val arrcls = classOf[ByteArray]
     val arrsize = new UWord(
       addRawWords(addRawWords(castIntToRawWord(8), sizeOfWord),
                   multRawWords(castIntToRawWord(1), castIntToRawWord(length))))
-    val arr = GC.alloc_atomic(arrty, arrsize)
+    val arr = GC.alloc_atomic(arrcls, arrsize)
     val src = castObjectToRawPtr(this)
-=======
-    val arrcls  = classOf[ByteArray]
-    val arrsize = (16 + 1 * length).toULong
-    val arr     = GC.alloc_atomic(arrcls, arrsize)
-    val src     = castObjectToRawPtr(this)
->>>>>>> 7997e294
     libc.memcpy(arr, src, arrsize)
     castRawPtrToObject(arr).asInstanceOf[ByteArray]
   }
@@ -409,22 +370,13 @@
 object ByteArray {
 
   @inline def alloc(length: Int): ByteArray = {
-<<<<<<< HEAD
-    val arrty = toRawType(classOf[ByteArray])
+    val arrcls = classOf[ByteArray]
     val arrsize = new UWord(
       addRawWords(addRawWords(castIntToRawWord(8), sizeOfWord),
                   multRawWords(castIntToRawWord(1), castIntToRawWord(length))))
-    val arr = GC.alloc_atomic(arrty, arrsize)
-    storeInt(elemRawPtr(arr, sizeOfWord), length)
-    storeInt(elemRawPtr(arr, addRawWords(sizeOfWord, castIntToRawWord(4))),
-             1.toInt)
-=======
-    val arrcls  = classOf[ByteArray]
-    val arrsize = (16 + 1 * length).toULong
-    val arr     = GC.alloc_atomic(arrcls, arrsize)
-    storeInt(elemRawPtr(arr, 8), length)
-    storeInt(elemRawPtr(arr, 12), 1.toInt)
->>>>>>> 7997e294
+    val arr = GC.alloc_atomic(arrcls, arrsize)
+    storeInt(elemRawPtr(arr, castIntToRawWord(8)), length)
+    storeInt(elemRawPtr(arr, castIntToRawWord(12)), 1.toInt)
     castRawPtrToObject(arr).asInstanceOf[ByteArray]
   }
 
@@ -482,19 +434,12 @@
     }
 
   @inline override def clone(): ShortArray = {
-<<<<<<< HEAD
-    val arrty = toRawType(classOf[ShortArray])
+    val arrcls = classOf[ShortArray]
     val arrsize = new UWord(
       addRawWords(addRawWords(castIntToRawWord(8), sizeOfWord),
                   multRawWords(castIntToRawWord(2), castIntToRawWord(length))))
-    val arr = GC.alloc_atomic(arrty, arrsize)
+    val arr = GC.alloc_atomic(arrcls, arrsize)
     val src = castObjectToRawPtr(this)
-=======
-    val arrcls  = classOf[ShortArray]
-    val arrsize = (16 + 2 * length).toULong
-    val arr     = GC.alloc_atomic(arrcls, arrsize)
-    val src     = castObjectToRawPtr(this)
->>>>>>> 7997e294
     libc.memcpy(arr, src, arrsize)
     castRawPtrToObject(arr).asInstanceOf[ShortArray]
   }
@@ -503,22 +448,13 @@
 object ShortArray {
 
   @inline def alloc(length: Int): ShortArray = {
-<<<<<<< HEAD
-    val arrty = toRawType(classOf[ShortArray])
+    val arrcls = classOf[ShortArray]
     val arrsize = new UWord(
       addRawWords(addRawWords(castIntToRawWord(8), sizeOfWord),
                   multRawWords(castIntToRawWord(2), castIntToRawWord(length))))
-    val arr = GC.alloc_atomic(arrty, arrsize)
-    storeInt(elemRawPtr(arr, sizeOfWord), length)
-    storeInt(elemRawPtr(arr, addRawWords(sizeOfWord, castIntToRawWord(4))),
-             2.toInt)
-=======
-    val arrcls  = classOf[ShortArray]
-    val arrsize = (16 + 2 * length).toULong
-    val arr     = GC.alloc_atomic(arrcls, arrsize)
-    storeInt(elemRawPtr(arr, 8), length)
-    storeInt(elemRawPtr(arr, 12), 2.toInt)
->>>>>>> 7997e294
+    val arr = GC.alloc_atomic(arrcls, arrsize)
+    storeInt(elemRawPtr(arr, castIntToRawWord(8)), length)
+    storeInt(elemRawPtr(arr, castIntToRawWord(12)), 2.toInt)
     castRawPtrToObject(arr).asInstanceOf[ShortArray]
   }
 
@@ -576,19 +512,12 @@
     }
 
   @inline override def clone(): IntArray = {
-<<<<<<< HEAD
-    val arrty = toRawType(classOf[IntArray])
+    val arrcls = classOf[IntArray]
     val arrsize = new UWord(
       addRawWords(addRawWords(castIntToRawWord(8), sizeOfWord),
                   multRawWords(castIntToRawWord(4), castIntToRawWord(length))))
-    val arr = GC.alloc_atomic(arrty, arrsize)
+    val arr = GC.alloc_atomic(arrcls, arrsize)
     val src = castObjectToRawPtr(this)
-=======
-    val arrcls  = classOf[IntArray]
-    val arrsize = (16 + 4 * length).toULong
-    val arr     = GC.alloc_atomic(arrcls, arrsize)
-    val src     = castObjectToRawPtr(this)
->>>>>>> 7997e294
     libc.memcpy(arr, src, arrsize)
     castRawPtrToObject(arr).asInstanceOf[IntArray]
   }
@@ -597,22 +526,13 @@
 object IntArray {
 
   @inline def alloc(length: Int): IntArray = {
-<<<<<<< HEAD
-    val arrty = toRawType(classOf[IntArray])
+    val arrcls = classOf[IntArray]
     val arrsize = new UWord(
       addRawWords(addRawWords(castIntToRawWord(8), sizeOfWord),
                   multRawWords(castIntToRawWord(4), castIntToRawWord(length))))
-    val arr = GC.alloc_atomic(arrty, arrsize)
-    storeInt(elemRawPtr(arr, sizeOfWord), length)
-    storeInt(elemRawPtr(arr, addRawWords(sizeOfWord, castIntToRawWord(4))),
-             4.toInt)
-=======
-    val arrcls  = classOf[IntArray]
-    val arrsize = (16 + 4 * length).toULong
-    val arr     = GC.alloc_atomic(arrcls, arrsize)
-    storeInt(elemRawPtr(arr, 8), length)
-    storeInt(elemRawPtr(arr, 12), 4.toInt)
->>>>>>> 7997e294
+    val arr = GC.alloc_atomic(arrcls, arrsize)
+    storeInt(elemRawPtr(arr, castIntToRawWord(8)), length)
+    storeInt(elemRawPtr(arr, castIntToRawWord(12)), 4.toInt)
     castRawPtrToObject(arr).asInstanceOf[IntArray]
   }
 
@@ -670,19 +590,12 @@
     }
 
   @inline override def clone(): LongArray = {
-<<<<<<< HEAD
-    val arrty = toRawType(classOf[LongArray])
+    val arrcls = classOf[LongArray]
     val arrsize = new UWord(
       addRawWords(addRawWords(castIntToRawWord(8), sizeOfWord),
                   multRawWords(castIntToRawWord(8), castIntToRawWord(length))))
-    val arr = GC.alloc_atomic(arrty, arrsize)
+    val arr = GC.alloc_atomic(arrcls, arrsize)
     val src = castObjectToRawPtr(this)
-=======
-    val arrcls  = classOf[LongArray]
-    val arrsize = (16 + 8 * length).toULong
-    val arr     = GC.alloc_atomic(arrcls, arrsize)
-    val src     = castObjectToRawPtr(this)
->>>>>>> 7997e294
     libc.memcpy(arr, src, arrsize)
     castRawPtrToObject(arr).asInstanceOf[LongArray]
   }
@@ -691,22 +604,13 @@
 object LongArray {
 
   @inline def alloc(length: Int): LongArray = {
-<<<<<<< HEAD
-    val arrty = toRawType(classOf[LongArray])
+    val arrcls = classOf[LongArray]
     val arrsize = new UWord(
       addRawWords(addRawWords(castIntToRawWord(8), sizeOfWord),
                   multRawWords(castIntToRawWord(8), castIntToRawWord(length))))
-    val arr = GC.alloc_atomic(arrty, arrsize)
-    storeInt(elemRawPtr(arr, sizeOfWord), length)
-    storeInt(elemRawPtr(arr, addRawWords(sizeOfWord, castIntToRawWord(4))),
-             8.toInt)
-=======
-    val arrcls  = classOf[LongArray]
-    val arrsize = (16 + 8 * length).toULong
-    val arr     = GC.alloc_atomic(arrcls, arrsize)
-    storeInt(elemRawPtr(arr, 8), length)
-    storeInt(elemRawPtr(arr, 12), 8.toInt)
->>>>>>> 7997e294
+    val arr = GC.alloc_atomic(arrcls, arrsize)
+    storeInt(elemRawPtr(arr, castIntToRawWord(8)), length)
+    storeInt(elemRawPtr(arr, castIntToRawWord(12)), 8.toInt)
     castRawPtrToObject(arr).asInstanceOf[LongArray]
   }
 
@@ -764,19 +668,12 @@
     }
 
   @inline override def clone(): FloatArray = {
-<<<<<<< HEAD
-    val arrty = toRawType(classOf[FloatArray])
+    val arrcls = classOf[FloatArray]
     val arrsize = new UWord(
       addRawWords(addRawWords(castIntToRawWord(8), sizeOfWord),
                   multRawWords(castIntToRawWord(4), castIntToRawWord(length))))
-    val arr = GC.alloc_atomic(arrty, arrsize)
+    val arr = GC.alloc_atomic(arrcls, arrsize)
     val src = castObjectToRawPtr(this)
-=======
-    val arrcls  = classOf[FloatArray]
-    val arrsize = (16 + 4 * length).toULong
-    val arr     = GC.alloc_atomic(arrcls, arrsize)
-    val src     = castObjectToRawPtr(this)
->>>>>>> 7997e294
     libc.memcpy(arr, src, arrsize)
     castRawPtrToObject(arr).asInstanceOf[FloatArray]
   }
@@ -785,22 +682,13 @@
 object FloatArray {
 
   @inline def alloc(length: Int): FloatArray = {
-<<<<<<< HEAD
-    val arrty = toRawType(classOf[FloatArray])
+    val arrcls = classOf[FloatArray]
     val arrsize = new UWord(
       addRawWords(addRawWords(castIntToRawWord(8), sizeOfWord),
                   multRawWords(castIntToRawWord(4), castIntToRawWord(length))))
-    val arr = GC.alloc_atomic(arrty, arrsize)
-    storeInt(elemRawPtr(arr, sizeOfWord), length)
-    storeInt(elemRawPtr(arr, addRawWords(sizeOfWord, castIntToRawWord(4))),
-             4.toInt)
-=======
-    val arrcls  = classOf[FloatArray]
-    val arrsize = (16 + 4 * length).toULong
-    val arr     = GC.alloc_atomic(arrcls, arrsize)
-    storeInt(elemRawPtr(arr, 8), length)
-    storeInt(elemRawPtr(arr, 12), 4.toInt)
->>>>>>> 7997e294
+    val arr = GC.alloc_atomic(arrcls, arrsize)
+    storeInt(elemRawPtr(arr, castIntToRawWord(8)), length)
+    storeInt(elemRawPtr(arr, castIntToRawWord(12)), 4.toInt)
     castRawPtrToObject(arr).asInstanceOf[FloatArray]
   }
 
@@ -858,19 +746,12 @@
     }
 
   @inline override def clone(): DoubleArray = {
-<<<<<<< HEAD
-    val arrty = toRawType(classOf[DoubleArray])
+    val arrcls = classOf[DoubleArray]
     val arrsize = new UWord(
       addRawWords(addRawWords(castIntToRawWord(8), sizeOfWord),
                   multRawWords(castIntToRawWord(8), castIntToRawWord(length))))
-    val arr = GC.alloc_atomic(arrty, arrsize)
+    val arr = GC.alloc_atomic(arrcls, arrsize)
     val src = castObjectToRawPtr(this)
-=======
-    val arrcls  = classOf[DoubleArray]
-    val arrsize = (16 + 8 * length).toULong
-    val arr     = GC.alloc_atomic(arrcls, arrsize)
-    val src     = castObjectToRawPtr(this)
->>>>>>> 7997e294
     libc.memcpy(arr, src, arrsize)
     castRawPtrToObject(arr).asInstanceOf[DoubleArray]
   }
@@ -879,22 +760,13 @@
 object DoubleArray {
 
   @inline def alloc(length: Int): DoubleArray = {
-<<<<<<< HEAD
-    val arrty = toRawType(classOf[DoubleArray])
+    val arrcls = classOf[DoubleArray]
     val arrsize = new UWord(
       addRawWords(addRawWords(castIntToRawWord(8), sizeOfWord),
                   multRawWords(castIntToRawWord(8), castIntToRawWord(length))))
-    val arr = GC.alloc_atomic(arrty, arrsize)
-    storeInt(elemRawPtr(arr, sizeOfWord), length)
-    storeInt(elemRawPtr(arr, addRawWords(sizeOfWord, castIntToRawWord(4))),
-             8.toInt)
-=======
-    val arrcls  = classOf[DoubleArray]
-    val arrsize = (16 + 8 * length).toULong
-    val arr     = GC.alloc_atomic(arrcls, arrsize)
-    storeInt(elemRawPtr(arr, 8), length)
-    storeInt(elemRawPtr(arr, 12), 8.toInt)
->>>>>>> 7997e294
+    val arr = GC.alloc_atomic(arrcls, arrsize)
+    storeInt(elemRawPtr(arr, castIntToRawWord(8)), length)
+    storeInt(elemRawPtr(arr, castIntToRawWord(12)), 8.toInt)
     castRawPtrToObject(arr).asInstanceOf[DoubleArray]
   }
 
@@ -955,20 +827,13 @@
     }
 
   @inline override def clone(): ObjectArray = {
-<<<<<<< HEAD
-    val arrty = toRawType(classOf[ObjectArray])
+    val arrcls = classOf[ObjectArray]
     val arrsize = new UWord(
       addRawWords(addRawWords(castIntToRawWord(8), sizeOfWord),
                   multRawWords(castIntToRawWord(castRawWordToInt(sizeOfWord)),
                                castIntToRawWord(length))))
-    val arr = GC.alloc(arrty, arrsize)
+    val arr = GC.alloc(arrcls, arrsize)
     val src = castObjectToRawPtr(this)
-=======
-    val arrcls  = classOf[ObjectArray]
-    val arrsize = (16 + 8 * length).toULong
-    val arr     = GC.alloc(arrcls, arrsize)
-    val src     = castObjectToRawPtr(this)
->>>>>>> 7997e294
     libc.memcpy(arr, src, arrsize)
     castRawPtrToObject(arr).asInstanceOf[ObjectArray]
   }
@@ -977,23 +842,15 @@
 object ObjectArray {
 
   @inline def alloc(length: Int): ObjectArray = {
-<<<<<<< HEAD
-    val arrty = toRawType(classOf[ObjectArray])
+    val arrcls = classOf[ObjectArray]
     val arrsize = new UWord(
       addRawWords(addRawWords(castIntToRawWord(8), sizeOfWord),
                   multRawWords(castIntToRawWord(castRawWordToInt(sizeOfWord)),
                                castIntToRawWord(length))))
-    val arr = GC.alloc(arrty, arrsize)
-    storeInt(elemRawPtr(arr, sizeOfWord), length)
-    storeInt(elemRawPtr(arr, addRawWords(sizeOfWord, castIntToRawWord(4))),
+    val arr = GC.alloc(arrcls, arrsize)
+    storeInt(elemRawPtr(arr, castIntToRawWord(8)), length)
+    storeInt(elemRawPtr(arr, castIntToRawWord(12)),
              castRawWordToInt(sizeOfWord).toInt)
-=======
-    val arrcls  = classOf[ObjectArray]
-    val arrsize = (16 + 8 * length).toULong
-    val arr     = GC.alloc(arrcls, arrsize)
-    storeInt(elemRawPtr(arr, 8), length)
-    storeInt(elemRawPtr(arr, 12), 8.toInt)
->>>>>>> 7997e294
     castRawPtrToObject(arr).asInstanceOf[ObjectArray]
   }
 
