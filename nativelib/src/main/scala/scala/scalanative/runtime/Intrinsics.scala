package scala.scalanative
package runtime

import scalanative.unsafe._
import scalanative.unsigned.USize

object Intrinsics {

  /** Intrinsified stack allocation of n bytes. */
  def stackalloc(size: USize): RawPtr = intrinsic

  /** Intrinsified unsigned devision on ints. */
  def divUInt(l: Int, r: Int): Int = intrinsic

  /** Intrinsified unsigned devision on longs. */
  def divULong(l: Long, r: Long): Long = intrinsic

  /** Intrinsified unsigned remainder on ints. */
  def remUInt(l: Int, r: Int): Int = intrinsic

  /** Intrinsified unsigned remainder on longs. */
  def remULong(l: Long, r: Long): Long = intrinsic

  /** Intrinsified byte to unsigned int converstion. */
  def byteToUInt(b: Byte): Int = intrinsic

  /** Intrinsified byte to unsigned long conversion. */
  def byteToULong(b: Byte): Long = intrinsic

  /** Intrinsified short to unsigned int conversion. */
  def shortToUInt(v: Short): Int = intrinsic

  /** Intrinsified short to unsigned long conversion. */
  def shortToULong(v: Short): Long = intrinsic

  /** Intrinsified int to unsigned long conversion. */
  def intToULong(v: Int): Long = intrinsic

  /** Intrinsified unsigned int to float conversion. */
  def uintToFloat(v: Int): Float = intrinsic

  /** Intrinsified unsigned long to float conversion. */
  def ulongToFloat(v: Long): Float = intrinsic

  /** Intrinsified unsigned int to double conversion. */
  def uintToDouble(v: Int): Double = intrinsic

  /** Intrinsified unsigned long to double conversion. */
  def ulongToDouble(v: Long): Double = intrinsic

  /** Intrinsified raw memory load of boolean. */
  def loadBoolean(rawptr: RawPtr): Boolean = intrinsic

  def loadSize(rawptr: RawPtr): RawSize = intrinsic

  /** Intrinsified raw memory load of char. */
  def loadChar(rawptr: RawPtr): Char = intrinsic

  /** Intrinsified raw memory load of byte. */
  def loadByte(rawptr: RawPtr): Byte = intrinsic

  /** Intrinsified raw memory load of short. */
  def loadShort(rawptr: RawPtr): Short = intrinsic

  /** Intrinsified raw memory load of int. */
  def loadInt(rawptr: RawPtr): Int = intrinsic

  /** Intrinsified raw memory load of long. */
  def loadLong(rawptr: RawPtr): Long = intrinsic

  /** Intrinsified raw memory load of float. */
  def loadFloat(rawptr: RawPtr): Float = intrinsic

  /** Intrinsified raw memory load of double. */
  def loadDouble(rawptr: RawPtr): Double = intrinsic

  /** Intrinsified raw memory load of rawptr. */
  def loadRawPtr(rawptr: RawPtr): RawPtr = intrinsic

  /** Intrinsified raw memory load of object. */
  def loadObject(rawptr: RawPtr): Object = intrinsic

  /** Intrinsified raw memory store of boolean. */
  def storeBoolean(rawptr: RawPtr, value: Boolean): Unit = intrinsic

  def storeSize(rawptr: RawPtr, value: RawSize): Unit = intrinsic

  /** Intrinsified raw memory store of char. */
  def storeChar(rawptr: RawPtr, value: Char): Unit = intrinsic

  /** Intrinsified raw memory store of byte. */
  def storeByte(rawptr: RawPtr, value: Byte): Unit = intrinsic

  /** Intrinsified raw memory store of short. */
  def storeShort(rawptr: RawPtr, value: Short): Unit = intrinsic

  /** Intrinsified raw memory store of int. */
  def storeInt(rawptr: RawPtr, value: Int): Unit = intrinsic

  /** Intrinsified raw memory store of long. */
  def storeLong(rawptr: RawPtr, value: Long): Unit = intrinsic

  /** Intrinsified raw memory store of float. */
  def storeFloat(rawptr: RawPtr, value: Float): Unit = intrinsic

  /** Intrinsified raw memory store of double. */
  def storeDouble(rawptr: RawPtr, value: Double): Unit = intrinsic

  /** Intrinsified raw memory store of rawptr. */
  def storeRawPtr(rawptr: RawPtr, value: RawPtr): Unit = intrinsic

  /** Intrinsified raw memory store of object. */
  def storeObject(rawptr: RawPtr, value: Object): Unit = intrinsic

  /** Intrinsified computation of derived raw pointer. */
  def elemRawPtr(rawptr: RawPtr, offset: RawSize): RawPtr =
    intrinsic

  /** Intrinsified cast that reinterprets raw pointer as an object. */
  def castRawPtrToObject(rawptr: RawPtr): Object = intrinsic

  /** Intrinsified cast that reinterprets object as a raw pointers. */
  def castObjectToRawPtr(obj: Object): RawPtr = intrinsic

  /** Intrinsified cast that reinterprets int as a float. */
  def castIntToFloat(int: Int): Float = intrinsic

  /** Intrinsified cast that reinterprets float as an int. */
  def castFloatToInt(float: Float): Int = intrinsic

  /** Intrinsified cast that reinterprets long as a double. */
  def castLongToDouble(long: Long): Double = intrinsic

  /** Intrinsified cast that reinterprets double as a long. */
  def castDoubleToLong(double: Double): Long = intrinsic

  /** Intrinsified cast that reinterprets raw pointer as an int. */
  def castRawPtrToInt(rawptr: RawPtr): Int = intrinsic

  /** Intrinsified cast that reinterprets raw pointer as an long. */
  def castRawPtrToLong(rawptr: RawPtr): Long = intrinsic

  /** Intrinsified cast that reinterprets int as a raw pointer. */
  def castIntToRawPtr(int: Int): RawPtr = intrinsic

  /** Intrinsified cast that reinterprets long as a raw pointer. */
  def castLongToRawPtr(int: Long): RawPtr = intrinsic

<<<<<<< HEAD
  /** Intrinsified cast that reinterprets raw size as an int. */
  def castRawSizeToInt(rawSize: RawSize): Int = intrinsic

  /** Intrinsified cast that reinterprets raw size as a signed long. */
  def castRawSizeToLong(rawSize: RawSize): Long = intrinsic

  /** Intrinsified cast that reinterprets raw size as an unsigned long. */
  def castRawSizeToLongUnsigned(rawSize: RawSize): Long = intrinsic

  /** Intrinsified cast that reinterprets int as a signed raw size. */
  def castIntToRawSize(int: Int): RawSize = intrinsic

  /** Intrinsified cast that reinterprets int as an unsigned raw size. */
  def castIntToRawSizeUnsigned(int: Int): RawSize = intrinsic

  /** Intrinsified cast that reinterprets long as a raw size. */
  def castLongToRawSize(long: Long): RawSize = intrinsic
=======
  /** Intrinsified resolving of class field as a raw pointer */
  def classFieldRawPtr[T <: AnyRef](obj: T, fieldName: String): RawPtr =
    intrinsic
>>>>>>> fde01f96
}<|MERGE_RESOLUTION|>--- conflicted
+++ resolved
@@ -146,7 +146,6 @@
   /** Intrinsified cast that reinterprets long as a raw pointer. */
   def castLongToRawPtr(int: Long): RawPtr = intrinsic
 
-<<<<<<< HEAD
   /** Intrinsified cast that reinterprets raw size as an int. */
   def castRawSizeToInt(rawSize: RawSize): Int = intrinsic
 
@@ -164,9 +163,8 @@
 
   /** Intrinsified cast that reinterprets long as a raw size. */
   def castLongToRawSize(long: Long): RawSize = intrinsic
-=======
+
   /** Intrinsified resolving of class field as a raw pointer */
   def classFieldRawPtr[T <: AnyRef](obj: T, fieldName: String): RawPtr =
     intrinsic
->>>>>>> fde01f96
 }