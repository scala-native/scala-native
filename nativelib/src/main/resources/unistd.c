--- conflicted
+++ resolved
@@ -1,19 +1,14 @@
-<<<<<<< HEAD
 #ifndef _WIN32
-    #include <unistd.h>
+#include <unistd.h>
 #else
-    #include "os_win_unistd.h"
-    #include "os_win_dirent.h"
+#include "os_win_unistd.h"
+#include "os_win_dirent.h"
 
-    typedef int mode_t;
+typedef int mode_t;
 
-    mode_t getAccessMode(const char * path);
+mode_t getAccessMode(const char *path);
 
 #endif
-=======
-#include <unistd.h>
-#include "types.h"
->>>>>>> afdac075
 
 int scalanative_f_ok() { return F_OK; }
 
@@ -29,59 +24,31 @@
 
 int scalanative_stderr_fileno() { return STDERR_FILENO; }
 
-<<<<<<< HEAD
-int scalanative_access(const char* path, int amode)
-{
+int scalanative_access(const char *path, int amode) {
 #ifndef _WIN32
     return access(path, amode);
 #else
-    if (path == 0 || strlen(path)==0)
-    {
+    if (path == 0 || strlen(path) == 0) {
         return -1;
     }
-    
+
     mode_t mode = getAccessMode(path);
-    
-    if (amode == F_OK)
-    {
+
+    if (amode == F_OK) {
         return mode != -1 ? 0 : -1;
     }
 
-    if (((amode & R_OK) == R_OK) && ((mode & S_IRUSR) != S_IRUSR))
-    {
+    if (((amode & R_OK) == R_OK) && ((mode & S_IRUSR) != S_IRUSR)) {
         return -1;
     }
 
-    if (((amode & W_OK) == W_OK) && ((mode & S_IWUSR) != S_IWUSR))
-    {
+    if (((amode & W_OK) == W_OK) && ((mode & S_IWUSR) != S_IWUSR)) {
         return -1;
     }
 
-    if (((amode & X_OK) == X_OK) && ((mode & S_IXUSR) != S_IXUSR))
-    {
+    if (((amode & X_OK) == X_OK) && ((mode & S_IXUSR) != S_IXUSR)) {
         return -1;
-    }    
+    }
     return 0;
-#endif    
-=======
-int scalanative_symlink(char *path1, char *path2) {
-    return symlink(path1, path2);
-}
-
-int scalanative_symlinkat(char *path1, int fd, char *path2) {
-    return symlinkat(path1, fd, path2);
-}
-
-int scalanative_link(char *oldpath, char *newpath) {
-    return link(oldpath, newpath);
-}
-
-int scalanative_linkat(int fd1, char *path1, int fd2, char *path2, int flag) {
-    return linkat(fd1, path1, fd2, path2, flag);
-}
-
-int scalanative_chown(char *path, scalanative_uid_t owner,
-                      scalanative_gid_t group) {
-    return chown(path, owner, group);
->>>>>>> afdac075
+#endif
 }