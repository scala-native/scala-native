#include <exception>

// Scala Native compiles Scala's exception in C++-compatible
// manner under the hood. Every exception thrown on the Scala
// side is wrapped into ExceptionWrapper and only
// ExceptionWrapper-based exceptions can be caught by
// Scala code. We currently do not support catching arbitrary
// C++ exceptions.

namespace scalanative {
<<<<<<< HEAD
    class ExceptionWrapper : public std::exception
    {
    public:
        ExceptionWrapper(void* _obj): obj(_obj) {}
        void* obj;
    };
}

extern "C" {
    void scalanative_throw(void* obj) {
        throw scalanative::ExceptionWrapper(obj);
    }

    void _Unwind_Resume(struct _Unwind_Exception *)
    {
        // empty
    }
=======
class ExceptionWrapper : public std::exception {
  public:
    ExceptionWrapper(void *_obj) : obj(_obj) {}
    void *obj;
};
}

extern "C" {
void scalanative_throw(void *obj) { throw scalanative::ExceptionWrapper(obj); }
>>>>>>> afdac075
}<|MERGE_RESOLUTION|>--- conflicted
+++ resolved
@@ -8,25 +8,6 @@
 // C++ exceptions.
 
 namespace scalanative {
-<<<<<<< HEAD
-    class ExceptionWrapper : public std::exception
-    {
-    public:
-        ExceptionWrapper(void* _obj): obj(_obj) {}
-        void* obj;
-    };
-}
-
-extern "C" {
-    void scalanative_throw(void* obj) {
-        throw scalanative::ExceptionWrapper(obj);
-    }
-
-    void _Unwind_Resume(struct _Unwind_Exception *)
-    {
-        // empty
-    }
-=======
 class ExceptionWrapper : public std::exception {
   public:
     ExceptionWrapper(void *_obj) : obj(_obj) {}
@@ -36,5 +17,8 @@
 
 extern "C" {
 void scalanative_throw(void *obj) { throw scalanative::ExceptionWrapper(obj); }
->>>>>>> afdac075
+
+void _Unwind_Resume(struct _Unwind_Exception *) {
+    // empty
+}
 }