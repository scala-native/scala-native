#include "types.h"
#ifndef _WIN32
  #include <sys/stat.h>
#else
  #include "os_win_stat.h"
#endif

// We don't use the "standard" types such as `dev_t` for instance
// because these have different sizes on eg. Linux and OSX. We use the
// smallest type that can hold all the possible values for the different
// systems.
struct scalanative_stat {
    scalanative_dev_t st_dev; /** Device ID of device containing file. */
    scalanative_dev_t
        st_rdev; /** Device ID (if file is character or block special). */
    scalanative_ino_t st_ino; /** File serial number. */
    scalanative_uid_t st_uid; /** User ID of file. */
    scalanative_gid_t st_gid; /** Group ID of file. */
    scalanative_off_t
        st_size;                  /** For regular files, the file size in bytes.
                                      For symbolic links, the length in bytes of the
                                      pathname contained in the symbolic link.
                                      For a shared memory object, the length in bytes.
                                      For a typed memory object, the length in bytes.
                                      For other file types, the use of this field is
                                      unspecified. */
    scalanative_time_t _st_atime; /** Time of last access. */
    scalanative_time_t _st_mtime; /** Time of last data modification. */
    scalanative_time_t _st_ctime; /** Time of last status change. */
    scalanative_blkcnt_t
        st_blocks; /** Number of blocks allocated for this object. */
    scalanative_blksize_t
        st_blksize; /** A file system-specific preferred I/O block size for
                        this object. In some file system types, this may
                        vary from file to file. */
    scalanative_nlink_t st_nlink; /** Number of hard links to the file. */
    scalanative_mode_t st_mode;   /** Mode of file (see below). */
};

void scalanative_stat_init(struct stat *stat,
                           struct scalanative_stat *my_stat) {
    my_stat->st_dev = stat->st_dev;
    my_stat->st_rdev = stat->st_rdev;
    my_stat->st_ino = stat->st_ino;
    my_stat->st_uid = stat->st_uid;
    my_stat->st_gid = stat->st_gid;
    my_stat->st_size = stat->st_size;
    my_stat->_st_atime = stat->st_atime;
    my_stat->_st_mtime = stat->st_mtime;
    my_stat->_st_ctime = stat->st_ctime;
    my_stat->st_blksize = stat->st_blksize;
    my_stat->st_blocks = stat->st_blocks;
    my_stat->st_nlink = stat->st_nlink;
    my_stat->st_mode = stat->st_mode;
}

int scalanative_stat(char *path, struct scalanative_stat *buf) {
    struct stat orig_buf;
    if (stat(path, &orig_buf) == 0) {
        scalanative_stat_init(&orig_buf, buf);
        return 0;
    } else {
        return 1;
    }
}

int scalanative_fstat(int fildes, struct scalanative_stat *buf) {
    struct stat orig_buf;
    if (fstat(fildes, &orig_buf) == 0) {
        scalanative_stat_init(&orig_buf, buf);
        return 0;
    } else {
        return 1;
    }
}

int scalanative_lstat(char *path, struct scalanative_stat *buf) {
    struct stat orig_buf;
    if (lstat(path, &orig_buf) == 0) {
        scalanative_stat_init(&orig_buf, buf);
        return 0;
    } else {
        return 1;
    }
}

int scalanative_mkdir(char *path, mode_t mode)
{
#ifdef _WIN32
  return _mkdir(path);
#else
  return mkdir(path, mode);
#endif
  
}

int scalanative_chmod(char *pathname, mode_t mode) {
<<<<<<< HEAD
#ifdef _WIN32
  return pchmod(pathname, mode);
#else
  return chmod(pathname, mode);
#endif
=======
    return chmod(pathname, mode);
>>>>>>> afdac075
}

int scalanative_fchmod(int fd, mode_t mode) { return fchmod(fd, mode); }

mode_t scalanative_s_isuid() { return S_ISUID; }

mode_t scalanative_s_isgid() { return S_ISGID; }

mode_t scalanative_s_isvtx() { return S_ISVTX; }

mode_t scalanative_s_irusr() { return S_IRUSR; }

mode_t scalanative_s_iwusr() { return S_IWUSR; }

mode_t scalanative_s_ixusr() { return S_IXUSR; }

mode_t scalanative_s_irgrp() { return S_IRGRP; }

mode_t scalanative_s_iwgrp() { return S_IWGRP; }

mode_t scalanative_s_ixgrp() { return S_IXGRP; }

mode_t scalanative_s_iroth() { return S_IROTH; }

mode_t scalanative_s_iwoth() { return S_IWOTH; }

mode_t scalanative_s_ixoth() { return S_IXOTH; }

int scalanative_s_isdir(mode_t mode) { return S_ISDIR(mode); }

int scalanative_s_isreg(mode_t mode) { return S_ISREG(mode); }

int scalanative_s_ischr(mode_t mode) { return S_ISCHR(mode); }

int scalanative_s_isblk(mode_t mode) { return S_ISBLK(mode); }

int scalanative_s_isfifo(mode_t mode) { return S_ISFIFO(mode); }

int scalanative_s_islnk(mode_t mode) { return S_ISLNK(mode); }

int scalanative_s_issock(mode_t mode) { return S_ISSOCK(mode); }<|MERGE_RESOLUTION|>--- conflicted
+++ resolved
@@ -1,8 +1,8 @@
 #include "types.h"
 #ifndef _WIN32
-  #include <sys/stat.h>
+#include <sys/stat.h>
 #else
-  #include "os_win_stat.h"
+#include "os_win_stat.h"
 #endif
 
 // We don't use the "standard" types such as `dev_t` for instance
@@ -84,26 +84,20 @@
     }
 }
 
-int scalanative_mkdir(char *path, mode_t mode)
-{
+int scalanative_mkdir(char *path, mode_t mode) {
 #ifdef _WIN32
-  return _mkdir(path);
+    return _mkdir(path);
 #else
-  return mkdir(path, mode);
+    return mkdir(path, mode);
 #endif
-  
 }
 
 int scalanative_chmod(char *pathname, mode_t mode) {
-<<<<<<< HEAD
 #ifdef _WIN32
-  return pchmod(pathname, mode);
+    return pchmod(pathname, mode);
 #else
-  return chmod(pathname, mode);
+    return chmod(pathname, mode);
 #endif
-=======
-    return chmod(pathname, mode);
->>>>>>> afdac075
 }
 
 int scalanative_fchmod(int fd, mode_t mode) { return fchmod(fd, mode); }
