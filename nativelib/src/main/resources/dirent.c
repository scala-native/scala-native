#ifndef _WIN32
  #include <dirent.h>
#else
  #include "os_win_dirent.h"
#endif
#include <string.h>

#define NAME_MAX 255

struct scalanative_dirent {
    unsigned long long d_ino;  /** file serial number */
    char d_name[NAME_MAX + 1]; /** name of entry */
};

DIR *scalanative_opendir(const char *name) { return opendir(name); }

void scalanative_dirent_init(struct dirent *dirent,
                             struct scalanative_dirent *my_dirent) {
<<<<<<< HEAD
  my_dirent->d_ino = dirent->d_ino;
#ifndef _WIN32
  strncpy(my_dirent->d_name, dirent->d_name, NAME_MAX);
#else
  int nameLength = strlen(dirent->d_name);
  strncpy_s(my_dirent->d_name, nameLength, dirent->d_name, nameLength);
#endif
  my_dirent->d_name[NAME_MAX] = '\0';
=======
    my_dirent->d_ino = dirent->d_ino;
    strncpy(my_dirent->d_name, dirent->d_name, NAME_MAX);
    my_dirent->d_name[NAME_MAX] = '\0';
>>>>>>> afdac075
}

int scalanative_readdir(DIR *dirp, struct scalanative_dirent *buf) {
    struct dirent *orig_buf = readdir(dirp);
    if (orig_buf != NULL) {
        scalanative_dirent_init(orig_buf, buf);
        return 0;
    } else {
        return 1;
    }
}

int scalanative_closedir(DIR *dirp) { return closedir(dirp); }

int scalanative_gettempdir(char *buffer, size_t length)
{
#ifndef _WIN32
  const char* tmpdir = "/tmp";
  strncpy(buffer, tmpdir, length);
  return 0;
#else
  return getWinTempDir(buffer, length);
#endif
}<|MERGE_RESOLUTION|>--- conflicted
+++ resolved
@@ -1,7 +1,7 @@
 #ifndef _WIN32
-  #include <dirent.h>
+#include <dirent.h>
 #else
-  #include "os_win_dirent.h"
+#include "os_win_dirent.h"
 #endif
 #include <string.h>
 
@@ -16,20 +16,14 @@
 
 void scalanative_dirent_init(struct dirent *dirent,
                              struct scalanative_dirent *my_dirent) {
-<<<<<<< HEAD
-  my_dirent->d_ino = dirent->d_ino;
+    my_dirent->d_ino = dirent->d_ino;
 #ifndef _WIN32
-  strncpy(my_dirent->d_name, dirent->d_name, NAME_MAX);
+    strncpy(my_dirent->d_name, dirent->d_name, NAME_MAX);
 #else
-  int nameLength = strlen(dirent->d_name);
-  strncpy_s(my_dirent->d_name, nameLength, dirent->d_name, nameLength);
+    int nameLength = strlen(dirent->d_name);
+    strncpy_s(my_dirent->d_name, nameLength, dirent->d_name, nameLength);
 #endif
-  my_dirent->d_name[NAME_MAX] = '\0';
-=======
-    my_dirent->d_ino = dirent->d_ino;
-    strncpy(my_dirent->d_name, dirent->d_name, NAME_MAX);
     my_dirent->d_name[NAME_MAX] = '\0';
->>>>>>> afdac075
 }
 
 int scalanative_readdir(DIR *dirp, struct scalanative_dirent *buf) {
@@ -44,13 +38,12 @@
 
 int scalanative_closedir(DIR *dirp) { return closedir(dirp); }
 
-int scalanative_gettempdir(char *buffer, size_t length)
-{
+int scalanative_gettempdir(char *buffer, size_t length) {
 #ifndef _WIN32
-  const char* tmpdir = "/tmp";
-  strncpy(buffer, tmpdir, length);
-  return 0;
+    const char *tmpdir = "/tmp";
+    strncpy(buffer, tmpdir, length);
+    return 0;
 #else
-  return getWinTempDir(buffer, length);
+    return getWinTempDir(buffer, length);
 #endif
 }