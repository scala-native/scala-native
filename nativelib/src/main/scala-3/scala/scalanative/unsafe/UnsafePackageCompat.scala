--- conflicted
+++ resolved
@@ -7,20 +7,6 @@
   private[scalanative] given reflect.ClassTag[Array[?]] =
     reflect.classTag[Array[AnyRef]].asInstanceOf[reflect.ClassTag[Array[?]]]
 
-<<<<<<< HEAD
-  /** Heap allocate and zero-initialize a value using current implicit
-   *  allocator.
-   */
-  @deprecated(
-    "In Scala 3 alloc[T](n) can be confused with alloc[T].apply(n) leading to runtime erros, use alloc[T]() instead",
-    since = "0.4.3"
-  )
-  inline def alloc[T](using tag: Tag[T], zone: Zone): Ptr[T] = {
-    alloc[T](1.toULong)
-  }
-
-=======
->>>>>>> ec4a50f8
   /** Heap allocate and zero-initialize n values using current implicit
    *  allocator.
    */
@@ -45,16 +31,6 @@
   inline def alloc[T](inline n: CSSize)(using Tag[T], Zone): Ptr[T] =
     alloc[T](n.toUInt)
 
-<<<<<<< HEAD
-  @deprecated(
-    "In Scala 3 stackalloc[T](n) can be confused with stackalloc[T].apply(n) leading to runtime erros, use stackalloc[T]() instead",
-    since = "0.4.3"
-  )
-  inline def stackalloc[T](implicit tag: Tag[T]): Ptr[T] =
-    stackalloc[T](1.toULong)
-
-=======
->>>>>>> ec4a50f8
   /** Stack allocate n values of given type */
   inline def stackalloc[T](
       inline n: CSize = 1.toULong
