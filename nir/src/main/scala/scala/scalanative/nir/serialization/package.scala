package scala.scalanative
package nir

import java.io.OutputStream
import java.nio._

package object serialization {
  def serializeText(defns: Seq[Defn], buffer: ByteBuffer): Unit = {
    val builder = Show.newBuilder
    builder.defns_(defns)
    buffer.put(builder.toString.getBytes)
  }

  @inline
  private def withBigEndian[T](buf: ByteBuffer)(body: ByteBuffer => T): T = {
    val o = buf.order()
    buf.order(ByteOrder.BIG_ENDIAN)
    try body(buf)
    finally buf.order(o)
  }

  def serializeBinary(defns: Seq[Defn], out: OutputStream): Unit =
    new BinarySerializer().serialize(defns, out)

<<<<<<< HEAD
  def deserializeBinary(buffer: ByteBuffer, bufferName: String): Seq[Defn] =
    (new BinaryDeserializer(buffer, bufferName)).deserialize()
=======
  def deserializeBinary(buffer: ByteBuffer): Seq[Defn] =
    withBigEndian(buffer) {
      new BinaryDeserializer(_).deserialize()
    }
>>>>>>> f4ca6f38
}<|MERGE_RESOLUTION|>--- conflicted
+++ resolved
@@ -22,13 +22,10 @@
   def serializeBinary(defns: Seq[Defn], out: OutputStream): Unit =
     new BinarySerializer().serialize(defns, out)
 
-<<<<<<< HEAD
+
   def deserializeBinary(buffer: ByteBuffer, bufferName: String): Seq[Defn] =
-    (new BinaryDeserializer(buffer, bufferName)).deserialize()
-=======
-  def deserializeBinary(buffer: ByteBuffer): Seq[Defn] =
     withBigEndian(buffer) {
-      new BinaryDeserializer(_).deserialize()
+      new BinaryDeserializer(_, bufferName).deserialize()
     }
->>>>>>> f4ca6f38
+
 }