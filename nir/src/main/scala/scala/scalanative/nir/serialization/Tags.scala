package scala.scalanative
package nir
package serialization

/** Serialization tags are unique type ids used to identify types in the binary
 *  representation of NIR. There are some holes in the numbering of the types to
 *  allow for binary-compatible leeway with adding new IR nodes.
 */
object Tags {

  // Attibutes

  final val Attr = 0

  final val MayInlineAttr = 1 + Attr
  final val InlineHintAttr = 1 + MayInlineAttr
  final val NoInlineAttr = 1 + InlineHintAttr
  final val AlwaysInlineAttr = 1 + NoInlineAttr
  final val MaySpecialize = 1 + AlwaysInlineAttr
  final val NoSpecialize = 1 + MaySpecialize
  final val UnOptAttr = 1 + NoSpecialize
  final val NoOptAttr = 1 + UnOptAttr
  final val DidOptAttr = 1 + NoOptAttr
  final val BailOptAttr = 1 + DidOptAttr
  final val ExternAttr = 1 + BailOptAttr
  final val LinkAttr = 1 + ExternAttr
  final val DynAttr = 1 + LinkAttr
  final val StubAttr = 1 + DynAttr
  final val AbstractAttr = 1 + StubAttr

  // Binary ops

  final val Bin = Attr + 32

  final val IaddBin = 1 + Bin
  final val FaddBin = 1 + IaddBin
  final val IsubBin = 1 + FaddBin
  final val FsubBin = 1 + IsubBin
  final val ImulBin = 1 + FsubBin
  final val FmulBin = 1 + ImulBin
  final val SdivBin = 1 + FmulBin
  final val UdivBin = 1 + SdivBin
  final val FdivBin = 1 + UdivBin
  final val SremBin = 1 + FdivBin
  final val UremBin = 1 + SremBin
  final val FremBin = 1 + UremBin
  final val ShlBin = 1 + FremBin
  final val LshrBin = 1 + ShlBin
  final val AshrBin = 1 + LshrBin
  final val AndBin = 1 + AshrBin
  final val OrBin = 1 + AndBin
  final val XorBin = 1 + OrBin

  // Comparison ops

  final val Comp = Bin + 32

  final val IeqComp = 1 + Comp
  final val IneComp = 1 + IeqComp
  final val UgtComp = 1 + IneComp
  final val UgeComp = 1 + UgtComp
  final val UltComp = 1 + UgeComp
  final val UleComp = 1 + UltComp
  final val SgtComp = 1 + UleComp
  final val SgeComp = 1 + SgtComp
  final val SltComp = 1 + SgeComp
  final val SleComp = 1 + SltComp
  final val FeqComp = 1 + SleComp
  final val FneComp = 1 + FeqComp
  final val FgtComp = 1 + FneComp
  final val FgeComp = 1 + FgtComp
  final val FltComp = 1 + FgeComp
  final val FleComp = 1 + FltComp

  // Conversion ops

  final val Conv = Comp + 32

<<<<<<< HEAD
  final val SSizeCastConv = 1 + Conv
  final val ZSizeCastConv = 1 + SSizeCastConv
  final val TruncConv     = 1 + ZSizeCastConv
  final val ZextConv      = 1 + TruncConv
  final val SextConv      = 1 + ZextConv
  final val FptruncConv   = 1 + SextConv
  final val FpextConv     = 1 + FptruncConv
  final val FptouiConv    = 1 + FpextConv
  final val FptosiConv    = 1 + FptouiConv
  final val UitofpConv    = 1 + FptosiConv
  final val SitofpConv    = 1 + UitofpConv
  final val PtrtointConv  = 1 + SitofpConv
  final val InttoptrConv  = 1 + PtrtointConv
  final val BitcastConv   = 1 + InttoptrConv
=======
  final val TruncConv = 1 + Conv
  final val ZextConv = 1 + TruncConv
  final val SextConv = 1 + ZextConv
  final val FptruncConv = 1 + SextConv
  final val FpextConv = 1 + FptruncConv
  final val FptouiConv = 1 + FpextConv
  final val FptosiConv = 1 + FptouiConv
  final val UitofpConv = 1 + FptosiConv
  final val SitofpConv = 1 + UitofpConv
  final val PtrtointConv = 1 + SitofpConv
  final val InttoptrConv = 1 + PtrtointConv
  final val BitcastConv = 1 + InttoptrConv
>>>>>>> 4e0de6f8

  // Definitions

  final val Defn = Conv + 32

  final val VarDefn = 1 + Defn
  final val ConstDefn = 1 + VarDefn
  final val DeclareDefn = 1 + ConstDefn
  final val DefineDefn = 1 + DeclareDefn
  final val TraitDefn = 1 + DefineDefn
  final val ClassDefn = 1 + TraitDefn
  final val ModuleDefn = 1 + ClassDefn

  // Control-flow ops

  final val Inst = Defn + 32

  final val LabelInst = 1 + Inst
  final val LetInst = 1 + LabelInst
  final val LetUnwindInst = 1 + LetInst
  final val RetInst = 1 + LetUnwindInst
  final val JumpInst = 1 + RetInst
  final val IfInst = 1 + JumpInst
  final val SwitchInst = 1 + IfInst
  final val ThrowInst = 1 + SwitchInst
  final val UnreachableInst = 1 + ThrowInst
  final val LinktimeIfInst = 1 + UnreachableInst

  // Globals

  final val Global = Inst + 32

  final val NoneGlobal = 1 + Global
  final val TopGlobal = 1 + NoneGlobal
  final val MemberGlobal = 1 + TopGlobal

  // Sigs

  final def Sig = Global + 32

  final val FieldSig = 1 + Sig
  final val CtorSig = 1 + FieldSig
  final val MethodSig = 1 + CtorSig
  final val ProxySig = 1 + MethodSig
  final val ExternSig = 1 + ProxySig
  final val GeneratedSig = 1 + ExternSig
  final val DuplicateSig = 1 + GeneratedSig

  // Nexts

  final val Next = Sig + 32

  final val NoneNext = 1 + Next
  final val UnwindNext = 1 + NoneNext
  final val CaseNext = 1 + UnwindNext
  final val LabelNext = 1 + CaseNext

  // Ops

  final val Op = Next + 32

  final val CallOp = 1 + Op
  final val LoadOp = 1 + CallOp
  final val StoreOp = 1 + LoadOp
  final val ElemOp = 1 + StoreOp
  final val ExtractOp = 1 + ElemOp
  final val InsertOp = 1 + ExtractOp
  final val StackallocOp = 1 + InsertOp
  final val BinOp = 1 + StackallocOp
  final val CompOp = 1 + BinOp
  final val ConvOp = 1 + CompOp
  final val ClassallocOp = 1 + ConvOp
  final val FieldloadOp = 1 + ClassallocOp
  final val FieldstoreOp = 1 + FieldloadOp
  final val MethodOp = 1 + FieldstoreOp
  final val ModuleOp = 1 + MethodOp
  final val AsOp = 1 + ModuleOp
  final val IsOp = 1 + AsOp
  final val CopyOp = 1 + IsOp
  final val SizeofOp = 1 + CopyOp
  final val BoxOp = 1 + SizeofOp
  final val UnboxOp = 1 + BoxOp
  final val DynmethodOp = 1 + UnboxOp
  final val VarOp = 1 + DynmethodOp
  final val VarloadOp = 1 + VarOp
  final val VarstoreOp = 1 + VarloadOp
  final val ArrayallocOp = 1 + VarstoreOp
  final val ArrayloadOp = 1 + ArrayallocOp
  final val ArraystoreOp = 1 + ArrayloadOp
  final val ArraylengthOp = 1 + ArraystoreOp

  // Types

  final val Type = Op + 32

<<<<<<< HEAD
  final val VarargType      = 1 + Type
  final val BoolType        = 1 + VarargType
  final val PtrType         = 1 + BoolType
  final val SizeType        = 1 + PtrType
  final val CharType        = 1 + SizeType
  final val ByteType        = 1 + CharType
  final val ShortType       = 1 + ByteType
  final val IntType         = 1 + ShortType
  final val LongType        = 1 + IntType
  final val FloatType       = 1 + LongType
  final val DoubleType      = 1 + FloatType
  final val ArrayValueType  = 1 + DoubleType
=======
  final val VarargType = 1 + Type
  final val BoolType = 1 + VarargType
  final val PtrType = 1 + BoolType
  final val CharType = 1 + PtrType
  final val ByteType = 1 + CharType
  final val ShortType = 1 + ByteType
  final val IntType = 1 + ShortType
  final val LongType = 1 + IntType
  final val FloatType = 1 + LongType
  final val DoubleType = 1 + FloatType
  final val ArrayValueType = 1 + DoubleType
>>>>>>> 4e0de6f8
  final val StructValueType = 1 + ArrayValueType
  final val FunctionType = 1 + StructValueType
  final val NullType = 1 + FunctionType
  final val NothingType = 1 + NullType
  final val VirtualType = 1 + NothingType
  final val VarType = 1 + VirtualType
  final val UnitType = 1 + VarType
  final val ArrayType = 1 + UnitType
  final val RefType = 1 + ArrayType

  // Values

  final val Val = Type + 32

<<<<<<< HEAD
  final val TrueVal              = 1 + Val
  final val FalseVal             = 1 + TrueVal
  final val NullVal              = 1 + FalseVal
  final val ZeroVal              = 1 + NullVal
  final val SizeVal              = 1 + ZeroVal
  final val CharVal              = 1 + SizeVal
  final val ByteVal              = 1 + CharVal
  final val ShortVal             = 1 + ByteVal
  final val IntVal               = 1 + ShortVal
  final val LongVal              = 1 + IntVal
  final val FloatVal             = 1 + LongVal
  final val DoubleVal            = 1 + FloatVal
  final val StructValueVal       = 1 + DoubleVal
  final val ArrayValueVal        = 1 + StructValueVal
  final val CharsVal             = 1 + ArrayValueVal
  final val LocalVal             = 1 + CharsVal
  final val GlobalVal            = 1 + LocalVal
  final val UnitVal              = 1 + GlobalVal
  final val ConstVal             = 1 + UnitVal
  final val StringVal            = 1 + ConstVal
  final val VirtualVal           = 1 + StringVal
  final val ClassOfVal           = 1 + VirtualVal
  final val SizeOfPtrVal         = 1 + ClassOfVal
  final val LinktimeConditionVal = 1 + SizeOfPtrVal
=======
  final val TrueVal = 1 + Val
  final val FalseVal = 1 + TrueVal
  final val NullVal = 1 + FalseVal
  final val ZeroVal = 1 + NullVal
  final val CharVal = 1 + ZeroVal
  final val ByteVal = 1 + CharVal
  final val ShortVal = 1 + ByteVal
  final val IntVal = 1 + ShortVal
  final val LongVal = 1 + IntVal
  final val FloatVal = 1 + LongVal
  final val DoubleVal = 1 + FloatVal
  final val StructValueVal = 1 + DoubleVal
  final val ArrayValueVal = 1 + StructValueVal
  final val CharsVal = 1 + ArrayValueVal
  final val LocalVal = 1 + CharsVal
  final val GlobalVal = 1 + LocalVal
  final val UnitVal = 1 + GlobalVal
  final val ConstVal = 1 + UnitVal
  final val StringVal = 1 + ConstVal
  final val VirtualVal = 1 + StringVal
  final val ClassOfVal = 1 + VirtualVal

  final val LinktimeConditionVal = 1 + ClassOfVal
>>>>>>> 4e0de6f8
}<|MERGE_RESOLUTION|>--- conflicted
+++ resolved
@@ -76,23 +76,9 @@
 
   final val Conv = Comp + 32
 
-<<<<<<< HEAD
   final val SSizeCastConv = 1 + Conv
   final val ZSizeCastConv = 1 + SSizeCastConv
-  final val TruncConv     = 1 + ZSizeCastConv
-  final val ZextConv      = 1 + TruncConv
-  final val SextConv      = 1 + ZextConv
-  final val FptruncConv   = 1 + SextConv
-  final val FpextConv     = 1 + FptruncConv
-  final val FptouiConv    = 1 + FpextConv
-  final val FptosiConv    = 1 + FptouiConv
-  final val UitofpConv    = 1 + FptosiConv
-  final val SitofpConv    = 1 + UitofpConv
-  final val PtrtointConv  = 1 + SitofpConv
-  final val InttoptrConv  = 1 + PtrtointConv
-  final val BitcastConv   = 1 + InttoptrConv
-=======
-  final val TruncConv = 1 + Conv
+  final val TruncConv = 1 + ZSizeCastConv
   final val ZextConv = 1 + TruncConv
   final val SextConv = 1 + ZextConv
   final val FptruncConv = 1 + SextConv
@@ -104,7 +90,6 @@
   final val PtrtointConv = 1 + SitofpConv
   final val InttoptrConv = 1 + PtrtointConv
   final val BitcastConv = 1 + InttoptrConv
->>>>>>> 4e0de6f8
 
   // Definitions
 
@@ -200,24 +185,11 @@
 
   final val Type = Op + 32
 
-<<<<<<< HEAD
-  final val VarargType      = 1 + Type
-  final val BoolType        = 1 + VarargType
-  final val PtrType         = 1 + BoolType
-  final val SizeType        = 1 + PtrType
-  final val CharType        = 1 + SizeType
-  final val ByteType        = 1 + CharType
-  final val ShortType       = 1 + ByteType
-  final val IntType         = 1 + ShortType
-  final val LongType        = 1 + IntType
-  final val FloatType       = 1 + LongType
-  final val DoubleType      = 1 + FloatType
-  final val ArrayValueType  = 1 + DoubleType
-=======
   final val VarargType = 1 + Type
   final val BoolType = 1 + VarargType
   final val PtrType = 1 + BoolType
-  final val CharType = 1 + PtrType
+  final val SizeType = 1 + PtrType
+  final val CharType = 1 + SizeType
   final val ByteType = 1 + CharType
   final val ShortType = 1 + ByteType
   final val IntType = 1 + ShortType
@@ -225,7 +197,6 @@
   final val FloatType = 1 + LongType
   final val DoubleType = 1 + FloatType
   final val ArrayValueType = 1 + DoubleType
->>>>>>> 4e0de6f8
   final val StructValueType = 1 + ArrayValueType
   final val FunctionType = 1 + StructValueType
   final val NullType = 1 + FunctionType
@@ -240,37 +211,12 @@
 
   final val Val = Type + 32
 
-<<<<<<< HEAD
-  final val TrueVal              = 1 + Val
-  final val FalseVal             = 1 + TrueVal
-  final val NullVal              = 1 + FalseVal
-  final val ZeroVal              = 1 + NullVal
-  final val SizeVal              = 1 + ZeroVal
-  final val CharVal              = 1 + SizeVal
-  final val ByteVal              = 1 + CharVal
-  final val ShortVal             = 1 + ByteVal
-  final val IntVal               = 1 + ShortVal
-  final val LongVal              = 1 + IntVal
-  final val FloatVal             = 1 + LongVal
-  final val DoubleVal            = 1 + FloatVal
-  final val StructValueVal       = 1 + DoubleVal
-  final val ArrayValueVal        = 1 + StructValueVal
-  final val CharsVal             = 1 + ArrayValueVal
-  final val LocalVal             = 1 + CharsVal
-  final val GlobalVal            = 1 + LocalVal
-  final val UnitVal              = 1 + GlobalVal
-  final val ConstVal             = 1 + UnitVal
-  final val StringVal            = 1 + ConstVal
-  final val VirtualVal           = 1 + StringVal
-  final val ClassOfVal           = 1 + VirtualVal
-  final val SizeOfPtrVal         = 1 + ClassOfVal
-  final val LinktimeConditionVal = 1 + SizeOfPtrVal
-=======
   final val TrueVal = 1 + Val
   final val FalseVal = 1 + TrueVal
   final val NullVal = 1 + FalseVal
   final val ZeroVal = 1 + NullVal
-  final val CharVal = 1 + ZeroVal
+  final val SizeVal = 1 + ZeroVal
+  final val CharVal = 1 + SizeVal
   final val ByteVal = 1 + CharVal
   final val ShortVal = 1 + ByteVal
   final val IntVal = 1 + ShortVal
@@ -287,7 +233,7 @@
   final val StringVal = 1 + ConstVal
   final val VirtualVal = 1 + StringVal
   final val ClassOfVal = 1 + VirtualVal
-
-  final val LinktimeConditionVal = 1 + ClassOfVal
->>>>>>> 4e0de6f8
+  final val SizeOfPtrVal = 1 + ClassOfVal
+
+  final val LinktimeConditionVal = 1 + SizeOfPtrVal
 }