package scala.scalanative
package nir
package serialization

/** Serialization tags are unique type ids used to identify
 *  types in the binary representation of NIR. There are some
 *  holes in the numbering of the types to allow for
 *  binary-compatible leeway with adding new IR nodes.
 */
object Tags {

  // Attibutes

  final val Attr = 0

  final val MayInlineAttr    = 1 + Attr
  final val InlineHintAttr   = 1 + MayInlineAttr
  final val NoInlineAttr     = 1 + InlineHintAttr
  final val AlwaysInlineAttr = 1 + NoInlineAttr
  final val MaySpecialize    = 1 + AlwaysInlineAttr
  final val NoSpecialize     = 1 + MaySpecialize
  final val UnOptAttr        = 1 + NoSpecialize
  final val NoOptAttr        = 1 + UnOptAttr
  final val DidOptAttr       = 1 + NoOptAttr
  final val BailOptAttr      = 1 + DidOptAttr
  final val ExternAttr       = 1 + BailOptAttr
  final val LinkAttr         = 1 + ExternAttr
  final val DynAttr          = 1 + LinkAttr
  final val StubAttr         = 1 + DynAttr
  final val AbstractAttr     = 1 + StubAttr

  // Binary ops

  final val Bin = Attr + 32

  final val IaddBin = 1 + Bin
  final val FaddBin = 1 + IaddBin
  final val IsubBin = 1 + FaddBin
  final val FsubBin = 1 + IsubBin
  final val ImulBin = 1 + FsubBin
  final val FmulBin = 1 + ImulBin
  final val SdivBin = 1 + FmulBin
  final val UdivBin = 1 + SdivBin
  final val FdivBin = 1 + UdivBin
  final val SremBin = 1 + FdivBin
  final val UremBin = 1 + SremBin
  final val FremBin = 1 + UremBin
  final val ShlBin  = 1 + FremBin
  final val LshrBin = 1 + ShlBin
  final val AshrBin = 1 + LshrBin
  final val AndBin  = 1 + AshrBin
  final val OrBin   = 1 + AndBin
  final val XorBin  = 1 + OrBin

  // Comparison ops

  final val Comp = Bin + 32

  final val IeqComp = 1 + Comp
  final val IneComp = 1 + IeqComp
  final val UgtComp = 1 + IneComp
  final val UgeComp = 1 + UgtComp
  final val UltComp = 1 + UgeComp
  final val UleComp = 1 + UltComp
  final val SgtComp = 1 + UleComp
  final val SgeComp = 1 + SgtComp
  final val SltComp = 1 + SgeComp
  final val SleComp = 1 + SltComp
  final val FeqComp = 1 + SleComp
  final val FneComp = 1 + FeqComp
  final val FgtComp = 1 + FneComp
  final val FgeComp = 1 + FgtComp
  final val FltComp = 1 + FgeComp
  final val FleComp = 1 + FltComp

  // Conversion ops

  final val Conv = Comp + 32

  final val SWordCastConv = 1 + Conv
  final val ZWordCastConv = 1 + SWordCastConv
  final val TruncConv     = 1 + ZWordCastConv
  final val ZextConv      = 1 + TruncConv
  final val SextConv      = 1 + ZextConv
  final val FptruncConv   = 1 + SextConv
  final val FpextConv     = 1 + FptruncConv
  final val FptouiConv    = 1 + FpextConv
  final val FptosiConv    = 1 + FptouiConv
  final val UitofpConv    = 1 + FptosiConv
  final val SitofpConv    = 1 + UitofpConv
  final val PtrtointConv  = 1 + SitofpConv
  final val InttoptrConv  = 1 + PtrtointConv
  final val BitcastConv   = 1 + InttoptrConv

  // Definitions

  final val Defn = Conv + 32

  final val VarDefn     = 1 + Defn
  final val ConstDefn   = 1 + VarDefn
  final val DeclareDefn = 1 + ConstDefn
  final val DefineDefn  = 1 + DeclareDefn
  final val TraitDefn   = 1 + DefineDefn
  final val ClassDefn   = 1 + TraitDefn
  final val ModuleDefn  = 1 + ClassDefn

  // Control-flow ops

  final val Inst = Defn + 32

  final val LabelInst       = 1 + Inst
  final val LetInst         = 1 + LabelInst
  final val LetUnwindInst   = 1 + LetInst
  final val RetInst         = 1 + LetUnwindInst
  final val JumpInst        = 1 + RetInst
  final val IfInst          = 1 + JumpInst
  final val SwitchInst      = 1 + IfInst
  final val ThrowInst       = 1 + SwitchInst
  final val UnreachableInst = 1 + ThrowInst
  final val LinktimeIfInst  = 1 + UnreachableInst

  // Globals

  final val Global = Inst + 32

  final val NoneGlobal   = 1 + Global
  final val TopGlobal    = 1 + NoneGlobal
  final val MemberGlobal = 1 + TopGlobal

  // Sigs

  final def Sig = Global + 32

  final val FieldSig     = 1 + Sig
  final val CtorSig      = 1 + FieldSig
  final val MethodSig    = 1 + CtorSig
  final val ProxySig     = 1 + MethodSig
  final val ExternSig    = 1 + ProxySig
  final val GeneratedSig = 1 + ExternSig
  final val DuplicateSig = 1 + GeneratedSig

  // Nexts

  final val Next = Sig + 32

  final val NoneNext   = 1 + Next
  final val UnwindNext = 1 + NoneNext
  final val CaseNext   = 1 + UnwindNext
  final val LabelNext  = 1 + CaseNext

  // Ops

  final val Op = Next + 32

  final val CallOp        = 1 + Op
  final val LoadOp        = 1 + CallOp
  final val StoreOp       = 1 + LoadOp
  final val ElemOp        = 1 + StoreOp
  final val ExtractOp     = 1 + ElemOp
  final val InsertOp      = 1 + ExtractOp
  final val StackallocOp  = 1 + InsertOp
  final val BinOp         = 1 + StackallocOp
  final val CompOp        = 1 + BinOp
  final val ConvOp        = 1 + CompOp
  final val ClassallocOp  = 1 + ConvOp
  final val FieldloadOp   = 1 + ClassallocOp
  final val FieldstoreOp  = 1 + FieldloadOp
  final val MethodOp      = 1 + FieldstoreOp
  final val ModuleOp      = 1 + MethodOp
  final val AsOp          = 1 + ModuleOp
  final val IsOp          = 1 + AsOp
  final val CopyOp        = 1 + IsOp
  final val SizeofOp      = 1 + CopyOp
  final val BoxOp         = 1 + SizeofOp
  final val UnboxOp       = 1 + BoxOp
  final val DynmethodOp   = 1 + UnboxOp
  final val VarOp         = 1 + DynmethodOp
  final val VarloadOp     = 1 + VarOp
  final val VarstoreOp    = 1 + VarloadOp
  final val ArrayallocOp  = 1 + VarstoreOp
  final val ArrayloadOp   = 1 + ArrayallocOp
  final val ArraystoreOp  = 1 + ArrayloadOp
  final val ArraylengthOp = 1 + ArraystoreOp

  // Types

  final val Type = Op + 32

  final val VarargType      = 1 + Type
  final val BoolType        = 1 + VarargType
  final val PtrType         = 1 + BoolType
  final val WordType        = 1 + PtrType
  final val CharType        = 1 + WordType
  final val ByteType        = 1 + CharType
  final val ShortType       = 1 + ByteType
  final val IntType         = 1 + ShortType
  final val LongType        = 1 + IntType
  final val FloatType       = 1 + LongType
  final val DoubleType      = 1 + FloatType
  final val ArrayValueType  = 1 + DoubleType
  final val StructValueType = 1 + ArrayValueType
  final val FunctionType    = 1 + StructValueType
  final val NullType        = 1 + FunctionType
  final val NothingType     = 1 + NullType
  final val VirtualType     = 1 + NothingType
  final val VarType         = 1 + VirtualType
  final val UnitType        = 1 + VarType
  final val ArrayType       = 1 + UnitType
  final val RefType         = 1 + ArrayType

  // Values

  final val Val = Type + 32

  final val TrueVal        = 1 + Val
  final val FalseVal       = 1 + TrueVal
  final val NullVal        = 1 + FalseVal
  final val ZeroVal        = 1 + NullVal
  final val WordVal        = 1 + ZeroVal
  final val CharVal        = 1 + WordVal
  final val ByteVal        = 1 + CharVal
  final val ShortVal       = 1 + ByteVal
  final val IntVal         = 1 + ShortVal
  final val LongVal        = 1 + IntVal
  final val FloatVal       = 1 + LongVal
  final val DoubleVal      = 1 + FloatVal
  final val StructValueVal = 1 + DoubleVal
  final val ArrayValueVal  = 1 + StructValueVal
  final val CharsVal       = 1 + ArrayValueVal
  final val LocalVal       = 1 + CharsVal
  final val GlobalVal      = 1 + LocalVal
  final val UnitVal        = 1 + GlobalVal
  final val ConstVal       = 1 + UnitVal
  final val StringVal      = 1 + ConstVal
  final val VirtualVal     = 1 + StringVal
  final val ClassOfVal     = 1 + VirtualVal
<<<<<<< HEAD
  final val SizeOfWordVal  = 1 + ClassOfVal
=======

  final val LinktimeConditionVal = 1 + ClassOfVal
>>>>>>> 7997e294
}<|MERGE_RESOLUTION|>--- conflicted
+++ resolved
@@ -212,32 +212,28 @@
 
   final val Val = Type + 32
 
-  final val TrueVal        = 1 + Val
-  final val FalseVal       = 1 + TrueVal
-  final val NullVal        = 1 + FalseVal
-  final val ZeroVal        = 1 + NullVal
-  final val WordVal        = 1 + ZeroVal
-  final val CharVal        = 1 + WordVal
-  final val ByteVal        = 1 + CharVal
-  final val ShortVal       = 1 + ByteVal
-  final val IntVal         = 1 + ShortVal
-  final val LongVal        = 1 + IntVal
-  final val FloatVal       = 1 + LongVal
-  final val DoubleVal      = 1 + FloatVal
-  final val StructValueVal = 1 + DoubleVal
-  final val ArrayValueVal  = 1 + StructValueVal
-  final val CharsVal       = 1 + ArrayValueVal
-  final val LocalVal       = 1 + CharsVal
-  final val GlobalVal      = 1 + LocalVal
-  final val UnitVal        = 1 + GlobalVal
-  final val ConstVal       = 1 + UnitVal
-  final val StringVal      = 1 + ConstVal
-  final val VirtualVal     = 1 + StringVal
-  final val ClassOfVal     = 1 + VirtualVal
-<<<<<<< HEAD
-  final val SizeOfWordVal  = 1 + ClassOfVal
-=======
-
-  final val LinktimeConditionVal = 1 + ClassOfVal
->>>>>>> 7997e294
+  final val TrueVal              = 1 + Val
+  final val FalseVal             = 1 + TrueVal
+  final val NullVal              = 1 + FalseVal
+  final val ZeroVal              = 1 + NullVal
+  final val WordVal              = 1 + ZeroVal
+  final val CharVal              = 1 + WordVal
+  final val ByteVal              = 1 + CharVal
+  final val ShortVal             = 1 + ByteVal
+  final val IntVal               = 1 + ShortVal
+  final val LongVal              = 1 + IntVal
+  final val FloatVal             = 1 + LongVal
+  final val DoubleVal            = 1 + FloatVal
+  final val StructValueVal       = 1 + DoubleVal
+  final val ArrayValueVal        = 1 + StructValueVal
+  final val CharsVal             = 1 + ArrayValueVal
+  final val LocalVal             = 1 + CharsVal
+  final val GlobalVal            = 1 + LocalVal
+  final val UnitVal              = 1 + GlobalVal
+  final val ConstVal             = 1 + UnitVal
+  final val StringVal            = 1 + ConstVal
+  final val VirtualVal           = 1 + StringVal
+  final val ClassOfVal           = 1 + VirtualVal
+  final val SizeOfWordVal        = 1 + ClassOfVal
+  final val LinktimeConditionVal = 1 + SizeOfWordVal
 }