package scala.scalanative
package nir

import util.{unreachable, unsupported}

sealed abstract class Type {

  final def elemty(path: Seq[Val]): Type = (this, path) match {
    case (_, Seq()) =>
      this
    case (Type.StructValue(tys), Val.Int(idx) +: rest) =>
      tys(idx).elemty(rest)
    case (Type.ArrayValue(ty, n), idx +: rest) =>
      ty.elemty(rest)
    case _ =>
      unsupported(s"${this}.elemty($path)")
  }

  final def show: String   = nir.Show(this)
  final def mangle: String = nir.Mangle(this)
}

object Type {

  /** Value types are either primitive or aggregate. */
  sealed abstract class ValueKind extends Type

  /** Primitive value types. */
  sealed abstract class PrimitiveKind(val width: Int) extends ValueKind
  final case object Bool                              extends PrimitiveKind(1)
  final case object Ptr                               extends PrimitiveKind(64)

  sealed abstract class I(width: Int, val signed: Boolean)
      extends PrimitiveKind(width)
  object I {
    def unapply(i: I): Some[(Int, Boolean)] = Some((i.width, i.signed))
  }
  final case object Word  extends I(64, signed = true)
  final case object Char  extends I(16, signed = false)
  final case object Byte  extends I(8, signed = true)
  final case object Short extends I(16, signed = true)
  final case object Int   extends I(32, signed = true)
  final case object Long  extends I(64, signed = true)

  sealed abstract class F(width: Int) extends PrimitiveKind(width)
  object F { def unapply(f: F): Some[Int] = Some(f.width) }
  final case object Float  extends F(32)
  final case object Double extends F(64)

  /** Aggregate value types. */
  sealed abstract class AggregateKind           extends ValueKind
  final case class ArrayValue(ty: Type, n: Int) extends AggregateKind
  final case class StructValue(tys: Seq[Type])  extends AggregateKind

  /** Reference types. */
  sealed abstract class RefKind extends Type {
    final def className: Global = this match {
      case Type.Null            => Rt.BoxedNull.name
      case Type.Unit            => Rt.BoxedUnit.name
      case Type.Array(ty, _)    => toArrayClass(ty)
      case Type.Ref(name, _, _) => name
    }
    final def isExact: Boolean = this match {
      case Type.Null         => true
      case Type.Unit         => true
      case _: Type.Array     => true
      case Type.Ref(_, e, _) => e
    }
    final def isNullable: Boolean = this match {
      case Type.Null         => true
      case Type.Unit         => false
      case Type.Array(_, n)  => n
      case Type.Ref(_, _, n) => n
    }
  }
  final case object Null                                     extends RefKind
  final case object Unit                                     extends RefKind
  final case class Array(ty: Type, nullable: Boolean = true) extends RefKind
  final case class Ref(name: Global,
                       exact: Boolean = false,
                       nullable: Boolean = true)
      extends RefKind

  /** Second-class types. */
  sealed abstract class SpecialKind                     extends Type
  final case object Vararg                              extends SpecialKind
  final case object Nothing                             extends SpecialKind
  final case object Virtual                             extends SpecialKind
  final case class Var(ty: Type)                        extends SpecialKind
  final case class Function(args: Seq[Type], ret: Type) extends SpecialKind

  val boxesTo = Seq[(Type, Type)](
<<<<<<< HEAD
    Type.Ref(Global.Top("scala.scalanative.unsigned.UWord"))      -> Type.Word,
    Type.Ref(Global.Top("scala.scalanative.unsafe.Word"))         -> Type.Word,
    Type.Ref(Global.Top("scala.scalanative.unsigned.UByte"))      -> Type.Byte,
    Type.Ref(Global.Top("scala.scalanative.unsigned.UShort"))     -> Type.Short,
    Type.Ref(Global.Top("scala.scalanative.unsigned.UInt"))       -> Type.Int,
    Type.Ref(Global.Top("scala.scalanative.unsigned.ULong"))      -> Type.Long,
    Type.Ref(Global.Top("scala.scalanative.unsafe.CArray"))       -> Type.Ptr,
    Type.Ref(Global.Top("scala.scalanative.unsafe.CVarArgList"))  -> Type.Ptr,
    Type.Ref(Global.Top("scala.scalanative.runtime.CFuncRawPtr")) -> Type.Ptr,
    Type.Ref(Global.Top("scala.scalanative.unsafe.Ptr"))          -> Type.Ptr,
    Type.Ref(Global.Top("java.lang.Boolean"))                     -> Type.Bool,
    Type.Ref(Global.Top("java.lang.Character"))                   -> Type.Char,
    Type.Ref(Global.Top("java.lang.Byte"))                        -> Type.Byte,
    Type.Ref(Global.Top("java.lang.Short"))                       -> Type.Short,
    Type.Ref(Global.Top("java.lang.Integer"))                     -> Type.Int,
    Type.Ref(Global.Top("java.lang.Long"))                        -> Type.Long,
    Type.Ref(Global.Top("java.lang.Float"))                       -> Type.Float,
    Type.Ref(Global.Top("java.lang.Double"))                      -> Type.Double
  )
=======
    Type.Ref(Global.Top("scala.scalanative.unsigned.UByte"))     -> Type.Byte,
    Type.Ref(Global.Top("scala.scalanative.unsigned.UShort"))    -> Type.Short,
    Type.Ref(Global.Top("scala.scalanative.unsigned.UInt"))      -> Type.Int,
    Type.Ref(Global.Top("scala.scalanative.unsigned.ULong"))     -> Type.Long,
    Type.Ref(Global.Top("scala.scalanative.unsafe.CArray"))      -> Type.Ptr,
    Type.Ref(Global.Top("scala.scalanative.unsafe.CVarArgList")) -> Type.Ptr,
    Type.Ref(Global.Top("scala.scalanative.unsafe.Ptr"))         -> Type.Ptr,
    Type.Ref(Global.Top("java.lang.Boolean"))                    -> Type.Bool,
    Type.Ref(Global.Top("java.lang.Character"))                  -> Type.Char,
    Type.Ref(Global.Top("java.lang.Byte"))                       -> Type.Byte,
    Type.Ref(Global.Top("java.lang.Short"))                      -> Type.Short,
    Type.Ref(Global.Top("java.lang.Integer"))                    -> Type.Int,
    Type.Ref(Global.Top("java.lang.Long"))                       -> Type.Long,
    Type.Ref(Global.Top("java.lang.Float"))                      -> Type.Float,
    Type.Ref(Global.Top("java.lang.Double"))                     -> Type.Double
  ) ++ 0.until(22).map { n =>
    Type.Ref(Global.Top(s"scala.scalanative.unsafe.CFuncPtr$n")) -> Type.Ptr
  }
>>>>>>> b9e06584

  val unbox = boxesTo.toMap

  val box = boxesTo.map { case (l, r) => (r, l) }.toMap

  val boxClasses = unbox.keys.map {
    case ty: Type.Ref =>
      ty.name
    case _ =>
      unreachable
  }.toSeq

  def isPtrBox(ty: Type): Boolean = ty match {
    case refty: Type.RefKind =>
      box.get(Type.Ref(refty.className)).contains(Type.Ptr)
    case _ =>
      false
  }

  val typeToArray = Map[Type, Global](
    Type.Bool   -> Global.Top("scala.scalanative.runtime.BooleanArray"),
    Type.Char   -> Global.Top("scala.scalanative.runtime.CharArray"),
    Type.Byte   -> Global.Top("scala.scalanative.runtime.ByteArray"),
    Type.Short  -> Global.Top("scala.scalanative.runtime.ShortArray"),
    Type.Int    -> Global.Top("scala.scalanative.runtime.IntArray"),
    Type.Long   -> Global.Top("scala.scalanative.runtime.LongArray"),
    Type.Float  -> Global.Top("scala.scalanative.runtime.FloatArray"),
    Type.Double -> Global.Top("scala.scalanative.runtime.DoubleArray"),
    Rt.Object   -> Global.Top("scala.scalanative.runtime.ObjectArray")
  )
  val arrayToType =
    typeToArray.map { case (k, v) => (v, k) }
  def toArrayClass(ty: Type): Global = ty match {
    case _ if typeToArray.contains(ty) =>
      typeToArray(ty)
    case _ =>
      typeToArray(Rt.Object)
  }
  def fromArrayClass(name: Global): Option[Type] =
    arrayToType.get(name)
  def isArray(clsTy: Type.Ref): Boolean =
    isArray(clsTy.name)
  def isArray(clsName: Global): Boolean =
    arrayToType.contains(clsName)

  def typeToName(tpe: Type): Global = tpe match {
    case Rt.BoxedUnit       => Global.Top("scala.scalanative.runtime.PrimitiveUnit")
    case Bool               => Global.Top("scala.scalanative.runtime.PrimitiveBoolean")
    case Char               => Global.Top("scala.scalanative.runtime.PrimitiveChar")
    case Byte               => Global.Top("scala.scalanative.runtime.PrimitiveByte")
    case Short              => Global.Top("scala.scalanative.runtime.PrimitiveShort")
    case Int                => Global.Top("scala.scalanative.runtime.PrimitiveInt")
    case Long               => Global.Top("scala.scalanative.runtime.PrimitiveLong")
    case Float              => Global.Top("scala.scalanative.runtime.PrimitiveFloat")
    case Double             => Global.Top("scala.scalanative.runtime.PrimitiveDouble")
    case Ref(name, _, _)    => name
    case Array(tpe, _)      => toArrayClass(tpe)
    case ArrayValue(tpe, _) => toArrayClass(tpe)
    case Function(args, _)  => Global.Top(s"scala.Function${args.length}")
    case _ =>
      throw new Exception(s"typeToName: unexpected type ${tpe.show}")
  }
}<|MERGE_RESOLUTION|>--- conflicted
+++ resolved
@@ -90,27 +90,8 @@
   final case class Function(args: Seq[Type], ret: Type) extends SpecialKind
 
   val boxesTo = Seq[(Type, Type)](
-<<<<<<< HEAD
-    Type.Ref(Global.Top("scala.scalanative.unsigned.UWord"))      -> Type.Word,
-    Type.Ref(Global.Top("scala.scalanative.unsafe.Word"))         -> Type.Word,
-    Type.Ref(Global.Top("scala.scalanative.unsigned.UByte"))      -> Type.Byte,
-    Type.Ref(Global.Top("scala.scalanative.unsigned.UShort"))     -> Type.Short,
-    Type.Ref(Global.Top("scala.scalanative.unsigned.UInt"))       -> Type.Int,
-    Type.Ref(Global.Top("scala.scalanative.unsigned.ULong"))      -> Type.Long,
-    Type.Ref(Global.Top("scala.scalanative.unsafe.CArray"))       -> Type.Ptr,
-    Type.Ref(Global.Top("scala.scalanative.unsafe.CVarArgList"))  -> Type.Ptr,
-    Type.Ref(Global.Top("scala.scalanative.runtime.CFuncRawPtr")) -> Type.Ptr,
-    Type.Ref(Global.Top("scala.scalanative.unsafe.Ptr"))          -> Type.Ptr,
-    Type.Ref(Global.Top("java.lang.Boolean"))                     -> Type.Bool,
-    Type.Ref(Global.Top("java.lang.Character"))                   -> Type.Char,
-    Type.Ref(Global.Top("java.lang.Byte"))                        -> Type.Byte,
-    Type.Ref(Global.Top("java.lang.Short"))                       -> Type.Short,
-    Type.Ref(Global.Top("java.lang.Integer"))                     -> Type.Int,
-    Type.Ref(Global.Top("java.lang.Long"))                        -> Type.Long,
-    Type.Ref(Global.Top("java.lang.Float"))                       -> Type.Float,
-    Type.Ref(Global.Top("java.lang.Double"))                      -> Type.Double
-  )
-=======
+    Type.Ref(Global.Top("scala.scalanative.unsigned.UWord"))     -> Type.Word,
+    Type.Ref(Global.Top("scala.scalanative.unsafe.Word"))        -> Type.Word,
     Type.Ref(Global.Top("scala.scalanative.unsigned.UByte"))     -> Type.Byte,
     Type.Ref(Global.Top("scala.scalanative.unsigned.UShort"))    -> Type.Short,
     Type.Ref(Global.Top("scala.scalanative.unsigned.UInt"))      -> Type.Int,
@@ -129,7 +110,6 @@
   ) ++ 0.until(22).map { n =>
     Type.Ref(Global.Top(s"scala.scalanative.unsafe.CFuncPtr$n")) -> Type.Ptr
   }
->>>>>>> b9e06584
 
   val unbox = boxesTo.toMap
 
