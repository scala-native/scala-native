--- conflicted
+++ resolved
@@ -27,13 +27,8 @@
 
   /** Primitive value types. */
   sealed abstract class PrimitiveKind(val width: Int) extends ValueKind
-<<<<<<< HEAD
-  final case object Bool                              extends PrimitiveKind(1)
-  final case object Ptr                               extends ValueKind
-=======
   case object Bool extends PrimitiveKind(1)
-  case object Ptr extends PrimitiveKind(64)
->>>>>>> 4e0de6f8
+  case object Ptr extends ValueKind
 
   sealed trait I extends ValueKind {
     val signed: Boolean
@@ -48,19 +43,11 @@
   final case object Size extends I {
     val signed = true;
   }
-<<<<<<< HEAD
-  final case object Char  extends FixedSizeI(16, signed = false)
-  final case object Byte  extends FixedSizeI(8, signed = true)
-  final case object Short extends FixedSizeI(16, signed = true)
-  final case object Int   extends FixedSizeI(32, signed = true)
-  final case object Long  extends FixedSizeI(64, signed = true)
-=======
-  case object Char extends I(16, signed = false)
-  case object Byte extends I(8, signed = true)
-  case object Short extends I(16, signed = true)
-  case object Int extends I(32, signed = true)
-  case object Long extends I(64, signed = true)
->>>>>>> 4e0de6f8
+  case object Char extends FixedSizeI(16, signed = false)
+  case object Byte extends FixedSizeI(8, signed = true)
+  case object Short extends FixedSizeI(16, signed = true)
+  case object Int extends FixedSizeI(32, signed = true)
+  case object Long extends FixedSizeI(64, signed = true)
 
   sealed abstract class F(width: Int) extends PrimitiveKind(width)
   object F { def unapply(f: F): Some[Int] = Some(f.width) }
@@ -111,25 +98,17 @@
   final case class Function(args: Seq[Type], ret: Type) extends SpecialKind
 
   val boxesTo = Seq[(Type, Type)](
-<<<<<<< HEAD
-    Type.Ref(Global.Top("scala.scalanative.unsafe.Size"))        -> Type.Size,
-    Type.Ref(Global.Top("scala.scalanative.unsigned.USize"))     -> Type.Size,
-    Type.Ref(Global.Top("scala.scalanative.unsigned.UByte"))     -> Type.Byte,
-    Type.Ref(Global.Top("scala.scalanative.unsigned.UShort"))    -> Type.Short,
-    Type.Ref(Global.Top("scala.scalanative.unsigned.UInt"))      -> Type.Int,
-    Type.Ref(Global.Top("scala.scalanative.unsigned.ULong"))     -> Type.Long,
-    Type.Ref(Global.Top("scala.scalanative.unsafe.CArray"))      -> Type.Ptr,
-=======
+    Type.Ref(Global.Top("scala.scalanative.unsigned.USize")) -> Type.Size,
     Type.Ref(Global.Top("scala.scalanative.unsigned.UByte")) -> Type.Byte,
     Type.Ref(Global.Top("scala.scalanative.unsigned.UShort")) -> Type.Short,
     Type.Ref(Global.Top("scala.scalanative.unsigned.UInt")) -> Type.Int,
     Type.Ref(Global.Top("scala.scalanative.unsigned.ULong")) -> Type.Long,
     Type.Ref(Global.Top("scala.scalanative.unsafe.CArray")) -> Type.Ptr,
->>>>>>> 4e0de6f8
     Type.Ref(Global.Top("scala.scalanative.unsafe.CVarArgList")) -> Type.Ptr,
     Type.Ref(Global.Top("scala.scalanative.unsafe.Ptr")) -> Type.Ptr,
     Type.Ref(Global.Top("java.lang.Boolean")) -> Type.Bool,
     Type.Ref(Global.Top("java.lang.Character")) -> Type.Char,
+    Type.Ref(Global.Top("scala.scalanative.unsafe.Size")) -> Type.Size,
     Type.Ref(Global.Top("java.lang.Byte")) -> Type.Byte,
     Type.Ref(Global.Top("java.lang.Short")) -> Type.Short,
     Type.Ref(Global.Top("java.lang.Integer")) -> Type.Int,
