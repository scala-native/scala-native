--- conflicted
+++ resolved
@@ -1029,23 +1029,16 @@
         genArrayOp(app, code)
       } else if (nirPrimitives.isRawPtrOp(code)) {
         genRawPtrOp(app, code)
-<<<<<<< HEAD
       } else if (nirPrimitives.isRawPtrCastOp(code)) {
         genRawPtrCastOp(app, code)
-      } else if (code == RESOLVE_CFUNCPTR) {
-        genResolveCFuncPtr(app, code)
+      } else if (code == CFUNCPTR_APPLY) {
+        genCFuncPtrApply(app, code)
+      } else if (code == CFUNCPTR_FROM_FUNCTION) {
+        genCFuncFromScalaFunction(app)
       } else if (nirPrimitives.isRawWordOp(code)) {
         genRawWordOp(app, code)
       } else if (nirPrimitives.isRawWordCastOp(code)) {
         genRawWordCastOp(app, args.head, code)
-=======
-      } else if (nirPrimitives.isRawCastOp(code)) {
-        genRawCastOp(app, code)
-      } else if (code == CFUNCPTR_APPLY) {
-        genCFuncPtrApply(app, code)
-      } else if (code == CFUNCPTR_FROM_FUNCTION) {
-        genCFuncFromScalaFunction(app)
->>>>>>> b9e06584
       } else if (isCoercion(code)) {
         genCoercion(app, receiver, code)
       } else if (code == SYNCHRONIZED) {
@@ -1637,7 +1630,7 @@
               " at: " + app.pos)
       }
 
-      buf.bin(bin, Type.Word, genExpr(leftp), genExpr(rightp), unwind)
+      buf.bin(bin, Type.Word, genExpr(leftp), genExpr(rightp), unwind)(app.pos)
     }
 
     def genRawWordCastOp(app: Apply, receiver: Tree, code: Int): Val = {
@@ -1651,7 +1644,7 @@
         case CAST_LONG_TO_RAWWORD => (nir.Type.Long, nir.Type.Word, Conv.Bitcast)
       }
 
-      genCoercion(rec, fromty, toty)
+      genCoercion(rec, fromty, toty)(app.pos)
     }
 
     def castConv(fromty: nir.Type, toty: nir.Type): Option[nir.Conv] =
