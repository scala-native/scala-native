--- conflicted
+++ resolved
@@ -53,7 +53,6 @@
 
   final val ELEM_RAW_PTR = 1 + STORE_OBJECT
 
-<<<<<<< HEAD
   final val CAST_RAW_PTR_TO_OBJECT        = 1 + ELEM_RAW_PTR
   final val CAST_OBJECT_TO_RAW_PTR        = 1 + CAST_RAW_PTR_TO_OBJECT
   final val CAST_INT_TO_FLOAT             = 1 + CAST_OBJECT_TO_RAW_PTR
@@ -71,9 +70,10 @@
   final val CAST_INT_TO_RAWWORD_UNSIGNED  = 1 + CAST_INT_TO_RAWWORD
   final val CAST_LONG_TO_RAWWORD          = 1 + CAST_INT_TO_RAWWORD_UNSIGNED
 
-  final val RESOLVE_CFUNCPTR = 1 + CAST_LONG_TO_RAWWORD
-
-  final val AND_RAW_WORDS          = 1 + RESOLVE_CFUNCPTR
+  final val CFUNCPTR_FROM_FUNCTION = 1 + CAST_LONG_TO_RAWWORD
+  final val CFUNCPTR_APPLY         = 1 + CFUNCPTR_FROM_FUNCTION
+
+  final val AND_RAW_WORDS          = 1 + CFUNCPTR_APPLY
   final val OR_RAW_WORDS           = 1 + AND_RAW_WORDS
   final val XOR_RAW_WORDS          = 1 + OR_RAW_WORDS
   final val ADD_RAW_WORDS          = 1 + XOR_RAW_WORDS
@@ -82,21 +82,6 @@
   final val DIV_RAW_WORDS          = 1 + MULT_RAW_WORDS
   final val DIV_RAW_WORDS_UNSIGNED = 1 + DIV_RAW_WORDS
   final val MOD_RAW_WORDS          = 1 + DIV_RAW_WORDS_UNSIGNED
-=======
-  final val CAST_RAW_PTR_TO_OBJECT = 1 + ELEM_RAW_PTR
-  final val CAST_OBJECT_TO_RAW_PTR = 1 + CAST_RAW_PTR_TO_OBJECT
-  final val CAST_INT_TO_FLOAT      = 1 + CAST_OBJECT_TO_RAW_PTR
-  final val CAST_FLOAT_TO_INT      = 1 + CAST_INT_TO_FLOAT
-  final val CAST_LONG_TO_DOUBLE    = 1 + CAST_FLOAT_TO_INT
-  final val CAST_DOUBLE_TO_LONG    = 1 + CAST_LONG_TO_DOUBLE
-  final val CAST_RAWPTR_TO_INT     = 1 + CAST_DOUBLE_TO_LONG
-  final val CAST_RAWPTR_TO_LONG    = 1 + CAST_RAWPTR_TO_INT
-  final val CAST_INT_TO_RAWPTR     = 1 + CAST_RAWPTR_TO_LONG
-  final val CAST_LONG_TO_RAWPTR    = 1 + CAST_INT_TO_RAWPTR
-
-  final val CFUNCPTR_FROM_FUNCTION = 1 + CAST_LONG_TO_RAWPTR
-  final val CFUNCPTR_APPLY         = 1 + CFUNCPTR_FROM_FUNCTION
->>>>>>> b9e06584
 }
 
 abstract class NirPrimitives {
@@ -212,15 +197,15 @@
     addPrimitive(CastRawPtrToLongMethod, CAST_RAWPTR_TO_LONG)
     addPrimitive(CastIntToRawPtrMethod, CAST_INT_TO_RAWPTR)
     addPrimitive(CastLongToRawPtrMethod, CAST_LONG_TO_RAWPTR)
-<<<<<<< HEAD
+    CFuncPtrApplyMethods.foreach(addPrimitive(_, CFUNCPTR_APPLY))
+    CFuncPtrFromFunctionMethods.foreach(addPrimitive(_, CFUNCPTR_FROM_FUNCTION))
+
     addPrimitive(CastRawWordToInt, CAST_RAWWORD_TO_INT)
     addPrimitive(CastRawWordToLong, CAST_RAWWORD_TO_LONG)
     addPrimitive(CastRawWordToLongUnsigned, CAST_RAWWORD_TO_LONG_UNSIGNED)
     addPrimitive(CastIntToRawWord, CAST_INT_TO_RAWWORD)
     addPrimitive(CastIntToRawWordUnsigned, CAST_INT_TO_RAWWORD_UNSIGNED)
     addPrimitive(CastLongToRawWord, CAST_LONG_TO_RAWWORD)
-
-    addPrimitive(ResolveCFuncPtrMethod, RESOLVE_CFUNCPTR)
 
     addPrimitive(AndRawWords, AND_RAW_WORDS)
     addPrimitive(OrRawWords, OR_RAW_WORDS)
@@ -231,9 +216,5 @@
     addPrimitive(DivRawWords, DIV_RAW_WORDS)
     addPrimitive(DivRawWordsUnsigned, DIV_RAW_WORDS_UNSIGNED)
     addPrimitive(ModRawWords, MOD_RAW_WORDS)
-=======
-    CFuncPtrApplyMethods.foreach(addPrimitive(_, CFUNCPTR_APPLY))
-    CFuncPtrFromFunctionMethods.foreach(addPrimitive(_, CFUNCPTR_FROM_FUNCTION))
->>>>>>> b9e06584
   }
 }