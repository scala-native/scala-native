--- conflicted
+++ resolved
@@ -55,7 +55,6 @@
       sym.hasAnnotation(defnNir.ExportedClass) ||
         sym.hasAnnotation(defnNir.ExportAccessorsClass)
 
-<<<<<<< HEAD
     /** `true` iff `sym` uses variadic arguments. */
     def usesVariadicArgs(using Context) = sym.paramInfo.stripPoly match {
       case MethodTpe(_, paramTypes, _) =>
@@ -64,8 +63,6 @@
     }
   end extension
 
-=======
->>>>>>> adcad38b
   override def transformDefDef(dd: DefDef)(using Context): Tree = {
     val sym = dd.symbol
     lazy val rhsSym = dd.rhs.symbol
