--- conflicted
+++ resolved
@@ -254,13 +254,9 @@
         case defnNir.NoSpecializeType => Attr.NoSpecialize
         case defnNir.StubType         => Attr.Stub
       }
-<<<<<<< HEAD
     val externAttrs = Option.when(sym.isExtern) {
       Attr.Extern(sym.isBlocking || sym.owner.isBlocking)
     }
-=======
-    val externAttrs = if (sym.isExtern) Seq(Attr.Extern) else Nil
->>>>>>> 358013a6
 
     Attrs.fromSeq(inlineAttrs ++ annotatedAttrs ++ externAttrs)
   }
