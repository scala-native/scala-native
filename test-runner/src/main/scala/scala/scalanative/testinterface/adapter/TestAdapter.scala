package scala.scalanative.testinterface.adapter

// Ported from Scala.js

import java.io.File
import java.nio.file.Paths
import sbt.testing.Framework
import scala.annotation.nowarn
import scala.collection.concurrent.TrieMap
import scala.concurrent._
import scala.scalanative.build.Logger
import scala.scalanative.testinterface.NativeRunnerRPC
import scala.scalanative.testinterface.common._
import scala.annotation.nowarn

final class TestAdapter(config: TestAdapter.Config) {

  import TestAdapter._

  require(
    config.binaryFile.exists(),
    "Attempted to create a TestAdapter with non existing binary file. "
  )

  /** Map of ThreadId -> ManagedRunner */
  private[this] val runners = TrieMap.empty[Long, ManagedRunner]

  /** State management. May only be accessed under synchronization. */
  private[this] var closed = false
  private[this] var nextRunID = 0
  private[this] var runs = Set.empty[RunMux.RunID]

  /** A custom execution context that delegates to the global one for execution,
   *  but handles failures internally.
   */
  private implicit val executionContext: ExecutionContext =
    ExecutionContext.fromExecutor(ExecutionContext.global, reportFailure)

  /** Creates an `sbt.testing.Framework` for each framework that can be found.
   *
   *  The returned Frameworks bind to this TestAdapter and are only valid until
   *  [[close]] is called.
   */
  def loadFrameworks(
      frameworkNames: List[List[String]]
  ): List[Option[Framework]] = {
    getRunnerForThread().com
      .call(NativeEndpoints.detectFrameworks)(frameworkNames)
      .map(_.map(_.map(info => new FrameworkAdapter(info, this))))
      .await()
  }

  /** Releases all resources. All associated runs must be done. */
  def close(): Unit = synchronized {
    val runInfo =
      if (runs.isEmpty) "All runs have completed."
      else s"Incomplete runs: $runs"

    val msg = "TestAdapter.close() was called. " + runInfo

    if (runs.nonEmpty)
      config.logger.warn(msg)

    /* This is the exception callers will see if they are still pending.
     * That's why it is an IllegalStateException.
     */
    val cause = new IllegalStateException(msg)
    stopEverything(cause)
  }

  /** Called when a throwable bubbles up the execution stack.
   *
   *  We terminate everything if this happens to make sure nothing hangs waiting
   *  on an async operation to complete.
   */
  private def reportFailure(cause: Throwable): Unit = {
    val msg = "Failure in async execution. Aborting all test runs."
    val error = new AssertionError(msg, cause)
    config.logger.error(msg)
    config.logger.trace(error)
    stopEverything(error)
  }

  private def stopEverything(cause: Throwable): Unit = synchronized {
    if (!closed) {
      closed = true
      runners.values.foreach(_.com.close(cause))
      runners.clear()
    }
  }

  private[adapter] def runStarting(): RunMux.RunID = synchronized {
    require(!closed, "We are closed. Cannot create new run.")
    val runID = nextRunID
    nextRunID += 1
    runs += runID
    runID
  }

  /** Called by [[RunnerAdapter]] when the run is completed. */
  private[adapter] def runDone(runID: RunMux.RunID): Unit = synchronized {
    require(runs.contains(runID), s"Tried to remove nonexistent run $runID")
    runs -= runID
  }

  private[adapter] def getRunnerForThread(): ManagedRunner = {
<<<<<<< HEAD
    val threadId = Thread.currentThread().getId: @nowarn
=======
    val threadId = Thread.currentThread().getId: @nowarn("cat=deprecation")
>>>>>>> 5d53d3ea

    // Note that this is thread safe, since each thread can only operate on
    // the value associated to its thread id.
    runners.getOrElseUpdate(threadId, startManagedRunner(threadId))
  }

  private def startManagedRunner(threadId: Long): ManagedRunner = synchronized {
    // Prevent runners from being started after we are closed.
    // Otherwise we might leak runners.
    require(!closed, "We are closed. Cannot create new runner.")

    val com = new NativeRunnerRPC(
      executableFile = config.binaryFile,
      envVars = config.envVars,
      args = Seq.empty,
      logger = config.logger
    )
    val mux = new RunMuxRPC(com)

    new ManagedRunner(threadId, com, mux)
  }
}

object TestAdapter {
  sealed trait Config {
    def binaryFile: File
    def envVars: Map[String, String]
    def logger: Logger

    def withEnvVars(envVars: Map[String, String]): Config
    def withBinaryFile(binaryFile: File): Config
    def withLogger(logger: Logger): Config
  }

  object Config {
    def apply(): Config = ConfigImpl(
      binaryFile = Paths.get("").toFile,
      envVars = Map.empty,
      logger = Logger.default
    )

    private case class ConfigImpl(
        binaryFile: File,
        envVars: Map[String, String],
        logger: Logger
    ) extends Config {
      override def withEnvVars(envVars: Map[String, String]): Config =
        copy(envVars = this.envVars ++ envVars)

      override def withBinaryFile(binaryFile: File): Config =
        copy(binaryFile = binaryFile)

      override def withLogger(logger: Logger): Config = copy(logger = logger)
    }
  }

  private[adapter] final class ManagedRunner(
      val id: Long,
      val com: RPCCore,
      val mux: RunMuxRPC
  )
}<|MERGE_RESOLUTION|>--- conflicted
+++ resolved
@@ -104,11 +104,7 @@
   }
 
   private[adapter] def getRunnerForThread(): ManagedRunner = {
-<<<<<<< HEAD
-    val threadId = Thread.currentThread().getId: @nowarn
-=======
     val threadId = Thread.currentThread().getId: @nowarn("cat=deprecation")
->>>>>>> 5d53d3ea
 
     // Note that this is thread safe, since each thread can only operate on
     // the value associated to its thread id.
