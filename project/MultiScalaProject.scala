--- conflicted
+++ resolved
@@ -164,27 +164,32 @@
     }
 
   def apply(id: String): MultiScalaProject =
-<<<<<<< HEAD
-    apply(id, file(id), Nil)
-
-  def apply(id: String, base: File): MultiScalaProject = apply(id, base, Nil)
+    apply(id, id, file(id), Nil)
+
+  def apply(id: String, base: File): MultiScalaProject =
+    apply(id, id, base, Nil)
+
+  def apply(
+      id: String,
+      name: String,
+      base: File
+  ): MultiScalaProject = apply(id, name, base, Nil)
+
+  def apply(
+      id: String,
+      base: File,
+      additionalIDEScalaVersions: List[String]
+  ): MultiScalaProject =
+    apply(id, id, base, additionalIDEScalaVersions)
 
   /** @param additionalIDEScalaVersions
    *    Allowed values: 3, 3-next, 2.13, 2.12.
    */
   def apply(
       id: String,
+      name: String,
       base: File,
       additionalIDEScalaVersions: List[String]
-=======
-    apply(id, file(id))
-  def apply(id: String, base: File): MultiScalaProject =
-    apply(id, id, base)
-  def apply(
-      id: String,
-      name: String,
-      base: File
->>>>>>> b88b1d4a
   ): MultiScalaProject = {
     val projects = for {
       (major, minors) <- scalaCrossVersions
