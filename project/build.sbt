Compile / unmanagedSourceDirectories ++= {
  val root = baseDirectory.value.getParentFile

  Seq(
    "util",
    "nir",
    "tools",
    "sbt-scala-native",
    "test-interface-common",
    "test-runner"
  ).flatMap { dir =>
    Seq(
      root / s"$dir/src/main/scala",
      root / s"$dir/jvm/src/main/scala"
    )
  }
}

addSbtPlugin("org.portable-scala" % "sbt-platform-deps" % "1.0.1")
addSbtPlugin("com.typesafe" % "sbt-mima-plugin" % "1.1.4")
addSbtPlugin("com.eed3si9n" % "sbt-buildinfo" % "0.13.1")
addSbtPlugin("com.github.sbt" % "sbt-pgp" % "2.3.1")
addSbtPlugin("pl.project13.scala" % "sbt-jmh" % "0.4.4")

<<<<<<< HEAD
libraryDependencies += "org.eclipse.jgit" % "org.eclipse.jgit.pgm" % "5.13.3.202401111512-r"
libraryDependencies += "me.bechberger" % "ap-loader-all" % "2.9-7"
=======
libraryDependencies += "org.eclipse.jgit" % "org.eclipse.jgit.pgm" % "5.10.0.202012080955-r"
libraryDependencies += "me.bechberger" % "ap-loader-all" % "2.9-8"
>>>>>>> bd6bf43f

// scalacOptions used to bootstrap to sbt prompt.
// In particular, no "-Xfatal-warnings"
// A stricter set of Options is used in the project root build.sbt.
scalacOptions ++= Seq(
  "-deprecation",
  "-encoding",
  "utf8",
  "-feature",
  "-unchecked"
)<|MERGE_RESOLUTION|>--- conflicted
+++ resolved
@@ -22,13 +22,8 @@
 addSbtPlugin("com.github.sbt" % "sbt-pgp" % "2.3.1")
 addSbtPlugin("pl.project13.scala" % "sbt-jmh" % "0.4.4")
 
-<<<<<<< HEAD
 libraryDependencies += "org.eclipse.jgit" % "org.eclipse.jgit.pgm" % "5.13.3.202401111512-r"
-libraryDependencies += "me.bechberger" % "ap-loader-all" % "2.9-7"
-=======
-libraryDependencies += "org.eclipse.jgit" % "org.eclipse.jgit.pgm" % "5.10.0.202012080955-r"
 libraryDependencies += "me.bechberger" % "ap-loader-all" % "2.9-8"
->>>>>>> bd6bf43f
 
 // scalacOptions used to bootstrap to sbt prompt.
 // In particular, no "-Xfatal-warnings"
