--- conflicted
+++ resolved
@@ -18,18 +18,11 @@
 )
 
 addSbtPlugin("org.portable-scala" % "sbt-platform-deps" % "1.0.0")
-<<<<<<< HEAD
 addSbtPlugin("org.portable-scala" % "sbt-crossproject"  % "0.6.0")
-addSbtPlugin("com.eed3si9n"       % "sbt-dirty-money"   % "0.1.0")
-addSbtPlugin("org.foundweekends"  % "sbt-bintray"       % "0.5.2")
-addSbtPlugin("com.jsuereth"       % "sbt-pgp"           % "1.0.0")
-addSbtPlugin("com.typesafe"       % "sbt-mima-plugin"   % "0.1.14")
-=======
 addSbtPlugin("com.eed3si9n"       % "sbt-dirty-money"   % "0.2.0")
 addSbtPlugin("org.foundweekends"  % "sbt-bintray"       % "0.5.4")
 addSbtPlugin("com.jsuereth"       % "sbt-pgp"           % "1.1.1")
 addSbtPlugin("com.typesafe"       % "sbt-mima-plugin"   % "0.3.0")
->>>>>>> 9095f11b
 
 scalacOptions ++= Seq(
   "-deprecation",
