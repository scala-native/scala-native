package build

import sbt._
import Keys._

import scala.language.implicitConversions

import java.io.File.pathSeparator
import sbtbuildinfo.BuildInfoPlugin

import org.portablescala.sbtplatformdeps.PlatformDepsPlugin.autoImport._
import pl.project13.scala.sbt.JmhPlugin
import JmhPlugin.JmhKeys._
import sbtbuildinfo._
import sbtbuildinfo.BuildInfoKeys._
import scala.scalanative.sbtplugin.ScalaNativePlugin.autoImport._
import com.jsuereth.sbtpgp.PgpKeys.publishSigned
import scala.scalanative.build._
import ScriptedPlugin.autoImport._

object Build {
  import ScalaVersions._
  import Settings._
  import Deps._
  import NoIDEExport.noIDEExportSettings
  import MyScalaNativePlugin.{isGeneratingForIDE, ideScalaVersion}

// format: off
  lazy val compilerPlugins =  List(nscPlugin, junitPlugin)
  lazy val publishedMultiScalaProjects = compilerPlugins ++ List(
    nir, util, tools,
    nativelib, clib, posixlib, windowslib,
    auxlib, javalib, scalalib,
    testInterface, testInterfaceSbtDefs, testRunner,
    junitRuntime
  )
  lazy val testMultiScalaProjects = List(
      javalibExtDummies,
      testingCompiler, testingCompilerInterface,
      junitAsyncNative, junitAsyncJVM,
      junitTestOutputsJVM, junitTestOutputsNative,
      tests, testsJVM, testsExt, testsExtJVM, sandbox,
      scalaPartest, scalaPartestRuntime,
      scalaPartestTests, scalaPartestJunitTests,
      toolsBenchmarks
    )
// format: on
  lazy val allMultiScalaProjects =
    publishedMultiScalaProjects ::: testMultiScalaProjects

  lazy val publishedProjects =
    sbtScalaNative :: publishedMultiScalaProjects.flatMap(_.componentProjects)
  lazy val testProjects = testMultiScalaProjects.flatMap(_.componentProjects)
  lazy val allProjects = publishedProjects ::: testProjects

  private def setDepenency[T](key: TaskKey[T], projects: Seq[Project]) = {
    key := key.dependsOn(projects.map(_ / key): _*).value
  }

  private def setDepenencyForCurrentBinVersion[T](
      key: TaskKey[T],
      projects: Seq[MultiScalaProject],
      includeSbtPlugin: Boolean = true
  ) = {
    key := Def.taskDyn {
      val binVersion = scalaBinaryVersion.value
      val optSbtPlugin = Seq(sbtScalaNative).filter(_ =>
        includeSbtPlugin && binVersion == "2.12"
      )
      val dependenices =
        optSbtPlugin ++ projects.map(_.forBinaryVersion(binVersion))
      val prev = key.value
      Def
        .task { prev }
        .dependsOn(dependenices.map(_ / key): _*)
    }.value
  }

  val crossPublish =
    taskKey[Unit](
      "Cross publish compiler plugin project without signing and excluding currently used version"
    )
  val crossPublishSigned =
    taskKey[Unit](
      "Cross publish signed compiler plugin project excluding currently used version"
    )

  lazy val root: Project =
    Project(id = "scala-native", base = file("."))
      .settings(
        name := "Scala Native",
        scalaVersion := ScalaVersions.scala212,
        crossScalaVersions := ScalaVersions.libCrossScalaVersions,
        noIDEExportSettings,
        commonSettings,
        noPublishSettings,
        disabledTestsSettings,
        setDepenency(clean, allProjects),
        Seq(Compile / compile, Test / compile).map(
          setDepenencyForCurrentBinVersion(_, allMultiScalaProjects)
        ),
        crossPublish := {},
        crossPublishSigned := {},
        Seq(publish, publishSigned, publishLocal).map(
          setDepenencyForCurrentBinVersion(_, publishedMultiScalaProjects)
        ),
        Seq(crossPublish, crossPublishSigned).map(
          setDepenencyForCurrentBinVersion(
            _,
            compilerPlugins,
            includeSbtPlugin = false
          )
        )
      )

  // Compiler plugins
  lazy val nscPlugin = MultiScalaProject("nscplugin", file("nscplugin"))
    .enablePlugins(BuildInfoPlugin) // for testing
    .settings(
      buildInfoSettings,
      compilerPluginSettings,
      scalacOptions ++= scalaVersionsDependendent(scalaVersion.value)(
        Seq.empty[String]
      ) {
        case (2, _) => Seq("-Xno-patmat-analysis")
      },
      libraryDependencies ++= Deps.JUnitJvm,
      Test / fork := true
    )
    .mapBinaryVersions {
      // Scaladoc for Scala 2.12 does not handle literal constants correctly
      // It does not allow integer contstant < 255 to be passed as arugment of function taking byte
      case "2.12" => _.settings(disabledDocsSettings)
      case _      => identity
    }
    .dependsOnSource(nir)
    .dependsOnSource(util)
    .dependsOn(testingCompilerInterface % "test")
    .zippedSettings(Seq("testingCompiler", "nativelib")) {
      case Seq(testingCompiler, nativelib) =>
        Test / javaOptions ++= {
          val nscCompilerJar =
            (Compile / Keys.`package`).value.getAbsolutePath()
          val testingCompilerCp =
            (testingCompiler / Compile / fullClasspath).value.files
              .map(_.getAbsolutePath)
              .mkString(pathSeparator)
          val nativelibCp = (nativelib / Compile / fullClasspath).value.files
            .map(_.getAbsolutePath)
            .mkString(pathSeparator)
          Seq(
            "-Dscalanative.nscplugin.jar=" + nscCompilerJar,
            "-Dscalanative.testingcompiler.cp=" + testingCompilerCp,
            "-Dscalanative.nativeruntime.cp=" + nativelibCp
          )
        },
    }

  lazy val junitPlugin = MultiScalaProject("junitPlugin", file("junit-plugin"))
    .settings(compilerPluginSettings)

  // NIR compiler
  lazy val util = MultiScalaProject("util")
    .settings(toolSettings, mavenPublishSettings)

  lazy val nir = MultiScalaProject("nir")
    .settings(
      toolSettings,
      mavenPublishSettings,
      libraryDependencies ++= Deps.JUnitJvm
    )
    .mapBinaryVersions {
      // Scaladoc for Scala 2.12 is not compliant with normal compiler (see nscPlugin)
      case "2.12" => _.settings(disabledDocsSettings)
      case _      => identity
    }
    .dependsOn(util)

  lazy val tools = MultiScalaProject("tools")
    .enablePlugins(BuildInfoPlugin)
    .settings(toolSettings, mavenPublishSettings, buildInfoSettings)
    .settings(
      libraryDependencies ++= Deps.JUnitJvm,
      Test / fork := true,
      scalacOptions ++= {
        val scala213StdLibDeprecations = Seq(
          // In 2.13 lineStream_! was replaced with lazyList_!.
          "method lineStream_!",
          // OpenHashMap is used with value class parameter type, we cannot replace it with AnyRefMap or LongMap
          // Should not be replaced with HashMap due to performance reasons.
          "class|object OpenHashMap",
          "class Stream",
          "method retain in trait SetOps"
        ).map(msg => s"-Wconf:cat=deprecation&msg=$msg:s")
        CrossVersion
          .partialVersion(scalaVersion.value)
          .fold(Seq.empty[String]) {
            case (2, 12) => Nil
            case (2, 13) => scala213StdLibDeprecations
            case (3, _)  => scala213StdLibDeprecations
          }
      },
<<<<<<< HEAD
      Test / scalacOptions --= Seq(
        "-Xfatal-warnings"
=======
      buildInfoKeys ++= Seq(
        BuildInfoKey.map(scalaInstance) {
          case (_, v) =>
            "scalacJars" -> v.allJars
              .map(_.getAbsolutePath())
              .mkString(pathSeparator)
        },
        BuildInfoKey.map(Compile / managedClasspath) {
          case (_, v) =>
            "compileClasspath" -> v.files
              .map(_.getAbsolutePath())
              .mkString(pathSeparator)
        }
>>>>>>> 85819499
      ),
      // Running tests in parallel results in `FileSystemAlreadyExistsException`
      Test / parallelExecution := false
    )
    .zippedSettings(Seq("nscplugin", "nativelib", "scalalib")) {
      case Seq(nscPlugin, nativelib, scalalib) =>
        buildInfoKeys ++= Seq[BuildInfoKey](
          BuildInfoKey.map(nscPlugin / Compile / Keys.`package`) {
            case (_, v) => "pluginJar" -> v.getAbsolutePath()
          },
          BuildInfoKey.map(nativelib / Compile / fullClasspath) {
            case (_, v) =>
              "nativelibCp" ->
                v.files
                  .map(_.getAbsolutePath)
                  .mkString(pathSeparator)
          },
          BuildInfoKey.map(scalalib / Compile / fullClasspath) {
            case (_, v) =>
              "scalalibCp" ->
                v.files
                  .map(_.getAbsolutePath)
                  .mkString(pathSeparator)
          }
        )
    }
    .dependsOn(nir, util, testingCompilerInterface % "test")

  lazy val toolsBenchmarks =
    MultiScalaProject("toolsBenchmarks", file("tools-benchmarks"))
      .enablePlugins(JmhPlugin, BuildInfoPlugin)
      .dependsOn(tools % "compile->test")
      .settings(
        toolSettings,
        noPublishSettings,
        inConfig(Jmh)(
          Def.settings(
            sourceDirectory := (Compile / sourceDirectory).value,
            classDirectory := (Compile / classDirectory).value,
            dependencyClasspath := (Compile / dependencyClasspath).value,
            compile := (Jmh / compile).dependsOn(Compile / compile).value,
            run := (Jmh / run).dependsOn(Jmh / compile).evaluated
          )
        )
      )
      .zippedSettings(Seq("testInterface")) {
        case Seq(testInterface) =>
          Def.settings(
            // Only generate build info for test configuration
            // Compile / buildInfoObject := "TestSuiteBuildInfo",
            Compile / buildInfoPackage := "scala.scalanative.benchmarks",
            Compile / buildInfoKeys := List(
              BuildInfoKey.map(testInterface / Test / fullClasspath) {
                case (key, value) =>
                  ("fullTestSuiteClasspath", value.toList.map(_.data))
              }
            )
          )
      }

  lazy val sbtScalaNative: Project =
    project
      .in(file("sbt-scala-native"))
      .enablePlugins(ScriptedPlugin)
      .settings(
        {
          if (ideScalaVersion == "2.12") Nil
          else noIDEExportSettings
        },
        sbtPluginSettings,
        disabledDocsSettings,
        addSbtPlugin(Deps.SbtPlatformDeps),
        sbtTestDirectory := (ThisBuild / baseDirectory).value / "scripted-tests",
        // publish the other projects before running scripted tests.
        scriptedDependencies := {
          import java.nio.file.{Files, StandardCopyOption}
          // Synchronize SocketHelpers used in java-net-socket test
          // Each scripted test creates it's own environment in tmp directory
          // which does not allow us to define external sources in script build
          Files.copy(
            ((javalib.v2_12 / Compile / scalaSource).value / "java/net/SocketHelpers.scala").toPath,
            (sbtTestDirectory.value / "run/java-net-socket/SocketHelpers.scala").toPath,
            StandardCopyOption.REPLACE_EXISTING
          )
          scriptedDependencies
            .dependsOn(Def.taskDyn {
              // Read scriptedLaunchOpts to get rid of cyclic dependency with root project
              val ver = {
                val versionProp = "-Dscala.version="
                val scalaVersion = scriptedLaunchOpts.value
                  .find(_.startsWith(versionProp))
                  .map(_.stripPrefix(versionProp))
                  .getOrElse(
                    throw new RuntimeException(
                      "scala.version not set in scripted launch opts"
                    )
                  )
                MultiScalaProject.scalaCrossVersions
                  .collectFirst {
                    case (binV, crossV) if crossV.contains(scalaVersion) => binV
                  }
                  .getOrElse(CrossVersion.binaryScalaVersion(scalaVersion))
              }

              def publishLocalVersion(ver: String) = {
                Def
                  .task(())
                  .dependsOn(
                    // Compiler plugins
                    nscPlugin.forBinaryVersion(ver) / publishLocal,
                    junitPlugin.forBinaryVersion(ver) / publishLocal,
                    // Native libraries
                    nativelib.forBinaryVersion(ver) / publishLocal,
                    clib.forBinaryVersion(ver) / publishLocal,
                    posixlib.forBinaryVersion(ver) / publishLocal,
                    windowslib.forBinaryVersion(ver) / publishLocal,
                    // Standard language libraries
                    javalib.forBinaryVersion(ver) / publishLocal,
                    auxlib.forBinaryVersion(ver) / publishLocal,
                    scalalib.forBinaryVersion(ver) / publishLocal,
                    // Testing infrastructure
                    testInterfaceSbtDefs.forBinaryVersion(ver) / publishLocal,
                    testInterface.forBinaryVersion(ver) / publishLocal,
                    junitRuntime.forBinaryVersion(ver) / publishLocal,
                    // JVM libraries
                    util.forBinaryVersion(ver) / publishLocal,
                    nir.forBinaryVersion(ver) / publishLocal,
                    tools.forBinaryVersion(ver) / publishLocal,
                    testRunner.forBinaryVersion(ver) / publishLocal
                  )
              }

              publishLocalVersion(ver)
                .dependsOn(
                  // Scala 3 needs 2.13 deps for it's cross version compat tests
                  if (ver.startsWith("3")) publishLocalVersion("2.13")
                  else Def.task(())
                )
            })
            .value
        }
      )
      .dependsOn(tools.v2_12, testRunner.v2_12)

// Native moduels ------------------------------------------------
  lazy val nativelib =
    MultiScalaProject("nativelib")
      .enablePlugins(MyScalaNativePlugin)
      .settings(
        mavenPublishSettings,
        docsSettings,
        libraryDependencies ++= Deps.NativeLib(scalaVersion.value)
      )
      .withNativeCompilerPlugin

  lazy val clib = MultiScalaProject("clib")
    .enablePlugins(MyScalaNativePlugin)
    .settings(mavenPublishSettings)
    .dependsOn(nativelib)
    .withNativeCompilerPlugin

  lazy val posixlib = MultiScalaProject("posixlib")
    .enablePlugins(MyScalaNativePlugin)
    .settings(mavenPublishSettings)
    .dependsOn(nativelib, clib)
    .withNativeCompilerPlugin

  lazy val windowslib =
    MultiScalaProject("windowslib")
      .enablePlugins(MyScalaNativePlugin)
      .settings(mavenPublishSettings)
      .dependsOn(nativelib, clib)
      .withNativeCompilerPlugin

// Language standard libraries ------------------------------------------------
  lazy val javalib = MultiScalaProject("javalib")
    .enablePlugins(MyScalaNativePlugin)
    .settings(mavenPublishSettings, commonJavalibSettings)
    .mapBinaryVersions {
      // Scaladoc in Scala 3 fails to generate documentation in javalib
      // https://github.com/lampepfl/dotty/issues/16709
      case "3" => _.settings(disabledDocsSettings)
      case _   => _.settings(docsSettings)
    }
    .dependsOn(posixlib, windowslib, clib)
    .withNativeCompilerPlugin

  lazy val javalibExtDummies =
    MultiScalaProject("javalibExtDummies", file("javalib-ext-dummies"))
      .enablePlugins(MyScalaNativePlugin)
      .settings(noPublishSettings, commonJavalibSettings, disabledDocsSettings)
      .dependsOn(nativelib)
      .withNativeCompilerPlugin

  lazy val auxlib = MultiScalaProject("auxlib")
    .enablePlugins(MyScalaNativePlugin)
    .settings(mavenPublishSettings, commonJavalibSettings, disabledDocsSettings)
    .dependsOn(nativelib, clib)
    .withNativeCompilerPlugin

  lazy val scalalib: MultiScalaProject =
    MultiScalaProject("scalalib")
      .enablePlugins(MyScalaNativePlugin)
      .settings(mavenPublishSettings, disabledDocsSettings)
      .withNativeCompilerPlugin
      .mapBinaryVersions {
        case version @ ("2.12" | "2.13") =>
          _.settings(
            commonScalalibSettings("scala-library", None),
            scalacOptions ++= Seq(
              "-deprecation:false",
              "-language:postfixOps",
              "-language:implicitConversions",
              "-language:existentials",
              "-language:higherKinds"
            ),
            /* Used to disable fatal warnings due to problems with compilation of `@nowarn` annotation */
            scalacOptions --= {
              scalaVersionsDependendent(scalaVersion.value)(
                List.empty[String]
              ) {
                case (2, 12)
                    if scalaVersion.value
                      .stripPrefix("2.12.")
                      .takeWhile(_.isDigit)
                      .toInt >= 13 =>
                  List("-Xfatal-warnings")
              }
            }
          )
        case version @ ("3" | "3-next") =>
          val stdlibVersion = version match {
            case "3"      => scala3libSourcesVersion
            case "3-next" => ScalaVersions.scala3Nightly
          }
          _.settings(
            name := "scala3lib",
            commonScalalibSettings(
              "scala3-library_3",
              Some(stdlibVersion)
            ),
            scalacOptions ++= Seq(
              "-language:implicitConversions"
            ),
            libraryDependencies += ("org.scala-native" %%% "scalalib" % nativeVersion)
              .excludeAll(ExclusionRule("org.scala-native"))
              .cross(CrossVersion.for3Use2_13),
            update := {
              update.dependsOn {
                Def.taskDyn(scalalib.v2_13 / Compile / publishLocal)
              }.value
            }
          )
      }
      .dependsOn(auxlib, javalib)

  // Tests ------------------------------------------------
  lazy val tests = MultiScalaProject("tests", file("unit-tests") / "native")
    .enablePlugins(MyScalaNativePlugin, BuildInfoPlugin)
    .settings(
      buildInfoSettings,
      noPublishSettings,
      testsCommonSettings,
      sharedTestSource(withBlacklist = false),
      javaVersionSharedTestSources,
      nativeConfig ~= { c =>
        c.withLinkStubs(true)
          .withEmbedResources(true)
      },
      Test / unmanagedSourceDirectories ++= {
        val base = (Test / sourceDirectory).value
        scalaVersionsDependendent(scalaVersion.value)(Seq.empty[File]) {
          case (2, n) if n >= 12 =>
            Seq(
              base / "scala-2",
              base / "scala-2.12+"
            )
        }
      }
    )
    .withNativeCompilerPlugin
    .withJUnitPlugin
    .dependsOn(
      scalalib,
      testInterface,
      junitRuntime
    )

  lazy val testsJVM =
    MultiScalaProject("testsJVM", file("unit-tests/jvm"))
      .enablePlugins(BuildInfoPlugin)
      .settings(
        buildInfoJVMSettings,
        noPublishSettings,
        testsCommonSettings,
        sharedTestSource(withBlacklist = true),
        javaVersionSharedTestSources,
        Test / fork := true,
        Test / parallelExecution := false,
        libraryDependencies ++= Deps.JUnitJvm
      )
      .dependsOn(junitAsyncJVM % "test")

  lazy val testsExt =
    MultiScalaProject("testsExt", file("unit-tests-ext/native"))
      .enablePlugins(MyScalaNativePlugin)
      .settings(noPublishSettings)
      .settings(
        nativeConfig ~= {
          _.withLinkStubs(true)
        },
        testsExtCommonSettings,
        sharedTestSource(withBlacklist = false)
      )
      .withNativeCompilerPlugin
      .withJUnitPlugin
      .dependsOn(
        testInterface % "test",
        tests,
        junitRuntime,
        javalibExtDummies
      )

  lazy val testsExtJVM =
    MultiScalaProject("testsExtJVM", file("unit-tests-ext/jvm"))
      .settings(
        noPublishSettings,
        testsExtCommonSettings,
        sharedTestSource(withBlacklist = true),
        libraryDependencies ++= Deps.JUnitJvm
      )
      .dependsOn(junitAsyncJVM % "test")

  lazy val sandbox =
    MultiScalaProject("sandbox", file("sandbox"))
      .enablePlugins(MyScalaNativePlugin)
      .withNativeCompilerPlugin
      .withJUnitPlugin
      .dependsOn(scalalib, testInterface % "test")

// Testing infrastructure ------------------------------------------------
  lazy val testingCompilerInterface =
    MultiScalaProject(
      "testingCompilerInterface",
      file("testing-compiler-interface")
    ).settings(
      noPublishSettings,
      crossPaths := false,
      crossVersion := CrossVersion.disabled,
      autoScalaLibrary := false
    )

  lazy val testingCompiler =
    MultiScalaProject("testingCompiler", file("testing-compiler"))
      .settings(
        noPublishSettings,
        libraryDependencies ++= Deps.compilerPluginDependencies(
          scalaVersion.value
        ),
        Compile / unmanagedSourceDirectories ++= {
          val base = baseDirectory.value.getParentFile()
          val oldCompat: File = base / "src/main/compat-old"
          val newCompat: File = base / "src/main/compat-new"
          CrossVersion
            .partialVersion(scalaVersion.value)
            .collect {
              case (2, 12) =>
                val revision =
                  scalaVersion.value
                    .stripPrefix("2.12.")
                    .takeWhile(_.isDigit)
                    .toInt
                if (revision < 13) oldCompat
                else newCompat
              case (2, 13) => newCompat
            }
            .toSeq
        },
        exportJars := true
      )
      .dependsOn(testingCompilerInterface)

  lazy val testInterface =
    MultiScalaProject("testInterface", file("test-interface"))
      .enablePlugins(MyScalaNativePlugin)
      .settings(mavenPublishSettings, testInterfaceCommonSourcesSettings)
      .withNativeCompilerPlugin
      .withJUnitPlugin
      .dependsOn(
        scalalib,
        testInterfaceSbtDefs,
        junitRuntime,
        junitAsyncNative % "test"
      )

  lazy val testInterfaceSbtDefs =
    MultiScalaProject("testInterfaceSbtDefs", file("test-interface-sbt-defs"))
      .enablePlugins(MyScalaNativePlugin)
      .settings(mavenPublishSettings)
      .settings(docsSettings)
      .withNativeCompilerPlugin
      .dependsOn(scalalib)

  lazy val testRunner =
    MultiScalaProject("testRunner", file("test-runner"))
      .settings(
        mavenPublishSettings,
        testInterfaceCommonSourcesSettings,
        libraryDependencies ++= Deps.TestRunner
      )
      .dependsOn(tools, junitAsyncJVM % "test")

// JUnit modules ------------------------------------------------
  lazy val junitRuntime =
    MultiScalaProject("junitRuntime", file("junit-runtime"))
      .enablePlugins(MyScalaNativePlugin)
      .settings(mavenPublishSettings)
      .withNativeCompilerPlugin
      .dependsOn(testInterfaceSbtDefs)

  lazy val junitTestOutputsNative =
    MultiScalaProject(
      "junitTestOutputsNative",
      file("junit-test/output-native")
    )
      .enablePlugins(MyScalaNativePlugin)
      .settings(commonJUnitTestOutputsSettings)
      .withNativeCompilerPlugin
      .withJUnitPlugin
      .dependsOn(
        junitRuntime % "test",
        junitAsyncNative % "test",
        testInterface % "test"
      )

  lazy val junitTestOutputsJVM =
    MultiScalaProject("junitTestOutputsJVM", file("junit-test/output-jvm"))
      .settings(
        commonJUnitTestOutputsSettings,
        libraryDependencies ++= Deps.JUnitJvm
      )
      .dependsOn(junitAsyncJVM % "test")

  lazy val junitAsyncNative =
    MultiScalaProject("junitAsyncNative", file("junit-async/native"))
      .enablePlugins(MyScalaNativePlugin)
      .settings(
        Compile / publishArtifact := false
      )
      .withNativeCompilerPlugin
      .dependsOn(scalalib, javalib)

  lazy val junitAsyncJVM =
    MultiScalaProject("junitAsyncJVM", file("junit-async/jvm"))
      .settings(
        publishArtifact := false
      )

  lazy val scalaPartest =
    MultiScalaProject("scalaPartest", file("scala-partest"))
      .settings(
        scalacOptions --= Seq(
          "-Xfatal-warnings"
        ), {
          if (ideScalaVersion.startsWith("2.")) Nil
          else noIDEExportSettings
        },
        noPublishSettings,
        shouldPartestSetting,
        resolvers += Resolver.typesafeIvyRepo("releases"),
        fetchScalaSource / artifactPath :=
          baseDirectory.value.getParentFile / "fetchedSources" / scalaVersion.value,
        fetchScalaSource := {
          import org.eclipse.jgit.api._

          val s = streams.value
          val ver = scalaVersion.value
          val trgDir = (fetchScalaSource / artifactPath).value

          val (repoURL, tag) = CrossVersion
            .partialVersion(ver)
            .collect {
              case (2, _) => "https://github.com/scala/scala.git" -> s"v$ver"
              case (3, _) => "https://github.com/lampepfl/dotty.git" -> ver
            }
            .getOrElse(throw new RuntimeException("Invalid Scala version"))

          if (!trgDir.exists) {
            s.log.info(s"Fetching Scala source version $ver")

            // Make parent dirs and stuff
            sbt.IO.createDirectory(trgDir)

            // Clone scala source code
            new CloneCommand()
              .setDirectory(trgDir)
              .setURI(repoURL)
              .call()
          }

          // Checkout proper ref. We do this anyway so we fail if
          // something is wrong
          val git = Git.open(trgDir)
          s.log.info(s"Checking out Scala source version $ver")
          git.checkout().setName(tag).call()

          trgDir
        },
        Compile / unmanagedSourceDirectories ++= {
          if (!shouldPartest.value) Nil
          else Seq(sourceDirectory.value / "main" / "new-partest")
        },
        libraryDependencies ++= {
          if (!shouldPartest.value) Nil
          else Deps.ScalaPartest(scalaVersion.value)
        },
        Compile / sources := {
          if (!shouldPartest.value) Nil
          else (Compile / sources).value
        }
      )
      .dependsOn(nscPlugin, tools)

  lazy val scalaPartestTests =
    MultiScalaProject("scalaPartestTests", file("scala-partest-tests"))
      .settings(
        noPublishSettings,
        shouldPartestSetting,
        noIDEExportSettings,
        Test / fork := true,
        Test / javaOptions += "-Xmx1G",
        // Override the dependency of partest - see Scala.js issue #1889
        dependencyOverrides += Deps.ScalaLibrary(scalaVersion.value) % "test",
        testFrameworks ++= {
          if (shouldPartest.value)
            Seq(new TestFramework("scala.tools.partest.scalanative.Framework"))
          else Seq.empty
        }
      )
      .zippedSettings(
        Seq("scalaPartest", "auxlib", "scalalib", "scalaPartestRuntime")
      ) {
        case Seq(scalaPartest, auxlib, scalalib, scalaPartestRuntime) =>
          Def.settings(
            Test / definedTests ++= Def
              .taskDyn[Seq[sbt.TestDefinition]] {
                if (!shouldPartest.value) Def.task(Seq.empty)
                else
                  Def.task {
                    val _ = (scalaPartest / fetchScalaSource).value
                    Seq(
                      new sbt.TestDefinition(
                        s"partest-${scalaVersion.value}",
                        // marker fingerprint since there are no test classes
                        // to be discovered by sbt:
                        new sbt.testing.AnnotatedFingerprint {
                          def isModule = true
                          def annotationName = "partest"
                        },
                        true,
                        Array()
                      )
                    )
                  }
              }
              .value,
            testOptions += {
              val nativeCp = Seq(
                (auxlib / Compile / packageBin).value,
                (scalalib / Compile / packageBin).value,
                (scalaPartestRuntime / Compile / packageBin).value
              ).map(_.absolutePath).mkString(pathSeparator)

              Tests.Argument(s"--nativeClasspath=$nativeCp")
            }
          )
      }
      .dependsOn(scalaPartest % "test", javalib)

  lazy val scalaPartestRuntime =
    MultiScalaProject("scalaPartestRuntime", file("scala-partest-runtime"))
      .enablePlugins(MyScalaNativePlugin)
      .settings(noPublishSettings)
      .zippedSettings(Seq("scalaPartest", "junitRuntime")) {
        case Seq(scalaPartest, junitRuntime) =>
          Def.settings(
            Compile / unmanagedSources ++= {
              if (!(scalaPartest / shouldPartest).value) Nil
              else {
                val upstreamDir = (scalaPartest / fetchScalaSource).value
                CrossVersion
                  .partialVersion(scalaVersion.value)
                  .collect {
                    case (2, 13) =>
                      val testkit =
                        upstreamDir / "src/testkit/scala/tools/testkit"
                      val partest =
                        upstreamDir / "src/partest/scala/tools/partest"
                      Seq(
                        testkit / "AssertUtil.scala",
                        partest / "Util.scala"
                      )
                  }
                  .getOrElse(Seq.empty[File])
              }
            },
            Compile / unmanagedSourceDirectories ++= {
              if (!(scalaPartest / shouldPartest).value) Nil
              else
                Seq(
                  (junitRuntime / Compile / scalaSource).value / "org"
                )
            }
          )
      }
      .withNativeCompilerPlugin
      .dependsOn(scalalib)

  lazy val scalaPartestJunitTests = MultiScalaProject(
    "scalaPartestJunitTests",
    file("scala-partest-junit-tests")
  ).enablePlugins(MyScalaNativePlugin)
    .settings(
      noPublishSettings,
      noIDEExportSettings,
      scalacOptions ++= Seq(
        "-language:higherKinds"
      ),
      scalacOptions ++= {
        // Suppress deprecation warnings for Scala partest sources
        Seq("-Wconf:cat=deprecation:s")
      },
      scalacOptions --= Seq(
        "-Xfatal-warnings"
      ),
      testOptions += Tests.Argument(TestFrameworks.JUnit, "-a", "-s"),
      shouldPartest := {
        (Test / resourceDirectory).value / scalaVersion.value
      }.exists()
    )
    .zippedSettings(scalaPartest) { scalaPartest =>
      Def.settings(
        Compile / unmanagedSources ++= {
          if (!shouldPartest.value) Nil
          else {
            val upstreamDir = (scalaPartest / fetchScalaSource).value
            CrossVersion.partialVersion(scalaVersion.value) match {
              case Some((2, 12)) => Seq.empty[File]
              case _ =>
                Seq(
                  upstreamDir / "src/testkit/scala/tools/testkit/AssertUtil.scala"
                )
            }
          }
        },
        Test / unmanagedSources ++= {
          if (!shouldPartest.value) Nil
          else {
            val blacklist: Set[String] = {
              val versionTestsDir =
                (Test / resourceDirectory).value / scalaVersion.value
              val base =
                blacklistedFromFile(versionTestsDir / "BlacklistedTests.txt")
              val requiringMultithreading =
                if (nativeConfig.value.multithreadingSupport) Set.empty[String]
                else
                  blacklistedFromFile(
                    versionTestsDir / "BlacklistedTests-require-threads.txt",
                    ignoreMissing = true
                  )
              base ++ requiringMultithreading
            }

            val jUnitTestsPath =
              (scalaPartest / fetchScalaSource).value / "test" / "junit"
            val scalaScalaJUnitSources = allScalaFromDir(jUnitTestsPath)
            checkBlacklistCoherency(blacklist, scalaScalaJUnitSources)
            scalaScalaJUnitSources.collect {
              case (rel, file) if !blacklist.contains(rel) => file
            }
          }
        }
      )
    }
    .withNativeCompilerPlugin
    .withJUnitPlugin
    .dependsOn(
      junitRuntime,
      testInterface % "test"
    )

  implicit class MultiProjectOps(val project: MultiScalaProject)
      extends AnyVal {

    /** Uses the Scala Native compiler plugin. */
    def withNativeCompilerPlugin: MultiScalaProject = {
      if (isGeneratingForIDE) project
      else project.dependsOn(nscPlugin % "plugin")
    }

    def withJUnitPlugin: MultiScalaProject = {
      if (isGeneratingForIDE) project
      else
        project.mapBinaryVersions { version =>
          _.settings(
            Test / scalacOptions += Def.taskDyn {
              val pluginProject = junitPlugin.forBinaryVersion(version)
              (pluginProject / Compile / packageBin).map { jar =>
                s"-Xplugin:$jar"
              }
            }.value
          )
        }
    }

    /** Depends on the sources of another project. */
    def dependsOnSource(dependency: MultiScalaProject): MultiScalaProject = {
      if (isGeneratingForIDE) project.dependsOn(dependency)
      else
        project.zippedSettings(dependency) { dependency =>
          Compile / unmanagedSourceDirectories ++=
            (dependency / Compile / unmanagedSourceDirectories).value
        }
    }
  }

}<|MERGE_RESOLUTION|>--- conflicted
+++ resolved
@@ -200,10 +200,9 @@
             case (3, _)  => scala213StdLibDeprecations
           }
       },
-<<<<<<< HEAD
       Test / scalacOptions --= Seq(
         "-Xfatal-warnings"
-=======
+      ),
       buildInfoKeys ++= Seq(
         BuildInfoKey.map(scalaInstance) {
           case (_, v) =>
@@ -217,7 +216,6 @@
               .map(_.getAbsolutePath())
               .mkString(pathSeparator)
         }
->>>>>>> 85819499
       ),
       // Running tests in parallel results in `FileSystemAlreadyExistsException`
       Test / parallelExecution := false
