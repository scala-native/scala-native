--- conflicted
+++ resolved
@@ -7,11 +7,7 @@
   val crossScala3 = List(
     (0 to 3).map(v => s"3.1.$v"),
     (0 to 2).map(v => s"3.2.$v"),
-<<<<<<< HEAD
-    List("3.3.0-RC4")
-=======
     (0 to 0).map(v => s"3.3.$v")
->>>>>>> 20899ee0
   ).flatten
 
   // Version of Scala 3 standard library sources used for publishing
