<<<<<<< HEAD
# .sbtopts for Java 8
#
# This file exists and has the contents it has to provide one of the
# conditions for interactively building and testing the Scala Native
# plugin after a fresh "git clone".
#
# The "test-tools" and "test-all" commands in build.sbt
# require a soft lower limit of 3 Gigabytes of virtual memory.
# The scala-sbt.org runner sets a limit of 1GB for maximum heap size
# ("-Xmx") even when more physical memory is available.
#
# Continuous integration in the Scala Native project is done on a system
# with 7GB physical memory (RAM). Building on systems with less memory
# may work but is not exercised.
#
# This file assumes the Java 8 default parallel garbage collector
# for server class machines (at least two cores, at least 2GB RAM) is being
# used.
#
#   -Xmx is equivalent to -XXMaxHeapSize
#   -Xms is equivalent to -XXInitialHeapSize
#
# The arguably more useful "-J-XX:GCTimeRatio" is not passed by the
# scala-sbt.org runner.

-J-Xmx3G

-J-Xms1G
# -J-Xms1G is the upper bound supplied by scala-sbt.org runner, lower may work.

# On systems with more physical memory, one can experiment with locally
# increasing -Xmx to up to 1/4th of physical memory or more.
# Decreases in elapsed wall clock time from 0 to 10% have been observed
# on various systems. Your mileage may vary.
#
# When tuning memory options, the options below may be useful to visualize
# what is actually in use:
#   -J-XX:+PrintCommandLineFlags
#   -J-XX:+PrintFlagsFinal
=======
-J-Xmx5G
-J-Xms1024M
# Needed for Scala 2.11 tools compilation. Failing in CI for test-scripted
-J-Xss2m
>>>>>>> 5c9f20b0
<|MERGE_RESOLUTION|>--- conflicted
+++ resolved
@@ -1,4 +1,3 @@
-<<<<<<< HEAD
 # .sbtopts for Java 8
 #
 # This file exists and has the contents it has to provide one of the
@@ -6,7 +5,7 @@
 # plugin after a fresh "git clone".
 #
 # The "test-tools" and "test-all" commands in build.sbt
-# require a soft lower limit of 3 Gigabytes of virtual memory.
+# require a soft lower limit of 5 Gigabytes of virtual memory.
 # The scala-sbt.org runner sets a limit of 1GB for maximum heap size
 # ("-Xmx") even when more physical memory is available.
 #
@@ -20,14 +19,18 @@
 #
 #   -Xmx is equivalent to -XXMaxHeapSize
 #   -Xms is equivalent to -XXInitialHeapSize
+#   -Xss is equivalent to -XXThreadStackSize
 #
 # The arguably more useful "-J-XX:GCTimeRatio" is not passed by the
 # scala-sbt.org runner.
 
--J-Xmx3G
-
+-J-Xmx5G
 -J-Xms1G
 # -J-Xms1G is the upper bound supplied by scala-sbt.org runner, lower may work.
+
+# Compilation on Scala 2.11 in Release mode might require larger
+# thread stack size while performing optimizations. (#2156)
+-J-Xss2M
 
 # On systems with more physical memory, one can experiment with locally
 # increasing -Xmx to up to 1/4th of physical memory or more.
@@ -37,10 +40,4 @@
 # When tuning memory options, the options below may be useful to visualize
 # what is actually in use:
 #   -J-XX:+PrintCommandLineFlags
-#   -J-XX:+PrintFlagsFinal
-=======
--J-Xmx5G
--J-Xms1024M
-# Needed for Scala 2.11 tools compilation. Failing in CI for test-scripted
--J-Xss2m
->>>>>>> 5c9f20b0
+#   -J-XX:+PrintFlagsFinal