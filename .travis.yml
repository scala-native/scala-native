sudo: required

scala:
  - "2.11.8"

os: linux
dist: trusty
jdk: oraclejdk8
language: scala

<<<<<<< HEAD
services:
  - docker
=======
env:
  matrix:
    - SCALANATIVE_GC=boehm SBT_VERSION=0.13.16
    - SCALANATIVE_GC=boehm SBT_VERSION=1.2.1
    - SCALANATIVE_GC=immix SBT_VERSION=0.13.16
    - SCALANATIVE_GC=immix SBT_VERSION=1.2.1
>>>>>>> a65648de

env:
  global:
    - MAVEN_REALM="Sonatype Nexus Repository Manager"
    - MAVEN_DOMAIN="oss.sonatype.org"
    - secure: "SrnxYRHUcevhm/oWU0mLC2l/EWSEa52oaaSqGrlMCvSX01udMMd5q4qSCzOpNlHviLBmdVxTBTnzlpyc8wnftezgs0pm8JFFj6CuiT37QNcCTtd5PN0QhVzqQauE2oWVkG97iwZFsz9pX87tzLRIlGIRa9A8CuoFY14lhIfmBK5wdiceZ3uBTu/Dcf/kzzC8yAykPhxjPSzeSsDUO2DBqsWjboOGEG2rNyJjKKBvChPyWAm3/4WPmKTV1I5aXUBiIffIWIzZONBobyn71hYfNFjkVF9+uEhsZA8T+5YZyPkyHrsONMBR5QxxDxGgz2YDEJU4aRvOOBW9yZcWa8jpEuBIj1bKFR6g3ZFOp0VgN7bAY4xq1E984T6yypvLiRz8/f7xOW+TLojcrCiz0CDrAjD0Ne9p8da9E1IUuiazqKZ9+TbbY6MHex9wnECEehfpAisI/r2X+vaARdF0zn60M+8h7ek7qIJfK1/7nXXTmy+ABmjrET+5q0oFzTz+0KI4f52KnTxPY8w7Yl7UVxe9LVkXmo9rFlGaeed1JiELBKJRc/sngqCCf1loq9rANK0ik4A4HWDW2pcYj21g8jer++s5IV7eimaX0TAiUgxing5TaGl/lWWg32cpjSqwUH69aOgfOBRJABh6zCK6qN3KCfOPfua+D0W0aDbAXMwpzyw="
    - secure: "lAh0fiYHWaNd9Z/slDzGj2gSUF1oDwaNBlZX6eeIASFZO2W+HF79UqD/ZGsTn58Ek1XJ9FLWk0+3BIHpoLBv7S7kj2QG8AVGi4EkhvvPc/7RjcO8EM3uN8KXY/XjlDJEI4BmxX1XuzPvwhhbTuk7NY+9DFqhWV3V5xYmtMt5yJ6rbu3NROGHoiiJvBvhzKHbjkoIX0dX/dHAS2bUcRmv6BZiBA9nI1WiDMTrRjnTm1x/v4kqLG5k4UwbBRU33foFzZJrFs04jJ47GXdczCyAH7Xu+NtvxRni9fjUgEKa75PtN4XLn8GRXC6u7HCPfHz2cHTeLyLxxKK1DZ+P08+bkG4MdoaknlN7HUg1gf9zWQYuanUMiqIMry5+URT9A5Jno+Kkr9UKJKqRHxBYVLenTqVCAj8KQONdEm5vCSkqv3dfpQRrljf4CX20vO28cDqXpOTzYdFOApH3Ah8I9uXmysnto9DgVJG3ZX7ibZ6gIHE5cpZuJsBFlVYAdEEygPhRKJrtnmZO7cL7pUIWT8nj3buOuU9uK1+JpWQ32GV+vyJolDRYamxrKLNbp/SVwWHaQk8+igj4zfS42XNDbOtD6KbHdwMzRH4AdpIR8ZWfB2BXSaY9XE0fWGDgG2h+7yropmMa3DWTdT8OWdXiPkn0TDhT2GhVNwxh5G4OB1nGpgw="

stages:
  - compile
  - test

jobs:
  include:
    - stage: compile
      before_script:
        - if [ "$TRAVIS_PULL_REQUEST" != "false" ] ; then
            echo "Incoming pull request from https://github.com/$TRAVIS_REPO_SLUG/pull/$TRAVIS_PULL_REQUEST";
            author=$(curl -u dummy4dummy:dummy2dummy -s "https://api.github.com/repos/$TRAVIS_REPO_SLUG/pulls/$TRAVIS_PULL_REQUEST" | jq -r ".user.login");
            if [ $? -ne 0 ] ; then exit 1; fi;
            echo "Pull request submitted by $author";
            signed=$(curl -s https://www.lightbend.com/contribute/cla/scala/check/$author | jq -r ".signed");
            if [ $? -ne 0 ] ; then exit 1; fi;
            if [ "$signed" = "true" ] ; then
              echo "CLA check for $author successful";
            else
              echo "CLA check for $author failed";
              echo "Please sign the Scala CLA to contribute to Scala Native";
              echo "Go to https://www.lightbend.com/contribute/cla/scala and then resubmit this pull request";
              exit 1;
            fi;
          fi;
        - sudo rm -rf $HOME/.ivy2/{cache,local}/org.scala-native/
        - ./ci-docker/load-cached-images.sh
      script:
        - java -version
        - if [ -n "$CLANG_FORMAT_PATH" ]; then scripts/clangfmt --test; fi
        - docker run --rm --privileged multiarch/qemu-user-static:register
        - docker build --cache-from scala-native-testing:linux-x86_64 -t scala-native-testing:linux-x86_64 --build-arg TARGET_DOCKER_PLATFORM=library --build-arg HOST_DEBIAN_PLATFORM=amd64 ci-docker
        - docker build --cache-from scala-native-testing:linux-arm64v8 -t scala-native-testing:linux-arm64v8 --cpuset-cpus="0" --build-arg TARGET_DOCKER_PLATFORM=arm64v8 --build-arg HOST_DEBIAN_PLATFORM=amd64 ci-docker
        - scripts/scalafmt --test
        - sbt -no-colors -J-Xmx2G "^^ 0.13.16" rebuild
        - sbt -no-colors -J-Xmx2G "^^ 1.0.4" sbtScalaNative/publishLocal

<<<<<<< HEAD
    - stage: test
      script:
        - java -version
        - ./ci-docker/load-cached-images.sh
        - sbt "^^ 0.13.16" test-compile
        - sbt "^^ 1.0.4" test-compile
    - stage: test
      script:
        - export TEST_CONTAINER=scala-native-testing:linux-x86_64 SCALANATIVE_GC=boehm SBT_VERSION=0.13.16 TEST_COMMAND=test-runtime
        - ./ci-docker/run-test-travis.sh
    - stage: test
      script:
        - export TEST_CONTAINER=scala-native-testing:linux-x86_64 SCALANATIVE_GC=boehm SBT_VERSION=1.0.4 TEST_COMMAND=sbtScalaNative/scripted
        - ./ci-docker/run-test-travis.sh
    - stage: test
      script:
        - export TEST_CONTAINER=scala-native-testing:linux-x86_64 SCALANATIVE_GC=immix SBT_VERSION=0.13.16 TEST_COMMAND=test-runtime
        - ./ci-docker/run-test-travis.sh
    - stage: test
      script:
        - export TEST_CONTAINER=scala-native-testing:linux-x86_64 SCALANATIVE_GC=immix SBT_VERSION=1.0.4 TEST_COMMAND=sbtScalaNative/scripted
        - ./ci-docker/run-test-travis.sh
    - stage: test
      script:
        - docker run --rm --privileged multiarch/qemu-user-static:register
        - export TEST_CONTAINER=scala-native-testing:linux-arm64v8 SCALANATIVE_GC=boehm SBT_VERSION=0.13.16 TEST_COMMAND=test-runtime
        - ./ci-docker/run-test-travis.sh
    - stage: test
      script:
        - docker run --rm --privileged multiarch/qemu-user-static:register
        - export TEST_CONTAINER=scala-native-testing:linux-arm64v8 SCALANATIVE_GC=boehm SBT_VERSION=1.0.4 TEST_COMMAND=sbtScalaNative/scripted
        - ./ci-docker/run-test-travis.sh
=======
script:
  - java -version
  - if [ -n "$CLANG_FORMAT_PATH" ]; then scripts/clangfmt --test; fi
  - scripts/scalafmt --test
  - >
    sbt \
      "-no-colors" \
      "-J-Xmx2G" \
      "^^ $SBT_VERSION" \
      rebuild \
      "set scriptedBufferLog in sbtScalaNative := false" \
      test-all
>>>>>>> a65648de

before_cache:
  - find $HOME/.sbt -name "*.lock" | xargs rm
  - find $HOME/.ivy2 -name "ivydata-*.properties" | sudo xargs rm
  - mkdir -p $HOME/docker && docker images -a --filter=reference="scala-native-testing:*" --format '{{.Repository}}:{{.Tag}} {{.ID}}'
    | xargs -n 2 -t sh -c 'test -e $HOME/docker/$1.tar.gz || docker save $0 | gzip -2 > $HOME/docker/$1.tar.gz'

cache:
  directories:
    - $HOME/docker
    - $HOME/.coursier
    - $HOME/.ivy2/cache
    - $HOME/.ivy2/local
    - $HOME/.sbt/boot/<|MERGE_RESOLUTION|>--- conflicted
+++ resolved
@@ -8,17 +8,8 @@
 jdk: oraclejdk8
 language: scala
 
-<<<<<<< HEAD
 services:
   - docker
-=======
-env:
-  matrix:
-    - SCALANATIVE_GC=boehm SBT_VERSION=0.13.16
-    - SCALANATIVE_GC=boehm SBT_VERSION=1.2.1
-    - SCALANATIVE_GC=immix SBT_VERSION=0.13.16
-    - SCALANATIVE_GC=immix SBT_VERSION=1.2.1
->>>>>>> a65648de
 
 env:
   global:
@@ -62,21 +53,19 @@
         - scripts/scalafmt --test
         - sbt -no-colors -J-Xmx2G "^^ 0.13.16" rebuild
         - sbt -no-colors -J-Xmx2G "^^ 1.0.4" sbtScalaNative/publishLocal
-
-<<<<<<< HEAD
     - stage: test
       script:
         - java -version
         - ./ci-docker/load-cached-images.sh
         - sbt "^^ 0.13.16" test-compile
-        - sbt "^^ 1.0.4" test-compile
+        - sbt "^^ 1.2.1" test-compile
     - stage: test
       script:
         - export TEST_CONTAINER=scala-native-testing:linux-x86_64 SCALANATIVE_GC=boehm SBT_VERSION=0.13.16 TEST_COMMAND=test-runtime
         - ./ci-docker/run-test-travis.sh
     - stage: test
       script:
-        - export TEST_CONTAINER=scala-native-testing:linux-x86_64 SCALANATIVE_GC=boehm SBT_VERSION=1.0.4 TEST_COMMAND=sbtScalaNative/scripted
+        - export TEST_CONTAINER=scala-native-testing:linux-x86_64 SCALANATIVE_GC=boehm SBT_VERSION=1.2.1 TEST_COMMAND=sbtScalaNative/scripted
         - ./ci-docker/run-test-travis.sh
     - stage: test
       script:
@@ -84,7 +73,7 @@
         - ./ci-docker/run-test-travis.sh
     - stage: test
       script:
-        - export TEST_CONTAINER=scala-native-testing:linux-x86_64 SCALANATIVE_GC=immix SBT_VERSION=1.0.4 TEST_COMMAND=sbtScalaNative/scripted
+        - export TEST_CONTAINER=scala-native-testing:linux-x86_64 SCALANATIVE_GC=immix SBT_VERSION=1.2.1 TEST_COMMAND=sbtScalaNative/scripted
         - ./ci-docker/run-test-travis.sh
     - stage: test
       script:
@@ -94,22 +83,8 @@
     - stage: test
       script:
         - docker run --rm --privileged multiarch/qemu-user-static:register
-        - export TEST_CONTAINER=scala-native-testing:linux-arm64v8 SCALANATIVE_GC=boehm SBT_VERSION=1.0.4 TEST_COMMAND=sbtScalaNative/scripted
+        - export TEST_CONTAINER=scala-native-testing:linux-arm64v8 SCALANATIVE_GC=boehm SBT_VERSION=1.2.1 TEST_COMMAND=sbtScalaNative/scripted
         - ./ci-docker/run-test-travis.sh
-=======
-script:
-  - java -version
-  - if [ -n "$CLANG_FORMAT_PATH" ]; then scripts/clangfmt --test; fi
-  - scripts/scalafmt --test
-  - >
-    sbt \
-      "-no-colors" \
-      "-J-Xmx2G" \
-      "^^ $SBT_VERSION" \
-      rebuild \
-      "set scriptedBufferLog in sbtScalaNative := false" \
-      test-all
->>>>>>> a65648de
 
 before_cache:
   - find $HOME/.sbt -name "*.lock" | xargs rm
