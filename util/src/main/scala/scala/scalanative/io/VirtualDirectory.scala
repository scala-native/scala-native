package scala.scalanative
package io

import java.io.Writer
import java.net.URI
import java.nio.ByteBuffer
import java.nio.file._
import java.nio.channels._
import java.util.HashMap
import scalanative.util.{Scope, acquire, defer}

sealed trait VirtualDirectory {

  /** A unique identifier for this directory */
  def uri: URI

  /** Java NIO Path pointing to underlying directory */
  def path: Path

  /** Check if file with given path is in the directory. */
  def contains(path: Path): Boolean =
    files.contains(path)

  /** Reads a contents of file with given path. */
  def read(path: Path): ByteBuffer

  /** Reads up to len bytes from the file with the given path. */
  def read(path: Path, len: Int): ByteBuffer

  /** Replaces contents of file with given value. */
  def write(path: Path, buffer: ByteBuffer): Unit

  /** Replaces contents of file using given writer. */
  def write(path: Path)(fn: Writer => Unit): Path

  /** List all files in this directory. */
  def files: Seq[Path]

  /** Merges content of source paths into single file in target */
  def merge(sources: Seq[Path], target: Path): Path

  /** Returns a Java NIO path matcher for given pattern based on underlying file
   *  system
   */
  def pathMatcher(pattern: String): PathMatcher
}

object VirtualDirectory {

  /** Real, non-virtual directory on local file system. */
  def local(file: Path): VirtualDirectory = {
    def absolute = file.toAbsolutePath
    assert(Files.exists(file), s"Local directory doesn't exist: $absolute")
    assert(Files.isDirectory(file), s"Not a directory: $absolute")

    new LocalDirectory(file)
  }

  /** Virtual directory that represents contents of the jar file. */
  def jar(file: Path)(implicit in: Scope): VirtualDirectory = {
    val absolute = file.toAbsolutePath
    assert(Files.exists(file), s"Jar doesn't exist: $absolute")
    assert(absolute.toString.endsWith(".jar"), s"Not a jar: $absolute")

    new JarDirectory(file)
  }

  /** Virtual directory based on either local directory or a jar. */
  def real(file: Path)(implicit in: Scope): VirtualDirectory =
    if (Files.isDirectory(file)) {
      local(file)
    } else if (file.toString.endsWith(".jar")) {
      jar(file)
    } else {
      throw new UnsupportedOperationException(
        "Neither a jar, nor a directory: " + file
      )
    }

  /** Empty directory that contains no files. */
  val empty: VirtualDirectory = EmptyDirectory

  private trait NioDirectory extends VirtualDirectory {
    protected def resolve(path: Path): Path = path

    protected def open(path: Path) =
      FileChannel.open(
        path,
        StandardOpenOption.CREATE,
        StandardOpenOption.WRITE,
        StandardOpenOption.TRUNCATE_EXISTING
      )

    override def read(path: Path): ByteBuffer = {
      val bytes = Files.readAllBytes(resolve(path))
      val buffer = ByteBuffer.wrap(bytes)
      buffer
    }

    override def read(path: Path, len: Int): ByteBuffer = {
      val stream = Files.newInputStream(resolve(path))
      try {
        val bytes = new Array[Byte](len)
        val read = stream.read(bytes)
        ByteBuffer.wrap(bytes, 0, read)
      } finally stream.close()
    }

    override def write(path: Path)(fn: Writer => Unit): Path = {
      val fullPath = resolve(path)
      Files.createDirectories(fullPath.getParent())
      val writer = Files.newBufferedWriter(fullPath)
      try fn(writer)
      finally writer.close()
      fullPath
    }

    override def write(path: Path, buffer: ByteBuffer): Unit = {
      val fullPath = resolve(path)
      Files.createDirectories(fullPath.getParent())
      val channel = open(fullPath)
      try channel.write(buffer)
      finally channel.close
    }

    override def merge(sources: Seq[Path], target: Path): Path = {
      val outputPath = resolve(target)
      Files.createDirectories(outputPath.getParent())
      val output = FileChannel.open(
        outputPath,
        StandardOpenOption.CREATE,
        StandardOpenOption.WRITE,
        StandardOpenOption.APPEND
      )
      try {
        sources.foreach { path =>
          val input = FileChannel.open(
            resolve(path),
            StandardOpenOption.READ,
            StandardOpenOption.DELETE_ON_CLOSE
          )
          try {
            input.transferTo(0, input.size(), output)
          } finally input.close()
        }
      } finally output.close()
      outputPath
    }
  }

  private final class LocalDirectory(override val path: Path)
      extends NioDirectory {

    def uri: URI = path.toUri

    override protected def resolve(path: Path): Path =
      this.path.resolve(path)

    override def files: Seq[Path] =
      jIteratorToSeq {
        Files
          .walk(path, Integer.MAX_VALUE, FileVisitOption.FOLLOW_LINKS)
          .iterator()
<<<<<<< HEAD
      }
        .filter(Files.isRegularFile(_))
        .map(fp => path.relativize(fp))
=======
      }.map(fp => path.relativize(fp))

    override def pathMatcher(pattern: String): PathMatcher =
      path.getFileSystem().getPathMatcher(pattern)
>>>>>>> 9ed8cb0f
  }

  private final class JarDirectory(override val path: Path)(implicit in: Scope)
      extends NioDirectory {
    def uri: URI = URI.create(s"jar:${path.toUri}")
    private val fileSystem: FileSystem =
      acquire {
        try {
          val params = new HashMap[String, String]()
          params.put("create", "false")
          FileSystems.newFileSystem(uri, params)
        } catch {
          case e: FileSystemAlreadyExistsException =>
            FileSystems.getFileSystem(uri)
        }
      }

    override def pathMatcher(pattern: String): PathMatcher =
      fileSystem.getPathMatcher(pattern)

    override def files: Seq[Path] = {
      val roots = jIteratorToSeq(fileSystem.getRootDirectories.iterator())

      roots
        .flatMap { path =>
          jIteratorToSeq {
            Files
              .walk(path, Integer.MAX_VALUE, FileVisitOption.FOLLOW_LINKS)
              .iterator()
          }.filter(Files.isRegularFile(_))
        }
    }
  }

  private object EmptyDirectory extends VirtualDirectory {
    override def path: Path = Paths.get("")
    val uri: URI = URI.create("")

    override def files = Seq.empty

    override def read(path: Path): ByteBuffer =
      throw new UnsupportedOperationException(
        "Can't read from empty directory."
      )

    override def read(path: Path, len: Int): ByteBuffer = read(path)

    override def write(path: Path)(fn: Writer => Unit): Path =
      throw new UnsupportedOperationException("Can't write to empty directory.")

    override def write(path: Path, buffer: ByteBuffer): Unit =
      throw new UnsupportedOperationException("Can't write to empty directory.")

    override def merge(sources: Seq[Path], target: Path): Path =
      throw new UnsupportedOperationException("Can't merge in empty directory.")

    override def pathMatcher(pattern: String): PathMatcher =
      throw new UnsupportedOperationException("Can't match in empty directory.")
  }
}<|MERGE_RESOLUTION|>--- conflicted
+++ resolved
@@ -161,16 +161,12 @@
         Files
           .walk(path, Integer.MAX_VALUE, FileVisitOption.FOLLOW_LINKS)
           .iterator()
-<<<<<<< HEAD
       }
         .filter(Files.isRegularFile(_))
         .map(fp => path.relativize(fp))
-=======
-      }.map(fp => path.relativize(fp))
 
     override def pathMatcher(pattern: String): PathMatcher =
       path.getFileSystem().getPathMatcher(pattern)
->>>>>>> 9ed8cb0f
   }
 
   private final class JarDirectory(override val path: Path)(implicit in: Scope)
