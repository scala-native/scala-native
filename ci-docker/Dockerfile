--- conflicted
+++ resolved
@@ -23,11 +23,7 @@
 RUN apt-get update && apt-get install -y openjdk-8-jdk-headless:$HOST_ARCHITECTURE
 ENV PATH "/usr/lib/jvm/java-8-openjdk-$HOST_ARCHITECTURE/bin:$PATH"
 
-<<<<<<< HEAD
-ENV SBT_LAUNCHER_VERSION 1.3.3
-=======
 ENV SBT_LAUNCHER_VERSION 1.3.7
->>>>>>> b3bad595
 
 RUN apt-get install -y curl
 
