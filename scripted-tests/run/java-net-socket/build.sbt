--- conflicted
+++ resolved
@@ -9,7 +9,6 @@
 
 scalaVersion := "2.11.11"
 
-<<<<<<< HEAD
 lazy val launchServer = taskKey[Unit]("Setting up a server for tests")
 lazy val launchTcpEchoServer =
   taskKey[Unit]("Setting up echo server on port 5832")
@@ -34,16 +33,9 @@
 }
 
 launchTcpEchoServer := {
-  val echoServer = new ServerSocket(5832)
-=======
-lazy val launchEchoServer =
-  taskKey[Unit]("Setting up tcp echo server")
-
-launchEchoServer := {
   val echoServer = new ServerSocket(0)
   val portFile   = Paths.get("server-port.txt")
   Files.write(portFile, echoServer.getLocalPort.toString.getBytes)
->>>>>>> 11ffba49
   val f = Future {
     val clientSocket = echoServer.accept
     val out          = clientSocket.getOutputStream
@@ -56,15 +48,10 @@
     out.close
     clientSocket.close
   }
-<<<<<<< HEAD
-  f.onComplete { case _ => echoServer.close }
-=======
   f.onComplete {
     case _ => {
       echoServer.close
       Files.delete(portFile)
     }
   }
-
->>>>>>> 11ffba49
 }