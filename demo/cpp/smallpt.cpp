--- conflicted
+++ resolved
@@ -69,34 +69,6 @@
         }
     return t < inf;
 }
-<<<<<<< HEAD
-Vec radiance(const Ray &r, int depth, unsigned short *Xi){
-  double t;                               // distance to intersection
-  int id=0;                               // id of intersected object
-  if (!intersect(r, t, id)) return Vec(); // if miss, return black
-  const Sphere &obj = spheres[id];        // the hit object
-  Vec x=r.o+r.d*t, n=(x-obj.p).norm(), nl=n.dot(r.d)<0?n:n*-1, f=obj.c;
-  double p = f.x>f.y && f.x>f.z ? f.x : f.y>f.z ? f.y : f.z; // max refl
-  if (++depth>5) if (depth<100 && erand48(Xi)<p) f=f*(1/p); else return obj.e; //R.R.
-  if (obj.refl == DIFF){                  // Ideal DIFFUSE reflection
-    double r1=2*M_PI*erand48(Xi), r2=erand48(Xi), r2s=sqrt(r2);
-    Vec w=nl, u=((fabs(w.x)>.1?Vec(0,1):Vec(1))%w).norm(), v=w%u;
-    Vec d = (u*cos(r1)*r2s + v*sin(r1)*r2s + w*sqrt(1-r2)).norm();
-    return obj.e + f.mult(radiance(Ray(x,d),depth,Xi));
-  } else if (obj.refl == SPEC)            // Ideal SPECULAR reflection
-    return obj.e + f.mult(radiance(Ray(x,r.d-n*2*n.dot(r.d)),depth,Xi));
-  Ray reflRay(x, r.d-n*2*n.dot(r.d));     // Ideal dielectric REFRACTION
-  bool into = n.dot(nl)>0;                // Ray from outside going in?
-  double nc=1, nt=1.5, nnt=into?nc/nt:nt/nc, ddn=r.d.dot(nl), cos2t;
-  if ((cos2t=1-nnt*nnt*(1-ddn*ddn))<0)    // Total internal reflection
-    return obj.e + f.mult(radiance(reflRay,depth,Xi));
-  Vec tdir = (r.d*nnt - n*((into?1:-1)*(ddn*nnt+sqrt(cos2t)))).norm();
-  double a=nt-nc, b=nt+nc, R0=a*a/(b*b), c = 1-(into?-ddn:tdir.dot(n));
-  double Re=R0+(1-R0)*c*c*c*c*c,Tr=1-Re,P=.25+.5*Re,RP=Re/P,TP=Tr/(1-P);
-  return obj.e + f.mult(depth>2 ? (erand48(Xi)<P ?   // Russian roulette
-    radiance(reflRay,depth,Xi)*RP:radiance(Ray(x,tdir),depth,Xi)*TP) :
-    radiance(reflRay,depth,Xi)*Re+radiance(Ray(x,tdir),depth,Xi)*Tr);
-=======
 Vec radiance(const Ray &r, int depth, unsigned short *Xi) {
     double t;   // distance to intersection
     int id = 0; // id of intersected object
@@ -107,7 +79,7 @@
         nl = n.dot(r.d) < 0 ? n : n * -1, f = obj.c;
     double p = f.x > f.y && f.x > f.z ? f.x : f.y > f.z ? f.y : f.z; // max refl
     if (++depth > 5)
-        if (erand48(Xi) < p)
+        if (depth < 100 && erand48(Xi) < p)
             f = f * (1 / p);
         else
             return obj.e;   // R.R.
@@ -141,7 +113,6 @@
                                    : radiance(Ray(x, tdir), depth, Xi) * TP)
                             : radiance(reflRay, depth, Xi) * Re +
                                   radiance(Ray(x, tdir), depth, Xi) * Tr);
->>>>>>> afdac075
 }
 int main(int argc, char *argv[]) {
     int w = 800, h = 600,
