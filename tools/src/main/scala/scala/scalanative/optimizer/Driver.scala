package scala.scalanative
package optimizer

sealed trait Driver {

  /** Companion of all the passes in the driver's pipeline. */
  def passes: Seq[PassCompanion]

  /** Take all passes including the given one. */
  def takeUpTo(pass: PassCompanion): Driver

  /** Take all passes including the given one. */
  def takeBefore(pass: PassCompanion): Driver

  /** Append a pass to the pipeline. */
  def append(pass: PassCompanion): Driver
}

object Driver {

  /** Create driver with default pipeline for this configuration. */
  def apply(config: tools.Config): Driver =
    new Impl(
      Seq(
        pass.GlobalBoxingElimination,
        pass.UnitSimplification,
        pass.DeadCodeElimination,
        pass.BlockParamReduction,
        pass.CfChainsSimplification,
        pass.BasicBlocksFusion,
        pass.Canonicalization,
<<<<<<< HEAD
        pass.PartialEvaluation,
=======
        pass.InstCombine,
        pass.ConstantFolding,
>>>>>>> aaa0cedb
        pass.GlobalValueNumbering,
        pass.MainInjection,
        pass.ExternHoisting,
        pass.ModuleLowering,
        pass.RuntimeTypeInfoInjection,
        pass.BoxingLowering,
        pass.AsLowering,
        pass.IsLowering,
        pass.MethodLowering,
        pass.TraitLowering,
        pass.ClassLowering,
        pass.StringLowering,
        pass.ConstLowering,
        pass.UnitLowering,
        pass.ThrowLowering,
        pass.NothingLowering,
        pass.AllocLowering,
        pass.SizeofLowering,
        pass.CopyPropagation,
        pass.DeadCodeElimination
      ))

  /** Create an empty pass-lesss driver. */
  def empty: Driver =
    new Impl(Seq.empty)

  private final class Impl(val passes: Seq[PassCompanion]) extends Driver {
    def takeUpTo(pass: PassCompanion): Driver =
      takeBefore(pass).append(pass)

    def takeBefore(pass: PassCompanion): Driver =
      new Impl(passes takeWhile (_ != pass))

    def append(pass: PassCompanion): Driver =
      new Impl(passes :+ pass)
  }
}<|MERGE_RESOLUTION|>--- conflicted
+++ resolved
@@ -29,12 +29,9 @@
         pass.CfChainsSimplification,
         pass.BasicBlocksFusion,
         pass.Canonicalization,
-<<<<<<< HEAD
         pass.PartialEvaluation,
-=======
         pass.InstCombine,
         pass.ConstantFolding,
->>>>>>> aaa0cedb
         pass.GlobalValueNumbering,
         pass.MainInjection,
         pass.ExternHoisting,
