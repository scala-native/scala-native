package scala.scalanative
package codegen

import scala.collection.mutable
import scalanative.nir.Type.RefKind
import scalanative.nir.{Type, Val}
import scalanative.util.unsupported
import scalanative.codegen.MemoryLayout.PositionedType

<<<<<<< HEAD
final case class MemoryLayout(size: Long,
                              tys: Seq[MemoryLayout.PositionedType],
                              is32: Boolean) {
  lazy val offsetArray: Seq[Val.Long] = {
=======
final case class MemoryLayout(
    size: Long,
    tys: Seq[MemoryLayout.PositionedType]
) {
  lazy val offsetArray: Seq[Val] = {
>>>>>>> 4e0de6f8
    val ptrOffsets =
      tys.collect {
        // offset in words without rtti
        case MemoryLayout.PositionedType(_: RefKind, offset) =>
          Val.Long(offset / 8 - 1) // refMapStruct is int64_t*
      }

    ptrOffsets :+ Val.Long(-1)
  }
}

object MemoryLayout {
  final val BITS_IN_BYTE = 8

  final case class PositionedType(ty: Type, offset: Long)

  def sizeOf(ty: Type, is32: Boolean): Long = ty match {
    case primitive: Type.PrimitiveKind =>
      math.max(primitive.width / BITS_IN_BYTE, 1)
    case Type.ArrayValue(ty, n) =>
      sizeOf(ty, is32) * n
    case Type.StructValue(tys) =>
      MemoryLayout(tys, is32).size
    case Type.Size | Type.Nothing | Type.Ptr | _: Type.RefKind =>
      if (is32) 4 else 8
    case _ =>
      unsupported(s"sizeof $ty")
  }

  def alignmentOf(ty: Type, is32: Boolean): Long = ty match {
    case Type.Long | Type.Double =>
      if (is32) 4 else 8
    case primitive: Type.PrimitiveKind =>
      math.max(primitive.width / BITS_IN_BYTE, 1)
    case Type.ArrayValue(ty, n) =>
      alignmentOf(ty, is32)
    case Type.StructValue(Seq()) =>
      1
    case Type.StructValue(tys) =>
      tys.map(alignmentOf(_, is32)).max
    case Type.Size | Type.Nothing | Type.Ptr | _: Type.RefKind =>
      if (is32) 4 else 8
    case _ =>
      unsupported(s"alignment $ty")
  }

  def align(offset: Long, alignment: Long): Long = {
    val alignmentMask = alignment - 1L
    val padding =
      if ((offset & alignmentMask) == 0L) 0L
      else alignment - (offset & alignmentMask)
    offset + padding
  }

<<<<<<< HEAD
  def apply(tys: Seq[Type], is32: Boolean): MemoryLayout = {
    val pos    = mutable.UnrolledBuffer.empty[PositionedType]
=======
  def apply(tys: Seq[Type]): MemoryLayout = {
    val pos = mutable.UnrolledBuffer.empty[PositionedType]
>>>>>>> 4e0de6f8
    var offset = 0L

    tys.foreach { ty =>
      offset = align(offset, alignmentOf(ty, is32))
      pos += PositionedType(ty, offset)
      offset += sizeOf(ty, is32)
    }

    val alignment = if (tys.isEmpty) 1 else tys.map(alignmentOf(_, is32)).max

    MemoryLayout(align(offset, alignment), pos.toSeq, is32)
  }
}<|MERGE_RESOLUTION|>--- conflicted
+++ resolved
@@ -7,18 +7,12 @@
 import scalanative.util.unsupported
 import scalanative.codegen.MemoryLayout.PositionedType
 
-<<<<<<< HEAD
-final case class MemoryLayout(size: Long,
-                              tys: Seq[MemoryLayout.PositionedType],
-                              is32: Boolean) {
-  lazy val offsetArray: Seq[Val.Long] = {
-=======
 final case class MemoryLayout(
     size: Long,
-    tys: Seq[MemoryLayout.PositionedType]
+    tys: Seq[MemoryLayout.PositionedType],
+    is32: Boolean
 ) {
   lazy val offsetArray: Seq[Val] = {
->>>>>>> 4e0de6f8
     val ptrOffsets =
       tys.collect {
         // offset in words without rtti
@@ -73,13 +67,8 @@
     offset + padding
   }
 
-<<<<<<< HEAD
   def apply(tys: Seq[Type], is32: Boolean): MemoryLayout = {
-    val pos    = mutable.UnrolledBuffer.empty[PositionedType]
-=======
-  def apply(tys: Seq[Type]): MemoryLayout = {
     val pos = mutable.UnrolledBuffer.empty[PositionedType]
->>>>>>> 4e0de6f8
     var offset = 0L
 
     tys.foreach { ty =>
