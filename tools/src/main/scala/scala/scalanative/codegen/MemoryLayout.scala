package scala.scalanative
package codegen

import scalanative.nir.Type.RefKind
import scalanative.nir.{Type, Val}
import scalanative.util.unsupported
import scalanative.codegen.MemoryLayout.PositionedType
import scalanative.build.TargetArchitecture

final case class MemoryLayout(size: Long, tys: List[PositionedType]) {
  lazy val offsetArray: Seq[Val] = {
    val ptrOffsets =
      tys.collect {
        // offset in words without rtti
        case MemoryLayout.Tpe(_, offset, _: RefKind) =>
          Val.Long(offset / MemoryLayout.WORD_SIZE - 1)
      }

    ptrOffsets :+ Val.Long(-1)
  }
}

object MemoryLayout {

  val WORD_SIZE = 8

  sealed abstract class PositionedType {
    def size: Long
    def offset: Long
  }

  final case class Tpe(size: Long, offset: Long, ty: Type)
      extends PositionedType
  final case class Padding(size: Long, offset: Long) extends PositionedType

<<<<<<< HEAD
  def sizeOf(ty: Type, targetArchitecture: TargetArchitecture): Long =
    ty match {
      case primitive: Type.Primitive => math.max(primitive.width / WORD_SIZE, 1)
      case Type.ArrayValue(arrTy, n) => sizeOf(arrTy, targetArchitecture) * n
      case Type.StructValue(_, tys) =>
        MemoryLayout(tys, targetArchitecture).size
      case Type.Nothing | Type.Ptr | _: Type.RefKind =>
        math.max((if (targetArchitecture.is32) 32 else 64) / WORD_SIZE, 1)
      case _ => unsupported(s"sizeOf $ty")
    }

  def alignmentSize(ty: Type, targetArchitecture: TargetArchitecture) = {
    if (targetArchitecture.is32) {
      ty match {
        case Type.Double => 4L
        case Type.Long   => 4L
        case o           => sizeOf(o, targetArchitecture)
      }
    } else {
      sizeOf(ty, targetArchitecture)
    }
=======
  def sizeOf(ty: Type): Long = ty match {
    case primitive: Type.Primitive => math.max(primitive.width / WORD_SIZE, 1)
    case Type.ArrayValue(arrTy, n) => sizeOf(arrTy) * n
    case Type.StructValue(tys)     => MemoryLayout(tys).size
    case Type.Nothing | Type.Ptr | _: Type.RefKind =>
      8
    case _ => unsupported(s"sizeOf $ty")
>>>>>>> 3b8c1dcd
  }

  def apply(tys: Seq[Type],
            targetArchitecture: TargetArchitecture): MemoryLayout = {
    val (size, potys) = impl(tys, 0, targetArchitecture)

    MemoryLayout(size, potys.reverse)
  }
  private def impl(
      tys: Seq[Type],
      offset: Long,
      targetArchitecture: TargetArchitecture): (Long, List[PositionedType]) = {
    if (tys.isEmpty) {
      return (0, List())
    }

    val sizes = tys.map(o =>
      (sizeOf(o, targetArchitecture), alignmentSize(o, targetArchitecture)))

    def findMax(tys: Seq[Type]): Long = tys.foldLeft(0L) {
      case (acc, Type.StructValue(innerTy)) =>
        math.max(acc, findMax(innerTy))
      case (acc, ty) => math.max(acc, alignmentSize(ty, targetArchitecture))
    }

    val maxSize = findMax(tys)

    val (size, positionedTypes) =
      (tys zip sizes).foldLeft((offset, List[PositionedType]())) {
        case ((index, potys), (ty, (size, alignmentSize))) if size > 0 =>
          ty match {
            case Type.StructValue(stys) =>
              val innerAlignment = findMax(stys)
              val pad =
                if (index                    % innerAlignment == 0) 0
                else innerAlignment - (index % innerAlignment)
              val (innerSize, innerTys) =
                impl(stys, index + pad, targetArchitecture)

              (index + pad + innerSize,
               innerTys ::: Padding(pad, index) :: potys)

            case _ =>
              val pad =
                if (index                   % alignmentSize == 0) 0
                else alignmentSize - (index % alignmentSize)
              (index + pad + size,
               Tpe(size, index + pad, ty) :: Padding(pad, index) :: potys)

          }
        case ((index, potys), _) => (index, potys)

      }

    val finalPad = if (size % maxSize == 0) 0 else maxSize - (size % maxSize)
    val potys =
      if (finalPad > 0) {
        Padding(finalPad, size) :: positionedTypes
      } else {
        positionedTypes
      }

    (potys.foldLeft(0L) { case (acc, poty) => acc + poty.size }, potys)
  }
}<|MERGE_RESOLUTION|>--- conflicted
+++ resolved
@@ -33,13 +33,11 @@
       extends PositionedType
   final case class Padding(size: Long, offset: Long) extends PositionedType
 
-<<<<<<< HEAD
   def sizeOf(ty: Type, targetArchitecture: TargetArchitecture): Long =
     ty match {
       case primitive: Type.Primitive => math.max(primitive.width / WORD_SIZE, 1)
       case Type.ArrayValue(arrTy, n) => sizeOf(arrTy, targetArchitecture) * n
-      case Type.StructValue(_, tys) =>
-        MemoryLayout(tys, targetArchitecture).size
+      case Type.StructValue(tys) => MemoryLayout(tys, targetArchitecture).size
       case Type.Nothing | Type.Ptr | _: Type.RefKind =>
         math.max((if (targetArchitecture.is32) 32 else 64) / WORD_SIZE, 1)
       case _ => unsupported(s"sizeOf $ty")
@@ -55,15 +53,6 @@
     } else {
       sizeOf(ty, targetArchitecture)
     }
-=======
-  def sizeOf(ty: Type): Long = ty match {
-    case primitive: Type.Primitive => math.max(primitive.width / WORD_SIZE, 1)
-    case Type.ArrayValue(arrTy, n) => sizeOf(arrTy) * n
-    case Type.StructValue(tys)     => MemoryLayout(tys).size
-    case Type.Nothing | Type.Ptr | _: Type.RefKind =>
-      8
-    case _ => unsupported(s"sizeOf $ty")
->>>>>>> 3b8c1dcd
   }
 
   def apply(tys: Seq[Type],
