package scala.scalanative.codegen
package llvm

import java.nio.file.{Path, Paths}
import java.{lang => jl}
import scala.collection.mutable
import scala.scalanative.build.Discover
import scala.scalanative.codegen.llvm.compat.os.OsCompat
import scala.scalanative.io.VirtualDirectory
import scala.scalanative.nir.ControlFlow.{Block, Graph => CFG}
import scala.scalanative.nir.Defn.Define.DebugInfo
import scala.scalanative.util.ShowBuilder.FileShowBuilder
import scala.scalanative.util.{ShowBuilder, unreachable, unsupported}
import scala.scalanative.{build, linker, nir}
import scala.util.control.NonFatal
import scala.scalanative.codegen.{Metadata => CodeGenMetadata}

import scala.language.implicitConversions
import scala.scalanative.codegen.llvm.Metadata.conversions._
import scala.scalanative.util.ScopedVar

private[codegen] abstract class AbstractCodeGen(
    env: Map[nir.Global, nir.Defn],
    defns: Seq[nir.Defn]
)(implicit val meta: CodeGenMetadata)
    extends MetadataCodeGen {
  import meta.target
  import meta.config

  val os: OsCompat
  val pointerType = if (target.useOpaquePointers) "ptr" else "i8*"

  private var currentBlockName: nir.Local = _
  private var currentBlockSplit: Int = _

  private val copies = mutable.Map.empty[nir.Local, nir.Val]
  private val deps = mutable.Set.empty[nir.Global.Member]
  private val generated = mutable.Set.empty[String]
  private val externSigMembers = mutable.Map.empty[nir.Sig, nir.Global.Member]

  def gen(id: String, dir: VirtualDirectory): Path = {
    val body = Paths.get(s"$id-body.ll")
    val headers = Paths.get(s"$id.ll")
    val metadata = Paths.get(s"$id-metadata.ll")

    dir.write(metadata) { metadataWriter =>
      implicit val metadata: MetadataCodeGen.Context =
        new MetadataCodeGen.Context(this, new FileShowBuilder(metadataWriter))
      genDebugMetadata()

      dir.write(body) { writer =>
        implicit val fsb: ShowBuilder = new FileShowBuilder(writer)
        genDefns(defns)
      }

      dir.write(headers) { writer =>
        implicit val sb: ShowBuilder = new FileShowBuilder(writer)
        genPrelude()
        genConsts()
        genDeps()
      }

      // Need to be generated after traversing all compilation units
      dbg("llvm.dbg.cu")(this.compilationUnits: _*)
    }

    dir.merge(Seq(body, metadata), headers)
  }

  private def genDebugMetadata()(implicit
      ctx: MetadataCodeGen.Context
  ): Unit = {
    import Metadata.Constants._
    import Metadata.ModFlagBehavior._
    dbg("llvm.module.flags")(
      tuple(Max, "Dwarf Version", DWARF_VERSION),
      tuple(Warning, "Debug Info Version", DEBUG_INFO_VERSION)
    )
  }

  private def genDeps()(implicit
      sb: ShowBuilder,
      metaCtx: MetadataCodeGen.Context
  ): Unit = deps.foreach { n =>
    val mn = mangled(n)
    if (!generated.contains(mn)) {
      sb.newline()
      genDefn {
        val defn = env(n)
        implicit val rootPos = defn.pos
        defn match {
          case defn @ nir.Defn.Var(attrs, _, _, _) =>
            defn.copy(attrs.copy(isExtern = true))
          case defn @ nir.Defn.Const(attrs, _, ty, _) =>
            defn.copy(attrs.copy(isExtern = true))
          case defn @ nir.Defn.Declare(attrs, _, _) =>
            defn.copy(attrs.copy(isExtern = true))
          case defn @ nir.Defn.Define(attrs, name, ty, _, _) =>
            nir.Defn.Declare(attrs, name, ty)
          case _ =>
            unreachable
        }
      }
      generated += mn
    }
  }

  private def genDefns(
      defns: Seq[nir.Defn]
  )(implicit
      sb: ShowBuilder,
      metaCtx: MetadataCodeGen.Context
  ): Unit = {
    import sb._
    def onDefn(defn: nir.Defn): Unit = {
      val mn = mangled(defn.name)
      if (!generated.contains(mn)) {
        newline()
        genDefn(defn)
        generated += mn
      }
    }

    defns.foreach { defn =>
      if (defn.isInstanceOf[nir.Defn.Const]) onDefn(defn)
    }
    defns.foreach { defn => if (defn.isInstanceOf[nir.Defn.Var]) onDefn(defn) }
    defns.foreach { defn =>
      if (defn.isInstanceOf[nir.Defn.Declare]) onDefn(defn)
    }
    defns.foreach { defn =>
      if (defn.isInstanceOf[nir.Defn.Define]) onDefn(defn)
    }

  }

  protected final def touch(n: nir.Global.Member): Unit =
    deps += n

  protected final def lookup(n: nir.Global.Member): nir.Type = n match {
    case nir.Global.Member(nir.Global.Top("__const"), _) =>
      constTy(n)
    case _ =>
      touch(n)
      env(n) match {
        case nir.Defn.Var(_, _, ty, _)        => ty
        case nir.Defn.Const(_, _, ty, _)      => ty
        case nir.Defn.Declare(_, _, sig)      => sig
        case nir.Defn.Define(_, _, sig, _, _) => sig
        case _                                => unreachable
      }
  }

  private def genPrelude()(implicit sb: ShowBuilder): Unit = {
    import sb._
    target.targetTriple.foreach { target =>
      str("target triple = \"")
      str(target)
      str("\"")
      newline()
    }
    os.genPrelude()
    if (config.sourceLevelDebuggingConfig.generateLocalVariables) {
      newline()
      line("declare void @llvm.dbg.declare(metadata, metadata, metadata)")
      line("declare void @llvm.dbg.value(metadata, metadata, metadata)")
    }
  }

  private def genConsts()(implicit sb: ShowBuilder): Unit = {
    import sb._
    constMap.toSeq.sortBy(_._2.show).foreach {
      case (v, name) =>
        newline()
        str("@")
        genGlobal(name)
        str(" = private unnamed_addr constant ")
        genVal(v)
    }
  }

  private def genDefn(defn: nir.Defn)(implicit
      sb: ShowBuilder,
      metaCtx: MetadataCodeGen.Context
  ): Unit = defn match {
    case nir.Defn.Var(attrs, name, ty, rhs) =>
      genGlobalDefn(attrs, name, isConst = false, ty, rhs)
    case nir.Defn.Const(attrs, name, ty, rhs) =>
      genGlobalDefn(attrs, name, isConst = true, ty, rhs)
    case nir.Defn.Declare(attrs, name, sig) =>
      genFunctionDefn(defn, Seq.empty, nir.Fresh(), DebugInfo.empty)
    case nir.Defn.Define(attrs, name, sig, insts, debugInfo) =>
      genFunctionDefn(defn, insts, nir.Fresh(insts), debugInfo)
    case defn =>
      unsupported(defn)
  }

  private[codegen] def genGlobalDefn(
      attrs: nir.Attrs,
      name: nir.Global,
      isConst: Boolean,
      ty: nir.Type,
      rhs: nir.Val
  )(implicit sb: ShowBuilder): Unit = {
    import sb._
    str("@")
    genGlobal(name)
    str(" = ")
    str(if (attrs.isExtern) "external " else "hidden ")
    str(if (isConst) "constant" else "global")
    str(" ")
    if (attrs.isExtern) {
      genType(ty)
    } else {
      genVal(rhs)
    }
  }

  private[codegen] def genFunctionDefn(
      defn: nir.Defn,
      insts: Seq[nir.Inst],
      fresh: nir.Fresh,
      debugInfo: DebugInfo
  )(implicit
      sb: ShowBuilder,
      metaCtx: MetadataCodeGen.Context
  ): Unit = {
    import sb._
    import defn.{name, attrs, pos}

    val nir.Type.Function(argtys, retty) = defn match {
      case defn: nir.Defn.Declare => defn.ty
      case defn: nir.Defn.Define  => defn.ty
      case _                      => unreachable
    }

    val isDecl = insts.isEmpty

    newline()
    str(if (isDecl) "declare " else "define ")
    if (target.targetsWindows && !isDecl && attrs.isExtern) {
      // Generate export modifier only for extern (C-ABI compliant) signatures
      val nir.Global.Member(_, sig) = name: @unchecked
      if (sig.isExtern) str("dllexport ")
    }
    genFunctionReturnType(retty)
    str(" @")
    genGlobal(name)
    str("(")
    if (isDecl) {
      rep(argtys, sep = ", ")(genType)
    } else {
      insts.head match {
        case nir.Inst.Label(_, params) =>
          rep(params, sep = ", ")(genVal)
        case _ =>
          unreachable
      }
    }
    str(")")
    if (attrs.opt eq nir.Attr.NoOpt) {
      str(" optnone noinline")
    } else {
      if (attrs.inlineHint ne nir.Attr.MayInline) {
        str(" ")
        genAttr(attrs.inlineHint)
      }
    }

    defn match {
      case _: nir.Defn.Declare => ()
      case defn: nir.Defn.Define =>
        implicit lazy val defnScopes: DefnScopes = new DefnScopes(defn)
        insts.foreach {
          case nir.Inst.Let(n, nir.Op.Copy(v), _) => copies(n) = v
          case _                                  => ()
        }
        implicit val cfg: CFG = CFG(insts)
        implicit val _fresh: nir.Fresh = fresh
        implicit val _debugInfo: DebugInfo = debugInfo
        str(" ")
        str(os.gxxPersonality)
        def genBody() = {
          str(" {")
          cfg.all.foreach(genBlock)
          cfg.all.foreach(genBlockLandingPads)
          newline()
          str("}")
        }
        if (generateLocalVariables) dbgUsing(defnScopes.getDISubprogramScope) {
          subprogramNode =>
            ScopedVar.scoped {
              metaCtx.currentSubprogram := subprogramNode
            } { genBody() }
        }
        else genBody()

        copies.clear()
      case _ => unreachable
    }
  }

  private[codegen] def genFunctionReturnType(
      retty: nir.Type
  )(implicit sb: ShowBuilder): Unit = retty match {
    case refty: nir.Type.RefKind if refty != nir.Type.Unit =>
      genReferenceTypeAttribute(refty)
      genType(retty)
    case _ =>
      genType(retty)
  }

  private[codegen] def genReferenceTypeAttribute(
      refty: nir.Type.RefKind
  )(implicit sb: ShowBuilder): Unit = {
    import sb._
    val (nonnull, deref, size) = toDereferenceable(refty)

    if (nonnull) {
      str("nonnull ")
    }
    str(deref)
    str("(")
    str(size)
    str(") ")
  }

  private[codegen] def toDereferenceable(
      refty: nir.Type.RefKind
  ): (Boolean, String, Long) = {
    val size = meta.analysis.infos(refty.className) match {
      case info: linker.Trait =>
        meta.layout(meta.analysis.ObjectClass).size
      case info: linker.Class =>
        meta.layout(info).size
      case _ =>
        unreachable
    }

    if (!refty.isNullable) {
      (true, "dereferenceable", size)
    } else {
      (false, "dereferenceable_or_null", size)
    }
  }

  private[codegen] def genBlock(block: Block)(implicit
      cfg: CFG,
      fresh: nir.Fresh,
      sb: ShowBuilder,
      debugInfo: DebugInfo,
      defnScopes: DefnScopes,
      metaCtx: MetadataCodeGen.Context
  ): Unit = {
    import sb._
    val Block(name, params, insts, isEntry) = block
    currentBlockName = name
    currentBlockSplit = 0

    genBlockHeader()
    indent()
    os.genBlockAlloca(block)
    genBlockPrologue(block)
    rep(insts)(genInst)
    unindent()
  }

  private[codegen] def genBlockHeader()(implicit sb: ShowBuilder): Unit = {
    import sb._
    newline()
    genBlockSplitName()
    str(":")
  }

  private[codegen] def genBlockSplitName()(implicit sb: ShowBuilder): Unit = {
    import sb._
    genLocal(currentBlockName)
    str(".")
    str(currentBlockSplit)
  }

  private[codegen] def genBlockPrologue(
      block: Block
  )(implicit
      cfg: CFG,
      fresh: nir.Fresh,
      sb: ShowBuilder,
      debugInfo: DebugInfo,
      metadataCtx: MetadataCodeGen.Context,
      defnScopes: DefnScopes
  ): Unit = {
    import sb._
    val params = block.params.zipWithIndex
    if (!block.isEntry) {
      params.foreach {
        case (nir.Val.Local(_, nir.Type.Unit), n) => () // skip
        case (nir.Val.Local(id, ty), n) =>
          newline()
          str("%")
          genLocal(id)
          str(" = phi ")
          genType(ty)
          str(" ")
          rep(block.inEdges.toSeq, sep = ", ") { edge =>
            def genRegularEdge(next: nir.Next.Label): Unit = {
              val nir.Next.Label(_, vals) = next
              genJustVal(vals(n))
              str(", %")
              genLocal(edge.from.id)
              str(".")
              str(edge.from.splitCount)
            }
            def genUnwindEdge(unwind: nir.Next.Unwind): Unit = {
              val nir.Next
                .Unwind(nir.Val.Local(exc, _), nir.Next.Label(_, vals)) =
                unwind: @unchecked
              genJustVal(vals(n))
              str(", %")
              genLocal(exc)
              str(".landingpad.succ")
            }

            str("[")
            edge.next match {
              case n: nir.Next.Label =>
                genRegularEdge(n)
              case nir.Next.Case(_, n: nir.Next.Label) =>
                genRegularEdge(n)
              case n: nir.Next.Unwind =>
                genUnwindEdge(n)
              case _ =>
                unreachable
            }
            str("]")
          }
      }
    }
    if (generateLocalVariables) {
      lazy val scopeId =
        if (block.isEntry) nir.ScopeId.TopLevel
        else
          block.insts
            .collectFirst { case let: nir.Inst.Let => let.scopeId }
            .getOrElse(nir.ScopeId.TopLevel)
      params.foreach {
        case (nir.Val.Local(id, ty), idx) =>
          // arg should be non-zero value
          val argIdx = if (block.isEntry) Some(idx + 1) else None
          dbgLocalValue(id, ty, argIdx)(
            srcPosition = block.pos,
            scopeId = scopeId
          )
      }
    }
  }

  private[codegen] def genBlockLandingPads(block: Block)(implicit
      cfg: CFG,
      fresh: nir.Fresh,
      sb: ShowBuilder,
      debugInfo: DebugInfo,
      metaCtx: MetadataCodeGen.Context,
      defnScoeps: this.DefnScopes
  ): Unit = {
    block.insts.foreach {
      case inst @ nir.Inst.Let(_, _, unwind: nir.Next.Unwind) =>
        import inst.pos
        os.genLandingPad(unwind)
      case _ => ()
    }
  }

  private[codegen] def genType(ty: nir.Type)(implicit sb: ShowBuilder): Unit = {
    import sb._
    ty match {
      case nir.Type.Vararg => str("...")
      case nir.Type.Unit   => str("void")
      case _: nir.Type.RefKind | nir.Type.Ptr | nir.Type.Null |
          nir.Type.Nothing =>
        str(pointerType)
      case nir.Type.Bool          => str("i1")
      case i: nir.Type.FixedSizeI => str("i"); str(i.width)
      case nir.Type.Size =>
        str("i")
        str(target.sizeOfPtrBits)
      case nir.Type.Float  => str("float")
      case nir.Type.Double => str("double")
      case nir.Type.ArrayValue(ty, n) =>
        str("[")
        str(n)
        str(" x ")
        genType(ty)
        str("]")
      case nir.Type.StructValue(tys) =>
        str("{ ")
        rep(tys, sep = ", ")(genType)
        str(" }")
      case nir.Type.Function(args, ret) =>
        genType(ret)
        str(" (")
        rep(args, sep = ", ")(genType)
        str(")")
      case ty =>
        unsupported(ty)
    }
  }

  private val constMap = mutable.Map.empty[nir.Val, nir.Global.Member]
  private val constTy = mutable.Map.empty[nir.Global.Member, nir.Type]
  private[codegen] def constFor(v: nir.Val): nir.Global.Member =
    constMap.getOrElseUpdate(
      v, {
        val idx = constMap.size
        val name =
          nir.Global
            .Member(nir.Global.Top("__const"), nir.Sig.Generated(idx.toString))
        constTy(name) = v.ty
        name
      }
    )
  private[codegen] def deconstify(v: nir.Val): nir.Val = v match {
    case nir.Val.Local(local, _) if copies.contains(local) =>
      deconstify(copies(local))
    case nir.Val.StructValue(vals) =>
      nir.Val.StructValue(vals.map(deconstify))
    case nir.Val.ArrayValue(elemty, vals) =>
      nir.Val.ArrayValue(elemty, vals.map(deconstify))
    case nir.Val.Const(value) =>
      nir.Val.Global(constFor(deconstify(value)), nir.Type.Ptr)
    case _ =>
      v
  }

  private[codegen] def genJustVal(
      v: nir.Val
  )(implicit sb: ShowBuilder): Unit = {
    import sb._

    deconstify(v) match {
      case nir.Val.True     => str("true")
      case nir.Val.False    => str("false")
      case nir.Val.Null     => str("null")
      case nir.Val.Unit     => str("void")
      case nir.Val.Zero(ty) => str("zeroinitializer")
      case nir.Val.Byte(v)  => str(v)
      case nir.Val.Size(v) =>
        if (!target.is32Bit) str(v)
        else if (v.toInt == v) str(v.toInt)
        else unsupported("Emitting size values that exceed the platform bounds")
      case nir.Val.Char(v)   => str(v.toInt)
      case nir.Val.Short(v)  => str(v)
      case nir.Val.Int(v)    => str(v)
      case nir.Val.Long(v)   => str(v)
      case nir.Val.Float(v)  => genFloatHex(v)
      case nir.Val.Double(v) => genDoubleHex(v)
      case nir.Val.StructValue(vs) =>
        str("{ ")
        rep(vs, sep = ", ")(genVal)
        str(" }")
      case nir.Val.ArrayValue(_, vs) =>
        str("[ ")
        rep(vs, sep = ", ")(genVal)
        str(" ]")
      case nir.Val.ByteString(v) =>
        genByteString(v)
      case nir.Val.Local(n, ty) =>
        str("%")
        genLocal(n)
      case nir.Val.Global(n: nir.Global.Member, ty) =>
        if (target.useOpaquePointers) {
          lookup(n)
          str("@")
          genGlobal(n)
        } else {
          str("bitcast (")
          genType(lookup(n))
          str("* @")
          genGlobal(n)
          str(" to i8*)")
        }
      case _ =>
        unsupported(v)
    }
  }

  private[codegen] def genByteString(
      bytes: Seq[scala.Byte]
  )(implicit sb: ShowBuilder): Unit = {
    import sb._

    str("c\"")
    bytes.foreach {
      case '\\' => str("\\\\")
      case c if c < 0x20 || c == '"' || c >= 0x7f =>
        val hex = Integer.toHexString(c)
        str {
          if (hex.length < 2) "\\0" + hex
          else "\\" + hex
        }
      case c => str(c.toChar)
    }
    str("\\00\"")
  }

  private[codegen] def genFloatHex(
      value: Float
  )(implicit sb: ShowBuilder): Unit = {
    import sb._
    str("0x")
    str(jl.Long.toHexString(jl.Double.doubleToRawLongBits(value.toDouble)))
  }

  private[codegen] def genDoubleHex(
      value: Double
  )(implicit sb: ShowBuilder): Unit = {
    import sb._
    str("0x")
    str(jl.Long.toHexString(jl.Double.doubleToRawLongBits(value)))
  }

  private[codegen] def genVal(
      value: nir.Val
  )(implicit sb: ShowBuilder): Unit = {
    import sb._
    if (value != nir.Val.Unit) {
      genType(value.ty)
      str(" ")
    }
    genJustVal(value)
  }

  private[codegen] def mangled(g: nir.Global): String = g match {
    case nir.Global.None =>
      unsupported(g)
    case nir.Global.Member(_, sig) if sig.isExtern =>
      val nir.Sig.Extern(id) = sig.unmangled: @unchecked
      id
    case _ =>
      "_S" + g.mangle
  }

  private[codegen] def genGlobal(
      g: nir.Global
  )(implicit sb: ShowBuilder): Unit = {
    import sb._
    str("\"")
    str(mangled(g))
    str("\"")
  }

  private[codegen] def genLocal(
      local: nir.Local
  )(implicit sb: ShowBuilder): Unit = {
    import sb._
    local match {
      case nir.Local(id) =>
        str("_")
        str(id)
    }
  }

  private[codegen] def genInst(inst: nir.Inst)(implicit
      fresh: nir.Fresh,
      sb: ShowBuilder,
      debugInfo: DebugInfo,
      defnScopes: DefnScopes,
      metaCtx: MetadataCodeGen.Context
  ): Unit = {
    import sb._
    inst match {
      case inst: nir.Inst.Let =>
        genLet(inst)

      case nir.Inst.Unreachable(unwind) =>
        assert(unwind eq nir.Next.None)
        newline()
        str("unreachable")

      case nir.Inst.Ret(value) =>
        newline()
        str("ret ")
        genVal(value)

      case nir.Inst.Jump(next) =>
        newline()
        str("br ")
        genNext(next)

      // LLVM Phis can not express two different if branches pointing at the
      // same target basic block. In those cases we replace branching with
      // select instruction.
      case nir.Inst.If(
            cond,
            thenNext @ nir.Next.Label(thenId, thenArgs),
            elseNext @ nir.Next.Label(elseId, elseArgs)
          ) if thenId == elseId =>
        if (thenArgs == elseArgs) {
          genInst(nir.Inst.Jump(thenNext)(inst.pos))
        } else {
          val args = thenArgs.zip(elseArgs).map {
            case (thenV, elseV) =>
              val id = fresh()
              newline()
              str("%")
              genLocal(id)
              str(" = select ")
              genVal(cond)
              str(", ")
              genVal(thenV)
              str(", ")
              genVal(elseV)
              nir.Val.Local(id, thenV.ty)
          }
          genInst(nir.Inst.Jump(nir.Next.Label(thenId, args))(inst.pos))
        }

      case nir.Inst.If(cond, thenp, elsep) =>
        newline()
        str("br ")
        genVal(cond)
        str(", ")
        genNext(thenp)
        str(", ")
        genNext(elsep)

      case nir.Inst.Switch(scrut, default, cases) =>
        newline()
        str("switch ")
        genVal(scrut)
        str(", ")
        genNext(default)
        str(" [")
        indent()
        rep(cases) { next =>
          newline()
          genNext(next)
        }
        unindent()
        newline()
        str("]")

      case cf =>
        unsupported(cf)
    }
  }

  private[codegen] def genLet(inst: nir.Inst.Let)(implicit
      fresh: nir.Fresh,
      sb: ShowBuilder,
      debugInfo: DebugInfo,
      defnScopes: DefnScopes,
      metaCtx: MetadataCodeGen.Context
  ): Unit = {
    import sb._
    def isVoid(ty: nir.Type): Boolean =
      ty == nir.Type.Unit || ty == nir.Type.Nothing

    val op = inst.op
    val id = inst.id
    val unwind = inst.unwind
    val ty = inst.op.resty
    lazy val scope = defnScopes.toDIScope(inst.scopeId)

    def genBind() =
      if (!isVoid(ty)) {
        str("%")
        genLocal(id)
        str(" = ")
      }

    op match {
      case _: nir.Op.Copy =>
        ()

      case call: nir.Op.Call =>
        /* When a call points to an extern method with same mangled Sig as some already defined call
         * in another extern object we need to manually enforce getting into second case of `genCall`
         * (when lookup(pointee) != call.ty). By replacing `call.ptr` with the ptr of that already
         * defined call so we can enforce creating call bitcasts to the correct types.
         * Because of the deduplication in `genDeps` and since mangling Sig.Extern is not based
         * on function types, each extern method in deps is generated only once in IR file.
         * In this case LLVM linking would otherwise result in call arguments type mismatch.
         */
        val callDef = call.ptr match {
          case nir.Val.Global(m @ nir.Global.Member(_, sig), valty)
              if sig.isExtern =>
            val glob = externSigMembers.getOrElseUpdate(sig, m)
            if (glob == m) call
            else call.copy(ptr = nir.Val.Global(glob, valty))
          case _ => call
        }
        genCall(genBind, callDef, unwind, inst.pos, inst.scopeId)
        dbgLocalValue(id, ty)(inst.pos, inst.scopeId)

      case nir.Op.Load(ty, ptr, memoryOrder) =>
        val pointee = fresh()
        val isAtomic = target.isMultithreadingEnabled && memoryOrder.isDefined

        if (!target.useOpaquePointers) {
          newline()
          str("%")
          genLocal(pointee)
          str(" = bitcast ")
          genVal(ptr)
          str(" to ")
          genType(ty)
          str("*")
        }

        newline()
        genBind()
        str("load ")
        if (isAtomic) str("atomic ")
        genType(ty)
        str(", ")
        if (target.useOpaquePointers) genVal(ptr)
        else {
          genType(ty)
          str("* %")
          genLocal(pointee)
        }
        if (isAtomic) {
          str(" ")
          memoryOrder.foreach(genMemoryOrder)
          str(", align ")
          str(MemoryLayout.alignmentOf(ty))
        } else {
          ty match {
            case refty: nir.Type.RefKind =>
              val (nonnull, deref, size) = toDereferenceable(refty)
              if (nonnull) {
                str(", !nonnull !{}")
              }
              str(", !")
              str(deref)
              str(" !{i64 ")
              str(size)
              str("}")
            case _ =>
              ()
          }
        }
        dbgLocalValue(id, ty)(inst.pos, inst.scopeId)

      case nir.Op.Store(ty, ptr, value, memoryOrder) =>
        val pointee = fresh()
        val isAtomic = target.isMultithreadingEnabled && memoryOrder.isDefined

        if (!target.useOpaquePointers) {
          newline()
          str("%")
          genLocal(pointee)
          str(" = bitcast ")
          genVal(ptr)
          str(" to ")
          genType(ty)
          str("*")
        }

        newline()
        genBind()
        str("store ")
        if (isAtomic) str("atomic ")
        genVal(value)
        if (target.useOpaquePointers) {
          str(", ptr")
          genJustVal(ptr)
        } else {
          str(", ")
          genType(ty)
          str("* %")
          genLocal(pointee)
        }
        if (isAtomic) memoryOrder.foreach {
          str(" ")
          genMemoryOrder(_)
        }
        str(", align ")
        str(MemoryLayout.alignmentOf(ty))

      case nir.Op.Elem(ty, ptr, indexes) =>
        val pointee = fresh()
        val derived = fresh()

        if (!target.useOpaquePointers) {
          newline()
          str("%")
          genLocal(pointee)
          str(" = bitcast ")
          genVal(ptr)
          str(" to ")
          genType(ty)
          str("*")
        }

        newline()
        if (target.useOpaquePointers) genBind()
        else {
          str("%")
          genLocal(derived)
          str(" = ")
        }
        str("getelementptr ")
        genType(ty)
        str(", ")
        if (ty.isInstanceOf[
              nir.Type.AggregateKind
            ] || !target.useOpaquePointers) {
          genType(ty)
          str("*")
        } else str(pointerType)
        str(" ")
        if (target.useOpaquePointers) genJustVal(ptr)
        else {
          str("%")
          genLocal(pointee)
        }
        str(", ")
        rep(indexes, sep = ", ")(genVal)

        if (!target.useOpaquePointers) {
          newline()
          genBind()
          str("bitcast ")
          genType(ty.elemty(indexes.tail))
          str("* %")
          genLocal(derived)
          str(" to i8*")
        }
        dbgLocalValue(id, nir.Type.Ptr)(inst.pos, inst.scopeId)

      case nir.Op.Stackalloc(ty, n) =>
        val pointee = fresh()

        newline()
        if (target.useOpaquePointers) genBind()
        else {
          str("%")
          genLocal(pointee)
          str(" = ")
        }
        str("alloca ")
        genType(ty)
        str(", ")
        genVal(n)
        str(", align ")
        str(target.sizeOfPtr)

        if (!target.useOpaquePointers) {
          newline()
          genBind()
          str("bitcast ")
          genType(ty)
          str("* %")
          genLocal(pointee)
          str(" to i8*")
        }
        dbgLocalVariable(inst.id, ty)(inst.pos, inst.scopeId)

      case _ =>
        newline()
        genBind()
        genOp(op)
        dbgLocalValue(id, ty)(inst.pos, inst.scopeId)

    }

  }

  private[codegen] def genCall(
      genBind: () => Unit,
      call: nir.Op.Call,
      unwind: nir.Next,
      srcPos: nir.Position,
      scopeId: nir.ScopeId
  )(implicit
      fresh: nir.Fresh,
      sb: ShowBuilder,
      metaCtx: MetadataCodeGen.Context,
      defnScopes: DefnScopes
  ): Unit = {
    import sb._

    /** There are situations where the position is empty, for example in
     *  situations where a null check is generated (and the function call is
     *  throwNullPointer) in this case we can only use NoPosition
     */
    lazy val dbgPosition = toDILocation(srcPos, scopeId)
    def genDbgPosition() = dbg(",", dbgPosition)

    call match {
      // Lower emits a alloc function with exact result type of the class instead of a raw pointer
      // It's probablatic to emit when not using opaque pointers. Retry with simplified signature
      case nir.Op.Call(ty, Lower.alloc | Lower.largeAlloc, _)
          if !target.useOpaquePointers && ty != Lower.allocSig =>
        genCall(
          genBind,
          call.copy(ty = Lower.allocSig),
          unwind,
          srcPos,
          scopeId
        )
      case nir.Op.Call(ty, nir.Val.Global(pointee: nir.Global.Member, _), args)
          if lookup(pointee) == ty =>
        val nir.Type.Function(argtys, _) = ty
        touch(pointee)

        newline()
        genBind()
        str(if (unwind ne nir.Next.None) "invoke " else "call ")
        genCallFunctionType(ty)
        str(" @")
        genGlobal(pointee)
        str("(")
        rep(args, sep = ", ")(genCallArgument)
        str(")")
        if (unwind eq nir.Next.None) genDbgPosition()
        else {
          str(" to label %")
          currentBlockSplit += 1
          genBlockSplitName()
          str(" unwind ")
          genNext(unwind)
          genDbgPosition()

          unindent()
          genBlockHeader()
          indent()
        }

      case nir.Op.Call(ty, ptr, args) =>
        val nir.Type.Function(_, resty) = ty

        val pointee = fresh()

        if (!target.useOpaquePointers) {
          newline()
          str("%")
          genLocal(pointee)
          str(" = bitcast ")
          genVal(ptr)
          str(" to ")
          genType(ty)
          str("*")
        }

        newline()
        genBind()
        str(if (unwind ne nir.Next.None) "invoke " else "call ")
        genCallFunctionType(ty)
        str(" ")
        if (target.useOpaquePointers) genJustVal(ptr)
        else {
          str("%")
          genLocal(pointee)
        }
        str("(")
        rep(args, sep = ", ")(genCallArgument)
        str(")")
        if (unwind eq nir.Next.None) genDbgPosition()
        else {
          str(" to label %")
          currentBlockSplit += 1
          genBlockSplitName()
          str(" unwind ")
          genNext(unwind)
          genDbgPosition()

          unindent()
          genBlockHeader()
          indent()
        }
    }
  }

  private[codegen] def genCallFunctionType(
      ty: nir.Type
  )(implicit sb: ShowBuilder): Unit = {
    ty match {
      case nir.Type.Function(argtys, retty) =>
        val hasVarArgs = argtys.contains(nir.Type.Vararg)
        if (hasVarArgs) {
          genType(ty)
        } else {
          genFunctionReturnType(retty)
        }
      case _ =>
        unreachable
    }
  }

  private[codegen] def genCallArgument(
      v: nir.Val
  )(implicit sb: ShowBuilder): Unit = {
    import sb._
    v match {
      case nir.Val.Local(_, refty: nir.Type.RefKind) =>
        val (nonnull, deref, size) = toDereferenceable(refty)
        // Primitive unit value cannot be passed as argument, probably BoxedUnit is expected
        if (refty == nir.Type.Unit) genType(nir.Type.Ptr)
        else genType(refty)
        if (nonnull) {
          str(" nonnull")
        }
        str(" ")
        str(deref)
        str("(")
        str(size)
        str(")")
        str(" ")
        genJustVal(v)
      case _ =>
        genVal(v)
    }
  }

  private[codegen] def genOp(op: nir.Op)(implicit sb: ShowBuilder): Unit = {
    import sb._
    op match {
      case nir.Op.Extract(aggr, indexes) =>
        str("extractvalue ")
        genVal(aggr)
        str(", ")
        rep(indexes, sep = ", ")(str)
      case nir.Op.Insert(aggr, value, indexes) =>
        str("insertvalue ")
        genVal(aggr)
        str(", ")
        genVal(value)
        str(", ")
        rep(indexes, sep = ", ")(str)
      case nir.Op.Bin(opcode, ty, l, r) =>
        val bin = opcode match {
          case nir.Bin.Iadd => "add"
          case nir.Bin.Isub => "sub"
          case nir.Bin.Imul => "mul"
          case _            => opcode.toString.toLowerCase
        }
        str(bin)
        str(" ")
        genVal(l)
        str(", ")
        genJustVal(r)
      case nir.Op.Comp(opcode, ty, l, r) =>
        val cmp = opcode match {
          case nir.Comp.Ieq => "icmp eq"
          case nir.Comp.Ine => "icmp ne"
          case nir.Comp.Ult => "icmp ult"
          case nir.Comp.Ule => "icmp ule"
          case nir.Comp.Ugt => "icmp ugt"
          case nir.Comp.Uge => "icmp uge"
          case nir.Comp.Slt => "icmp slt"
          case nir.Comp.Sle => "icmp sle"
          case nir.Comp.Sgt => "icmp sgt"
          case nir.Comp.Sge => "icmp sge"
          case nir.Comp.Feq => "fcmp oeq"
          case nir.Comp.Fne => "fcmp une"
          case nir.Comp.Flt => "fcmp olt"
          case nir.Comp.Fle => "fcmp ole"
          case nir.Comp.Fgt => "fcmp ogt"
          case nir.Comp.Fge => "fcmp oge"
        }
        str(cmp)
        str(" ")
        genVal(l)
        str(", ")
        genJustVal(r)
      case nir.Op.Conv(conv, ty, v) =>
        genConv(conv, v.ty, ty)
        str(" ")
        genVal(v)
        str(" to ")
        genType(ty)
      case nir.Op.Fence(memoryOrder) =>
        str("fence ")
        genMemoryOrder(memoryOrder)

      case op =>
        unsupported(op)
    }
  }

  private def genMemoryOrder(
      value: nir.MemoryOrder
  )(implicit sb: ShowBuilder): Unit = {
    import sb._
    str(value match {
      case nir.MemoryOrder.Unordered => "unordered"
      case nir.MemoryOrder.Monotonic => "monotonic"
      case nir.MemoryOrder.Acquire   => "acquire"
      case nir.MemoryOrder.Release   => "release"
      case nir.MemoryOrder.AcqRel    => "acq_rel"
      case nir.MemoryOrder.SeqCst    => "seq_cst"
    })
  }

  private[codegen] def genNext(
      next: nir.Next
  )(implicit sb: ShowBuilder): Unit = {
    import sb._
    next match {
      case nir.Next.Case(v, next) =>
        genVal(v)
        str(", label %")
        genLocal(next.id)
        str(".0")
      case nir.Next.Unwind(nir.Val.Local(exc, _), _) =>
        str("label %_")
        str(exc.id)
        str(".landingpad")
      case next =>
        str("label %")
        genLocal(next.id)
        str(".0")
    }
  }

  private[codegen] def genConv(
      conv: nir.Conv,
      fromType: nir.Type,
      toType: nir.Type
  )(implicit
      sb: ShowBuilder
  ): Unit = conv match {
    case nir.Conv.ZSizeCast | nir.Conv.SSizeCast =>
      val fromSize = fromType match {
<<<<<<< HEAD
        case nir.Type.Size             => target.sizeOfPtrBits
        case nir.Type.FixedSizeI(s, _) => s
        case o                         => unsupported(o)
      }

      val toSize = toType match {
        case nir.Type.Size             => target.sizeOfPtrBits
        case nir.Type.FixedSizeI(s, _) => s
        case o                         => unsupported(o)
=======
        case nir.Type.Size =>
          platform.sizeOfPtrBits
        case i: nir.Type.FixedSizeI =>
          i.width
        case o =>
          unsupported(o)
      }

      val toSize = toType match {
        case nir.Type.Size =>
          platform.sizeOfPtrBits
        case i: nir.Type.FixedSizeI =>
          i.width
        case o =>
          unsupported(o)
>>>>>>> 9dc4da8b
      }

      val castOp =
        if (fromSize == toSize) "bitcast"
        else if (fromSize > toSize) "trunc"
        else if (conv == nir.Conv.ZSizeCast) "zext"
        else "sext"

      sb.str(castOp)

    case o => sb.str(o.show)
  }

  private[codegen] def genAttr(attr: nir.Attr)(implicit sb: ShowBuilder): Unit =
    sb.str(attr.show)

}<|MERGE_RESOLUTION|>--- conflicted
+++ resolved
@@ -1224,19 +1224,8 @@
   ): Unit = conv match {
     case nir.Conv.ZSizeCast | nir.Conv.SSizeCast =>
       val fromSize = fromType match {
-<<<<<<< HEAD
-        case nir.Type.Size             => target.sizeOfPtrBits
-        case nir.Type.FixedSizeI(s, _) => s
-        case o                         => unsupported(o)
-      }
-
-      val toSize = toType match {
-        case nir.Type.Size             => target.sizeOfPtrBits
-        case nir.Type.FixedSizeI(s, _) => s
-        case o                         => unsupported(o)
-=======
         case nir.Type.Size =>
-          platform.sizeOfPtrBits
+          target.sizeOfPtrBits
         case i: nir.Type.FixedSizeI =>
           i.width
         case o =>
@@ -1245,12 +1234,11 @@
 
       val toSize = toType match {
         case nir.Type.Size =>
-          platform.sizeOfPtrBits
+          target.sizeOfPtrBits
         case i: nir.Type.FixedSizeI =>
           i.width
         case o =>
           unsupported(o)
->>>>>>> 9dc4da8b
       }
 
       val castOp =
