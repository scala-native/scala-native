package scala.scalanative
package codegen

import scala.collection.mutable
import scalanative.util.{ScopedVar, unsupported}
import scalanative.nir._
import scalanative.linker.{
  Class,
  Trait,
  ScopeInfo,
  ScopeRef,
  ClassRef,
  TraitRef,
  FieldRef,
  MethodRef,
  Result
}
import scalanative.interflow.UseDef.eliminateDeadCode

object Lower {

  def apply(defns: Seq[Defn])(implicit meta: Metadata): Seq[Defn] =
    (new Impl).onDefns(defns)

  private final class Impl(implicit meta: Metadata) extends Transform {
    import meta._

<<<<<<< HEAD
    implicit val linked = meta.linked
    val is32            = meta.is32
=======
    implicit val linked: Result = meta.linked
>>>>>>> 4e0de6f8

    val Object = linked.infos(Rt.Object.name).asInstanceOf[Class]

    // Type of the bare runtime type information struct.
    private val classRttiType =
      rtti(linked.infos(Global.Top("java.lang.Object"))).struct

    // Names of the fields of the java.lang.String in the memory layout order.
    private val stringFieldNames = {
      val node = ClassRef.unapply(Rt.StringName).get
      val names = layout(node).entries.map(_.name)
      assert(names.length == 4, "java.lang.String is expected to have 4 fields")
      names
    }

    private val fresh = new util.ScopedVar[Fresh]
    private val unwindHandler = new util.ScopedVar[Option[Local]]

    private val unreachableSlowPath = mutable.Map.empty[Option[Local], Local]
    private val nullPointerSlowPath = mutable.Map.empty[Option[Local], Local]
    private val divisionByZeroSlowPath = mutable.Map.empty[Option[Local], Local]
    private val classCastSlowPath = mutable.Map.empty[Option[Local], Local]
    private val outOfBoundsSlowPath = mutable.Map.empty[Option[Local], Local]
    private val noSuchMethodSlowPath = mutable.Map.empty[Option[Local], Local]

    private def unwind: Next =
      unwindHandler.get.fold[Next](Next.None) { handler =>
        val exc = Val.Local(fresh(), Rt.Object)
        Next.Unwind(exc, Next.Label(handler, Seq(exc)))
      }

    override def onDefns(defns: Seq[Defn]): Seq[Defn] = {
      val buf = mutable.UnrolledBuffer.empty[Defn]

      defns.foreach {
        case _: Defn.Class | _: Defn.Module | _: Defn.Trait =>
          ()
        case Defn.Declare(attrs, MethodRef(_: Class | _: Trait, _), _)
            if !attrs.isExtern =>
          ()
        case Defn.Var(attrs, FieldRef(_: Class, _), _, _) if !attrs.isExtern =>
          ()
        case defn =>
          buf += onDefn(defn)
      }

      buf.toSeq
    }

    override def onDefn(defn: Defn): Defn = defn match {
      case defn: Defn.Define =>
        val Type.Function(_, ty) = defn.ty
        ScopedVar.scoped(
          fresh := Fresh(defn.insts)
        ) {
          super.onDefn(defn)
        }
      case _ =>
        super.onDefn(defn)
    }

    def genNext(buf: Buffer, next: Next)(implicit pos: Position): Next = {
      next match {
        case Next.Unwind(exc, next) => Next.Unwind(exc, genNext(buf, next))
        case Next.Case(value, next) =>
          Next.Case(genVal(buf, value), genNext(buf, next))
        case Next.Label(name, args) =>
          Next.Label(name, args.map(genVal(buf, _)))
        case n => n
      }
    }

    override def onInsts(insts: Seq[Inst]): Seq[Inst] = {
      val buf = new nir.Buffer()(fresh)
      val handlers = new nir.Buffer()(fresh)

      buf += insts.head

      def newUnwindHandler(next: Next)(implicit pos: Position): Option[Local] =
        next match {
          case Next.None =>
            None
          case Next.Unwind(exc, next) =>
            val handler = fresh()
            handlers.label(handler, Seq(exc))
            handlers.jump(next)
            Some(handler)
          case _ =>
            util.unreachable
        }

      insts.foreach {
        case inst @ Inst.Let(n, Op.Var(ty), unwind) =>
          buf.let(n, Op.Stackalloc(ty, Val.Int(1)), unwind)(inst.pos)
        case _ =>
          ()
      }

      insts.tail.foreach {
        case inst @ Inst.Let(n, op, unwind) =>
          ScopedVar.scoped(
            unwindHandler := newUnwindHandler(unwind)(inst.pos)
          ) {
            genLet(buf, n, op)(inst.pos)
          }

        case inst @ Inst.Throw(v, unwind) =>
          ScopedVar.scoped(
            unwindHandler := newUnwindHandler(unwind)(inst.pos)
          ) {
            genThrow(buf, v)(inst.pos)
          }

        case inst @ Inst.Unreachable(unwind) =>
          ScopedVar.scoped(
            unwindHandler := newUnwindHandler(unwind)(inst.pos)
          ) {
            genUnreachable(buf)(inst.pos)
          }

        case inst @ Inst.Ret(v) =>
          implicit val pos: Position = inst.pos
          buf += Inst.Ret(genVal(buf, v))

        case inst @ Inst.Jump(next) =>
          implicit val pos: Position = inst.pos
          buf += Inst.Jump(genNext(buf, next))

        case inst =>
          buf += inst
      }

      implicit val pos: Position = Position.NoPosition
      genNullPointerSlowPath(buf)
      genDivisionByZeroSlowPath(buf)
      genClassCastSlowPath(buf)
      genUnreachableSlowPath(buf)
      genOutOfBoundsSlowPath(buf)
      genNoSuchMethodSlowPath(buf)

      nullPointerSlowPath.clear()
      divisionByZeroSlowPath.clear()
      classCastSlowPath.clear()
      unreachableSlowPath.clear()
      outOfBoundsSlowPath.clear()
      noSuchMethodSlowPath.clear()

      buf ++= handlers

      eliminateDeadCode(buf.toSeq.map(super.onInst))
    }

    override def onVal(value: Val): Val = value match {
      case Val.ClassOf(_) =>
        util.unsupported("Lowering ClassOf needs nir.Buffer")
      case Val.Global(ScopeRef(node), _) => rtti(node).const
      case Val.String(v)                 => genStringVal(v)
      case Val.Unit                      => unit
      case _                             => super.onVal(value)
    }

    def genVal(buf: Buffer, value: Val)(implicit pos: Position): Val =
      value match {
        case Val.ClassOf(ScopeRef(node)) => rtti(node).const
        case Val.Const(v)                => Val.Const(genVal(buf, v))
        case Val.StructValue(values) =>
          Val.StructValue(values.map(genVal(buf, _)))
        case Val.ArrayValue(ty, values) =>
          Val.ArrayValue(onType(ty), values.map(genVal(buf, _)))
        case _ => onVal(value)
      }

    def genNullPointerSlowPath(buf: Buffer)(implicit pos: Position): Unit = {
      nullPointerSlowPath.toSeq.sortBy(_._2.id).foreach {
        case (slowPathUnwindHandler, slowPath) =>
          ScopedVar.scoped(
            unwindHandler := slowPathUnwindHandler
          ) {
            buf.label(slowPath)
            buf.call(
              throwNullPointerTy,
              throwNullPointerVal,
              Seq(Val.Null),
              unwind
            )
            buf.unreachable(Next.None)
          }
      }
    }

    def genDivisionByZeroSlowPath(buf: Buffer)(implicit pos: Position): Unit = {
      divisionByZeroSlowPath.toSeq.sortBy(_._2.id).foreach {
        case (slowPathUnwindHandler, slowPath) =>
          ScopedVar.scoped(
            unwindHandler := slowPathUnwindHandler
          ) {
            buf.label(slowPath)
            buf.call(
              throwDivisionByZeroTy,
              throwDivisionByZeroVal,
              Seq(Val.Null),
              unwind
            )
            buf.unreachable(Next.None)
          }
      }
    }

    def genClassCastSlowPath(buf: Buffer)(implicit pos: Position): Unit = {
      classCastSlowPath.toSeq.sortBy(_._2.id).foreach {
        case (slowPathUnwindHandler, slowPath) =>
          ScopedVar.scoped(
            unwindHandler := slowPathUnwindHandler
          ) {
            val obj = Val.Local(fresh(), Type.Ptr)
            val toty = Val.Local(fresh(), Type.Ptr)

            buf.label(slowPath, Seq(obj, toty))
            val fromty = buf.let(Op.Load(Type.Ptr, obj), unwind)
            buf.call(
              throwClassCastTy,
              throwClassCastVal,
              Seq(Val.Null, fromty, toty),
              unwind
            )
            buf.unreachable(Next.None)
          }
      }
    }

    def genUnreachableSlowPath(buf: Buffer)(implicit pos: Position): Unit = {
      unreachableSlowPath.toSeq.sortBy(_._2.id).foreach {
        case (slowPathUnwindHandler, slowPath) =>
          ScopedVar.scoped(
            unwindHandler := slowPathUnwindHandler
          ) {
            buf.label(slowPath)
            buf.call(throwUndefinedTy, throwUndefinedVal, Seq(Val.Null), unwind)
            buf.unreachable(Next.None)
          }
      }
    }

    def genOutOfBoundsSlowPath(buf: Buffer)(implicit pos: Position): Unit = {
      outOfBoundsSlowPath.toSeq.sortBy(_._2.id).foreach {
        case (slowPathUnwindHandler, slowPath) =>
          ScopedVar.scoped(
            unwindHandler := slowPathUnwindHandler
          ) {
            val idx = Val.Local(fresh(), Type.Int)

            buf.label(slowPath, Seq(idx))
            buf.call(
              throwOutOfBoundsTy,
              throwOutOfBoundsVal,
              Seq(Val.Null, idx),
              unwind
            )
            buf.unreachable(Next.None)
          }
      }
    }

    def genNoSuchMethodSlowPath(buf: Buffer)(implicit pos: Position): Unit = {
      noSuchMethodSlowPath.toSeq.sortBy(_._2.id).foreach {
        case (slowPathUnwindHandler, slowPath) =>
          ScopedVar.scoped(
            unwindHandler := slowPathUnwindHandler
          ) {
            val sig = Val.Local(fresh(), Type.Ptr)

            buf.label(slowPath, Seq(sig))
            buf.call(
              throwNoSuchMethodTy,
              throwNoSuchMethodVal,
              Seq(Val.Null, sig),
              unwind
            )
            buf.unreachable(Next.None)
          }
      }
    }

    def genLet(buf: Buffer, n: Local, op: Op)(implicit pos: Position): Unit =
      op.resty match {
        case Type.Unit =>
          genOp(buf, fresh(), op)
          buf.let(n, Op.Copy(unit), unwind)
        case Type.Nothing =>
          genOp(buf, fresh(), op)
          genUnreachable(buf)
          buf.label(fresh(), Seq(Val.Local(n, op.resty)))
        case _ =>
          genOp(buf, n, op)
      }

    def genThrow(buf: Buffer, exc: Val)(implicit pos: Position) = {
      genGuardNotNull(buf, exc)
      genOp(buf, fresh(), Op.Call(throwSig, throw_, Seq(exc)))
      buf.unreachable(Next.None)
    }

    def genUnreachable(buf: Buffer)(implicit pos: Position) = {
      val failL = unreachableSlowPath.getOrElseUpdate(unwindHandler, fresh())

      buf.jump(Next(failL))
    }

    def genOp(buf: Buffer, n: Local, op: Op)(implicit pos: Position): Unit = {
      op match {
        case op: Op.Fieldload =>
          genFieldloadOp(buf, n, op)
        case op: Op.Fieldstore =>
          genFieldstoreOp(buf, n, op)
        case op: Op.Store =>
          genStoreOp(buf, n, op)
        case op: Op.Method =>
          genMethodOp(buf, n, op)
        case op: Op.Dynmethod =>
          genDynmethodOp(buf, n, op)
        case op: Op.Is =>
          genIsOp(buf, n, op)
        case op: Op.As =>
          genAsOp(buf, n, op)
        case op: Op.Sizeof =>
          genSizeofOp(buf, n, op)
        case op: Op.Classalloc =>
          genClassallocOp(buf, n, op)
        case op: Op.Conv =>
          genConvOp(buf, n, op)
        case op: Op.Call =>
          genCallOp(buf, n, op)
        case op: Op.Comp =>
          genCompOp(buf, n, op)
        case op: Op.Bin =>
          genBinOp(buf, n, op)
        case op: Op.Box =>
          genBoxOp(buf, n, op)
        case op: Op.Unbox =>
          genUnboxOp(buf, n, op)
        case op: Op.Module =>
          genModuleOp(buf, n, op)
        case op: Op.Var =>
          ()
        case Op.Varload(Val.Local(slot, Type.Var(ty))) =>
          buf.let(n, Op.Load(ty, Val.Local(slot, Type.Ptr)), unwind)
        case Op.Varstore(Val.Local(slot, Type.Var(ty)), value) =>
          buf.let(n, Op.Store(ty, Val.Local(slot, Type.Ptr), value), unwind)
        case op: Op.Arrayalloc =>
          genArrayallocOp(buf, n, op)
        case op: Op.Arrayload =>
          genArrayloadOp(buf, n, op)
        case op: Op.Arraystore =>
          genArraystoreOp(buf, n, op)
        case op: Op.Arraylength =>
          genArraylengthOp(buf, n, op)
        case _ =>
          buf.let(n, op, unwind)
      }
    }

    def genGuardNotNull(buf: Buffer, obj: Val)(implicit pos: Position): Unit =
      obj.ty match {
        case ty: Type.RefKind if !ty.isNullable =>
          ()

        case _ =>
          import buf._
          val v = genVal(buf, obj)

          val notNullL = fresh()
          val isNullL =
            nullPointerSlowPath.getOrElseUpdate(unwindHandler, fresh())

          val isNull = comp(Comp.Ine, v.ty, v, Val.Null, unwind)
          branch(isNull, Next(notNullL), Next(isNullL))
          label(notNullL)
      }

    def genGuardInBounds(buf: Buffer, idx: Val, len: Val)(implicit
        pos: Position
    ): Unit = {
      import buf._

      val inBoundsL = fresh()
      val outOfBoundsL =
        outOfBoundsSlowPath.getOrElseUpdate(unwindHandler, fresh())

      val gt0 = comp(Comp.Sge, Type.Int, idx, Val.Int(0), unwind)
      val ltLen = comp(Comp.Slt, Type.Int, idx, len, unwind)
      val inBounds = bin(Bin.And, Type.Bool, gt0, ltLen, unwind)
      branch(inBounds, Next(inBoundsL), Next.Label(outOfBoundsL, Seq(idx)))
      label(inBoundsL)
    }

    def genFieldElemOp(buf: Buffer, obj: Val, name: Global)(implicit
        pos: Position
    ) = {
      import buf._
      val v = genVal(buf, obj)
      val FieldRef(cls: Class, fld) = name

      val layout = meta.layout(cls)
      val ty = layout.struct
      val index = layout.index(fld)

      genGuardNotNull(buf, v)
      elem(ty, v, Seq(Val.Int(0), Val.Int(index)), unwind)
    }

    def genFieldloadOp(buf: Buffer, n: Local, op: Op.Fieldload)(implicit
        pos: Position
    ) = {
      val Op.Fieldload(ty, obj, name) = op

      val elem = genFieldElemOp(buf, genVal(buf, obj), name)
      buf.let(n, Op.Load(ty, elem), unwind)
    }

    def genFieldstoreOp(buf: Buffer, n: Local, op: Op.Fieldstore)(implicit
        pos: Position
    ) = {
      val Op.Fieldstore(ty, obj, name, value) = op

      val elem = genFieldElemOp(buf, genVal(buf, obj), name)
      genStoreOp(buf, n, Op.Store(ty, elem, value))
    }

    def genStoreOp(buf: Buffer, n: Local, op: Op.Store)(implicit
        pos: Position
    ) = {
      val Op.Store(ty, ptr, value) = op
      buf.let(n, Op.Store(ty, genVal(buf, ptr), genVal(buf, value)), unwind)
    }

    def genCompOp(buf: Buffer, n: Local, op: Op.Comp)(implicit
        pos: Position
    ): Unit = {
      val Op.Comp(comp, ty, l, r) = op
      val left = genVal(buf, l)
      val right = genVal(buf, r)
      buf.let(n, Op.Comp(comp, ty, left, right), unwind)
    }

    def genCallOp(buf: Buffer, n: Local, op: Op.Call)(implicit
        pos: Position
    ): Unit = {
      val Op.Call(ty, ptr, args) = op
      buf.let(
        n,
        Op.Call(
          ty = ty,
          ptr = genVal(buf, ptr),
          args = args.map(genVal(buf, _))
        ),
        unwind
      )
    }

    def genMethodOp(buf: Buffer, n: Local, op: Op.Method)(implicit
        pos: Position
    ) = {
      import buf._

      val Op.Method(v, sig) = op
      val obj = genVal(buf, v)

      def genClassVirtualLookup(cls: Class): Unit = {
        val vindex = vtable(cls).index(sig)
        assert(
          vindex != -1,
          s"The virtual table of ${cls.name} does not contain $sig"
        )

        val typeptr = let(Op.Load(Type.Ptr, obj), unwind)
        val methptrptr = let(
          Op.Elem(
            rtti(cls).struct,
            typeptr,
            meta.RttiVtableIndex :+ Val.Int(vindex)
          ),
          unwind
        )

        let(n, Op.Load(Type.Ptr, methptrptr), unwind)
      }

      def genTraitVirtualLookup(trt: Trait): Unit = {
        val sigid = dispatchTable.traitSigIds(sig)
        val typeptr = let(Op.Load(Type.Ptr, obj), unwind)
        val idptr =
          let(Op.Elem(meta.Rtti, typeptr, meta.RttiTraitIdIndex), unwind)
        val id = let(Op.Load(Type.Int, idptr), unwind)
        val rowptr = let(
          Op.Elem(
            Type.Ptr,
            dispatchTable.dispatchVal,
            Seq(Val.Int(dispatchTable.dispatchOffset(sigid)))
          ),
          unwind
        )
        val methptrptr =
          let(Op.Elem(Type.Ptr, rowptr, Seq(id)), unwind)
        let(n, Op.Load(Type.Ptr, methptrptr), unwind)
      }

      def genMethodLookup(scope: ScopeInfo): Unit = {
        scope.targets(sig).toSeq match {
          case Seq() =>
            let(n, Op.Copy(Val.Null), unwind)
          case Seq(impl) =>
            let(n, Op.Copy(Val.Global(impl, Type.Ptr)), unwind)
          case _ =>
            obj.ty match {
              case ClassRef(cls) =>
                genClassVirtualLookup(cls)
              case TraitRef(_) if Object.calls.contains(sig) =>
                genClassVirtualLookup(Object)
              case TraitRef(trt) =>
                genTraitVirtualLookup(trt)
              case _ => util.unreachable
            }
        }
      }

      def genStaticMethod(cls: Class): Unit = {
        val method = cls
          .resolve(sig)
          .getOrElse {
            unsupported(
              s"Did not find the signature of method $sig in ${cls.name}"
            )
          }
        let(n, Op.Copy(Val.Global(method, Type.Ptr)), unwind)
      }

      def staticMethodIn(cls: Class): Boolean =
        !sig.isVirtual || !cls.calls.contains(sig)

      // We check type of original value, because it may change inside `genVal` transformation
      // Eg. Val.String is transformed to Const(StructValue) which changes type from Ref to Ptr
      v.ty match {
        // Method call with `null` ref argument might be inlined, in such case materialization of local value in Eval would
        // result with Val.Null. We're directly throwing NPE which normally would be handled in slow path of `genGuardNotNull`
        case Type.Null =>
          let(
            n,
            Op.Call(throwNullPointerTy, throwNullPointerVal, Seq(Val.Null)),
            unwind
          )
          buf.unreachable(Next.None)

        case ClassRef(cls) if staticMethodIn(cls) =>
          genStaticMethod(cls)

        case ScopeRef(scope) =>
          genGuardNotNull(buf, obj)
          genMethodLookup(scope)

        case _ => util.unreachable
      }
    }

    def genDynmethodOp(buf: Buffer, n: Local, op: Op.Dynmethod)(implicit
        pos: Position
    ): Unit = {
      import buf._

      val Op.Dynmethod(v, sig) = op
      val obj = genVal(buf, v)

      def throwIfNull(value: Val) = {
        val notNullL = fresh()
        val noSuchMethodL =
          noSuchMethodSlowPath.getOrElseUpdate(unwindHandler, fresh())

        val condNull = comp(Comp.Ine, Type.Ptr, value, Val.Null, unwind)
        branch(
          condNull,
          Next(notNullL),
          Next.Label(noSuchMethodL, Seq(Val.String(sig.mangle)))
        )
        label(notNullL)
      }

      def genReflectiveLookup(): Val = {
        val methodIndex =
          meta.linked.dynsigs.zipWithIndex.find(_._1 == sig).get._2

        // Load the type information pointer
        val typeptr = load(Type.Ptr, obj, unwind)
        // Load the dynamic hash map for given type, make sure it's not null
        val mapelem = elem(classRttiType, typeptr, meta.RttiDynmapIndex, unwind)
        val mapptr = load(Type.Ptr, mapelem, unwind)
        // If hash map is not null, it has to contain at least one entry
        throwIfNull(mapptr)
        // Perform dynamic dispatch via dyndispatch helper
        val methptrptr = call(
          dyndispatchSig,
          dyndispatch,
          Seq(mapptr, Val.Int(methodIndex)),
          unwind
        )
        // Hash map lookup can still not contain given signature
        throwIfNull(methptrptr)
        let(n, Op.Load(Type.Ptr, methptrptr), unwind)
      }

      genGuardNotNull(buf, obj)
      genReflectiveLookup()
    }

    def genIsOp(buf: Buffer, n: Local, op: Op.Is)(implicit
        pos: Position
    ): Unit = {
      import buf._

      op match {
        case Op.Is(_, Val.Null | Val.Zero(_)) =>
          let(n, Op.Copy(Val.False), unwind)

        case Op.Is(ty, v) =>
          val obj = genVal(buf, v)
          val isNullL, checkL, resultL = fresh()

          // check if obj is null
          val isNull = let(Op.Comp(Comp.Ieq, Type.Ptr, obj, Val.Null), unwind)
          branch(isNull, Next(isNullL), Next(checkL))

          // in case it's null, result is always false
          label(isNullL)
          jump(resultL, Seq(Val.False))

          // otherwise, do an actual instance check
          label(checkL)
          val isInstanceOf = genIsOp(buf, ty, obj)
          jump(resultL, Seq(isInstanceOf))

          // merge the result of two branches
          label(resultL, Seq(Val.Local(n, op.resty)))
      }
    }

    def genIsOp(buf: Buffer, ty: Type, v: Val)(implicit pos: Position): Val = {
      import buf._
      val obj = genVal(buf, v)

      ty match {
        case ClassRef(cls) if meta.ranges(cls).length == 1 =>
          val typeptr = let(Op.Load(Type.Ptr, obj), unwind)
          let(Op.Comp(Comp.Ieq, Type.Ptr, typeptr, rtti(cls).const), unwind)

        case ClassRef(cls) =>
          val range = meta.ranges(cls)
          val typeptr = let(Op.Load(Type.Ptr, obj), unwind)
          val idptr =
            let(Op.Elem(meta.Rtti, typeptr, meta.RttiClassIdIndex), unwind)
          val id = let(Op.Load(Type.Int, idptr), unwind)
          val ge =
            let(Op.Comp(Comp.Sle, Type.Int, Val.Int(range.start), id), unwind)
          val le =
            let(Op.Comp(Comp.Sle, Type.Int, id, Val.Int(range.end)), unwind)
          let(Op.Bin(Bin.And, Type.Bool, ge, le), unwind)

        case TraitRef(trt) =>
          val typeptr = let(Op.Load(Type.Ptr, obj), unwind)
          val idptr =
            let(Op.Elem(meta.Rtti, typeptr, meta.RttiClassIdIndex), unwind)
          val id = let(Op.Load(Type.Int, idptr), unwind)
          val boolptr = let(
            Op.Elem(
              hasTraitTables.classHasTraitTy,
              hasTraitTables.classHasTraitVal,
              Seq(Val.Int(0), id, Val.Int(meta.ids(trt)))
            ),
            unwind
          )
          let(Op.Load(Type.Bool, boolptr), unwind)

        case _ =>
          util.unsupported(s"is[$ty] $obj")
      }
    }

    def genAsOp(buf: Buffer, n: Local, op: Op.As)(implicit
        pos: Position
    ): Unit = {
      import buf._

      op match {
        case Op.As(ty: Type.RefKind, v) if v.ty == Type.Null =>
          let(n, Op.Copy(Val.Null), unwind)

        case Op.As(ty: Type.RefKind, obj)
            if obj.ty.isInstanceOf[Type.RefKind] =>
          val v = genVal(buf, obj)
          val checkIfIsInstanceOfL, castL = fresh()
          val failL = classCastSlowPath.getOrElseUpdate(unwindHandler, fresh())

          val isNull = comp(Comp.Ieq, v.ty, v, Val.Null, unwind)
          branch(isNull, Next(castL), Next(checkIfIsInstanceOfL))

          label(checkIfIsInstanceOfL)
          val isInstanceOf = genIsOp(buf, ty, v)
          val toTy = rtti(linked.infos(ty.className)).const
          branch(isInstanceOf, Next(castL), Next.Label(failL, Seq(v, toTy)))

          label(castL)
          let(n, Op.Conv(Conv.Bitcast, ty, v), unwind)

        case Op.As(to, v) =>
          util.unsupported(s"can't cast from ${v.ty} to $to")
      }
    }

    def genSizeofOp(buf: Buffer, n: Local, op: Op.Sizeof)(implicit
        pos: Position
    ): Unit = {
      val Op.Sizeof(ty) = op

      val memorySize = MemoryLayout.sizeOf(ty, is32)
      assert(memorySize == memorySize.toInt)
      buf.let(n, Op.Copy(Val.Size(memorySize.toInt)), unwind)
    }

    def genClassallocOp(buf: Buffer, n: Local, op: Op.Classalloc)(implicit
        pos: Position
    ): Unit = {
      val Op.Classalloc(ClassRef(cls)) = op

      val size = MemoryLayout.sizeOf(layout(cls).struct, is32)
      val allocMethod =
        if (size < LARGE_OBJECT_MIN_SIZE) alloc else largeAlloc

<<<<<<< HEAD
      assert(size == size.toInt)
      buf.let(n,
              Op.Call(
                allocSig,
                allocMethod,
                Seq(rtti(cls).const, Val.Size(size.toInt))
              ),
              unwind)
=======
      buf.let(
        n,
        Op.Call(allocSig, allocMethod, Seq(rtti(cls).const, Val.Long(size))),
        unwind
      )
>>>>>>> 4e0de6f8
    }

    def genConvOp(buf: Buffer, n: Local, op: Op.Conv)(implicit
        pos: Position
    ): Unit = {
      import buf._

      op match {
        // Fptosi is undefined behaviour on LLVM if the resulting
        // value doesn't fit the MIN...MAX range for given integer type.
        // We insert range checks and return MIN_VALUE for floating values
        // that are numerically less than or equal to MIN_VALUE and MAX_VALUE
        // for the ones which are greate or equal to MAX_VALUE. Additionally,
        // NaNs are converted to 0.
        case Op.Conv(Conv.Fptosi, toty, value) =>
          val v = genVal(buf, value)
          val (imin, imax, fmin, fmax) = toty match {
            case Type.Int =>
              val min = java.lang.Integer.MIN_VALUE
              val max = java.lang.Integer.MAX_VALUE
              v.ty match {
                case Type.Float =>
                  (
                    Val.Int(min),
                    Val.Int(max),
                    Val.Float(min.toFloat),
                    Val.Float(max.toFloat)
                  )
                case Type.Double =>
                  (
                    Val.Int(min),
                    Val.Int(max),
                    Val.Double(min.toDouble),
                    Val.Double(max.toDouble)
                  )
                case _ =>
                  util.unreachable
              }
            case Type.Long =>
              val min = java.lang.Long.MIN_VALUE
              val max = java.lang.Long.MAX_VALUE
              v.ty match {
                case Type.Float =>
                  (
                    Val.Long(min),
                    Val.Long(max),
                    Val.Float(min.toFloat),
                    Val.Float(max.toFloat)
                  )
                case Type.Double =>
                  (
                    Val.Long(min),
                    Val.Long(max),
                    Val.Double(min.toDouble),
                    Val.Double(max.toDouble)
                  )
                case _ =>
                  util.unreachable
              }
            case _ =>
              util.unreachable
          }

          val isNaNL, checkLessThanMinL, lessThanMinL, checkLargerThanMaxL,
              largerThanMaxL, inBoundsL, resultL = fresh()

          val isNaN = comp(Comp.Fne, v.ty, v, v, unwind)
          branch(isNaN, Next(isNaNL), Next(checkLessThanMinL))

          label(isNaNL)
          jump(resultL, Seq(Val.Zero(op.resty)))

          label(checkLessThanMinL)
          val isLessThanMin = comp(Comp.Fle, v.ty, v, fmin, unwind)
          branch(isLessThanMin, Next(lessThanMinL), Next(checkLargerThanMaxL))

          label(lessThanMinL)
          jump(resultL, Seq(imin))

          label(checkLargerThanMaxL)
          val isLargerThanMax = comp(Comp.Fge, v.ty, v, fmax, unwind)
          branch(isLargerThanMax, Next(largerThanMaxL), Next(inBoundsL))

          label(largerThanMaxL)
          jump(resultL, Seq(imax))

          label(inBoundsL)
          val inBoundsResult = let(op, unwind)
          jump(resultL, Seq(inBoundsResult))

          label(resultL, Seq(Val.Local(n, op.resty)))

        case Op.Conv(conv, ty, value) =>
          let(n, Op.Conv(conv, ty, genVal(buf, value)), unwind)
      }
    }

    def genBinOp(buf: Buffer, n: Local, op: Op.Bin)(implicit
        pos: Position
    ): Unit = {
      import buf._

      // LLVM's division by zero is undefined behaviour. We guard
      // the case when the divisor is zero and fail gracefully
      // by throwing an arithmetic exception.
      def checkDivisionByZero(op: Op.Bin): Unit = {
        val Op.Bin(bin, ty: Type.I, dividend, divisor) = op

        val thenL, elseL = fresh()

        val succL = fresh()
        val failL =
          divisionByZeroSlowPath.getOrElseUpdate(unwindHandler, fresh())

        val isZero =
          comp(Comp.Ine, ty, divisor, Val.Zero(ty), unwind)
        branch(isZero, Next(succL), Next(failL))

        label(succL)
        if (bin == Bin.Srem || bin == Bin.Sdiv) {
          checkDivisionOverflow(op)
        } else {
          let(n, op, unwind)
        }
      }

      // Detects taking remainder for division by -1 and replaces
      // it by division by 1 which can't overflow.
      //
      // We implement '%' (remainder) with LLVM's 'srem' and it
      // can overflow for cases:
      //
      // - Int.MinValue % -1
      // - Long.MinValue % -1
      //
      // E.g. On x86_64 'srem' might get translated to 'idiv'
      // which computes both quotient and remainder at once
      // and quotient can overflow.
      def checkDivisionOverflow(op: Op.Bin): Unit = {
        val Op.Bin(bin, ty: Type.I, dividend, divisor) = op

        val mayOverflowL, noOverflowL, didOverflowL, resultL = fresh()

        val minus1 = ty match {
          case Type.Int  => Val.Int(-1)
          case Type.Long => Val.Long(-1L)
          case Type.Size => Val.Size(-1)
          case _         => util.unreachable
        }
        val minValue = ty match {
          case Type.Int  => Val.Int(java.lang.Integer.MIN_VALUE)
          case Type.Long => Val.Long(java.lang.Long.MIN_VALUE)
          case Type.Size => Val.Size(java.lang.Integer.MIN_VALUE)
          case _         => util.unreachable
        }

        val divisorIsMinus1 =
          let(Op.Comp(Comp.Ieq, ty, divisor, minus1), unwind)
        branch(divisorIsMinus1, Next(mayOverflowL), Next(noOverflowL))

        label(mayOverflowL)
        val dividendIsMinValue =
          let(Op.Comp(Comp.Ieq, ty, dividend, minValue), unwind)
        branch(dividendIsMinValue, Next(didOverflowL), Next(noOverflowL))

        label(didOverflowL)
        val overflowResult = bin match {
          case Bin.Srem => Val.Zero(ty)
          case Bin.Sdiv => minValue
          case _        => util.unreachable
        }
        jump(resultL, Seq(overflowResult))

        label(noOverflowL)
        val noOverflowResult = let(op, unwind)
        jump(resultL, Seq(noOverflowResult))

        label(resultL, Seq(Val.Local(n, ty)))
      }

      // Shifts are undefined if the bits shifted by are >= bits in the type.
      // We mask the right hand side with bits in type - 1 to make it defined.
      def maskShift(op: Op.Bin) = {
        val Op.Bin(_, ty: Type.I, _, r) = op
        val mask = ty match {
          case Type.Int  => Val.Int(31)
          case Type.Long => Val.Int(63)
          case _         => util.unreachable
        }
        val masked = bin(Bin.And, ty, r, mask, unwind)
        let(n, op.copy(r = masked), unwind)
      }

      op match {
        case op @ Op.Bin(
              bin @ (Bin.Srem | Bin.Urem | Bin.Sdiv | Bin.Udiv),
              ty: Type.I,
              l,
              r
            ) =>
          checkDivisionByZero(op)

        case op @ Op.Bin(
              bin @ (Bin.Shl | Bin.Lshr | Bin.Ashr),
              ty: Type.I,
              l,
              r
            ) =>
          maskShift(op)

        case op =>
          let(n, op, unwind)
      }
    }

    def genBoxOp(buf: Buffer, n: Local, op: Op.Box)(implicit
        pos: Position
    ): Unit = {
      val Op.Box(ty, v) = op
      val from = genVal(buf, v)

      val methodName = BoxTo(ty)
      val moduleName = methodName.top

      val boxTy =
        Type.Function(Seq(Type.Ref(moduleName), Type.unbox(ty)), ty)

      buf.let(
        n,
        Op.Call(boxTy, Val.Global(methodName, Type.Ptr), Seq(Val.Null, from)),
        unwind
      )
    }

    def genUnboxOp(buf: Buffer, n: Local, op: Op.Unbox)(implicit
        pos: Position
    ): Unit = {
      val Op.Unbox(ty, v) = op
      val from = genVal(buf, v)

      val methodName = UnboxTo(ty)
      val moduleName = methodName.top

      val unboxTy =
        Type.Function(Seq(Type.Ref(moduleName), ty), Type.unbox(ty))

      buf.let(
        n,
        Op.Call(unboxTy, Val.Global(methodName, Type.Ptr), Seq(Val.Null, from)),
        unwind
      )
    }

    def genModuleOp(buf: Buffer, n: Local, op: Op.Module)(implicit
        pos: Position
    ) = {
      val Op.Module(name) = op

      meta.linked.infos(name) match {
        case cls: Class if cls.isConstantModule =>
          val instance = name.member(Sig.Generated("instance"))
          buf.let(n, Op.Copy(Val.Global(instance, Type.Ptr)), unwind)

        case _ =>
          val loadSig = Type.Function(Seq(), Type.Ref(name))
          val load = Val.Global(name.member(Sig.Generated("load")), Type.Ptr)

          buf.let(n, Op.Call(loadSig, load, Seq()), unwind)
      }
    }

    def genArrayallocOp(buf: Buffer, n: Local, op: Op.Arrayalloc)(implicit
        pos: Position
    ): Unit = {
      val Op.Arrayalloc(ty, v) = op
      val init = genVal(buf, v)
      init match {
        case len if len.ty == Type.Int =>
          val sig = arrayAllocSig.getOrElse(ty, arrayAllocSig(Rt.Object))
          val func = arrayAlloc.getOrElse(ty, arrayAlloc(Rt.Object))
          val module = genModuleOp(buf, fresh(), Op.Module(func.owner))
          buf.let(
            n,
            Op.Call(sig, Val.Global(func, Type.Ptr), Seq(module, len)),
            unwind
          )
        case arrval: Val.ArrayValue =>
          val sig = arraySnapshotSig.getOrElse(ty, arraySnapshotSig(Rt.Object))
          val func = arraySnapshot.getOrElse(ty, arraySnapshot(Rt.Object))
          val module = genModuleOp(buf, fresh(), Op.Module(func.owner))
          val len = Val.Int(arrval.values.length)
          val init = Val.Const(arrval)
          buf.let(
            n,
            Op.Call(sig, Val.Global(func, Type.Ptr), Seq(module, len, init)),
            unwind
          )
        case _ => util.unreachable
      }
    }

    def genArrayloadOp(buf: Buffer, n: Local, op: Op.Arrayload)(implicit
        pos: Position
    ): Unit = {
      val Op.Arrayload(ty, v, idx) = op
      val arr = genVal(buf, v)

      val len = fresh()

      genArraylengthOp(buf, len, Op.Arraylength(arr))
      genGuardInBounds(buf, idx, Val.Local(len, Type.Int))

      val arrTy = Type.StructValue(
        Seq(Type.Ptr, Type.Int, Type.Int, Type.ArrayValue(ty, 0))
      )
      val elemPath = Seq(Val.Int(0), Val.Int(3), idx)
      val elemPtr = buf.elem(arrTy, arr, elemPath, unwind)
      buf.let(n, Op.Load(ty, elemPtr), unwind)
    }

    def genArraystoreOp(buf: Buffer, n: Local, op: Op.Arraystore)(implicit
        pos: Position
    ): Unit = {
      val Op.Arraystore(ty, arr, idx, v) = op
      val len = fresh()
      val value = genVal(buf, v)

      genArraylengthOp(buf, len, Op.Arraylength(arr))
      genGuardInBounds(buf, idx, Val.Local(len, Type.Int))

      val arrTy = Type.StructValue(
        Seq(Type.Ptr, Type.Int, Type.Int, Type.ArrayValue(ty, 0))
      )
      val elemPtr =
        buf.elem(arrTy, arr, Seq(Val.Int(0), Val.Int(3), idx), unwind)
      genStoreOp(buf, n, Op.Store(ty, elemPtr, value))
    }

    def genArraylengthOp(buf: Buffer, n: Local, op: Op.Arraylength)(implicit
        pos: Position
    ): Unit = {
      val Op.Arraylength(v) = op
      val arr = genVal(buf, v)

      val sig = arrayLengthSig
      val func = arrayLength

      genGuardNotNull(buf, arr)
      val arrTy = Type.StructValue(Seq(Type.Ptr, Type.Int))
      val lenPtr = buf.elem(arrTy, arr, Seq(Val.Int(0), Val.Int(1)), unwind)
      buf.let(n, Op.Load(Type.Int, lenPtr), unwind)
    }

    def genStringVal(value: String): Val = {
      val StringCls = ClassRef.unapply(Rt.StringName).get
      val CharArrayCls = ClassRef.unapply(CharArrayName).get

      val chars = value.toCharArray
      val charsLength = Val.Int(chars.length)
      val charsConst = Val.Const(
        Val.StructValue(
          Seq(
            rtti(CharArrayCls).const,
            charsLength,
            Val.Int(0), // padding to get next field aligned properly
            Val.ArrayValue(Type.Char, chars.toSeq.map(Val.Char(_)))
          )
        )
      )

      val fieldValues = stringFieldNames.map {
        case Rt.StringValueName          => charsConst
        case Rt.StringOffsetName         => Val.Int(0)
        case Rt.StringCountName          => charsLength
        case Rt.StringCachedHashCodeName => Val.Int(stringHashCode(value))
        case _                           => util.unreachable
      }

      Val.Const(Val.StructValue(rtti(StringCls).const +: fieldValues))
    }
  }

  // Update java.lang.String::hashCode whenever you change this method.
  def stringHashCode(s: String): Int =
    if (s.length == 0) {
      0
    } else {
      val value = s.toCharArray
      var hash = 0
      var i = 0
      while (i < value.length) {
        hash = value(i) + ((hash << 5) - hash)
        i += 1
      }
      hash
    }

  val LARGE_OBJECT_MIN_SIZE = 8192

  val allocSig = Type.Function(Seq(Type.Ptr, Type.Size), Type.Ptr)

  val allocSmallName = extern("scalanative_alloc_small")
  val alloc = Val.Global(allocSmallName, allocSig)

  val largeAllocName = extern("scalanative_alloc_large")
  val largeAlloc = Val.Global(largeAllocName, allocSig)

  val dyndispatchName = extern("scalanative_dyndispatch")
  val dyndispatchSig =
    Type.Function(Seq(Type.Ptr, Type.Int), Type.Ptr)
  val dyndispatch = Val.Global(dyndispatchName, dyndispatchSig)

  val excptnGlobal = Global.Top("java.lang.NoSuchMethodException")
  val excptnInitGlobal =
    Global.Member(excptnGlobal, Sig.Ctor(Seq(nir.Rt.String)))

  val excInitSig = Type.Function(
    Seq(Type.Ref(excptnGlobal), Type.Ref(Global.Top("java.lang.String"))),
    Type.Unit
  )
  val excInit = Val.Global(excptnInitGlobal, Type.Ptr)

  val CharArrayName =
    Global.Top("scala.scalanative.runtime.CharArray")

  val BoxesRunTime = Global.Top("scala.runtime.BoxesRunTime$")
  val RuntimeBoxes = Global.Top("scala.scalanative.runtime.Boxes$")

  val BoxTo: Map[Type, Global] = Type.boxClasses.map { cls =>
    val name = cls.asInstanceOf[Global.Top].id
    val boxty = Type.Ref(Global.Top(name))
    val module = if (name.startsWith("java.")) BoxesRunTime else RuntimeBoxes
    val id = "boxTo" + name.split("\\.").last
    val tys = Seq(nir.Type.unbox(boxty), boxty)
    val meth = module.member(Sig.Method(id, tys))

    boxty -> meth
  }.toMap

  val UnboxTo: Map[Type, Global] = Type.boxClasses.map { cls =>
    val name = cls.asInstanceOf[Global.Top].id
    val boxty = Type.Ref(Global.Top(name))
    val module = if (name.startsWith("java.")) BoxesRunTime else RuntimeBoxes
    val id = {
      val last = name.split("\\.").last
      val suffix =
        if (last == "Integer") "Int"
        else if (last == "Character") "Char"
        else last
      "unboxTo" + suffix
    }
    val tys = Seq(nir.Rt.Object, nir.Type.unbox(boxty))
    val meth = module.member(Sig.Method(id, tys))

    boxty -> meth
  }.toMap

  private def extern(id: String): Global =
    Global.Member(Global.Top("__"), Sig.Extern(id))

  val unitName = Global.Top("scala.scalanative.runtime.BoxedUnit$")
  val unitInstance = unitName.member(Sig.Generated("instance"))
  val unit = Val.Global(unitInstance, Type.Ptr)

  val throwName = extern("scalanative_throw")
  val throwSig = Type.Function(Seq(Type.Ptr), Type.Nothing)
  val throw_ = Val.Global(throwName, Type.Ptr)

  val arrayAlloc = Type.typeToArray.map {
    case (ty, arrname) =>
      val Global.Top(id) = arrname
      val arrcls = Type.Ref(arrname)
      ty -> Global.Member(
        Global.Top(id + "$"),
        Sig.Method("alloc", Seq(Type.Int, arrcls))
      )
  }.toMap
  val arrayAllocSig = Type.typeToArray.map {
    case (ty, arrname) =>
      val Global.Top(id) = arrname
      ty -> Type.Function(
        Seq(Type.Ref(Global.Top(id + "$")), Type.Int),
        Type.Ref(arrname)
      )
  }.toMap
  val arraySnapshot = Type.typeToArray.map {
    case (ty, arrname) =>
      val Global.Top(id) = arrname
      val arrcls = Type.Ref(arrname)
      ty -> Global.Member(
        Global.Top(id + "$"),
        Sig.Method("snapshot", Seq(Type.Int, Type.Ptr, arrcls))
      )
  }.toMap
  val arraySnapshotSig = Type.typeToArray.map {
    case (ty, arrname) =>
      val Global.Top(id) = arrname
      ty -> Type.Function(
        Seq(Type.Ref(Global.Top(id + "$")), Type.Int, Type.Ptr),
        Type.Ref(arrname)
      )
  }.toMap
  val arrayApplyGeneric = Type.typeToArray.map {
    case (ty, arrname) =>
      ty -> Global.Member(
        arrname,
        Sig.Method("apply", Seq(Type.Int, nir.Rt.Object))
      )
  }
  val arrayApply = Type.typeToArray.map {
    case (ty, arrname) =>
      ty -> Global.Member(arrname, Sig.Method("apply", Seq(Type.Int, ty)))
  }.toMap
  val arrayApplySig = Type.typeToArray.map {
    case (ty, arrname) =>
      ty -> Type.Function(Seq(Type.Ref(arrname), Type.Int), ty)
  }.toMap
  val arrayUpdateGeneric = Type.typeToArray.map {
    case (ty, arrname) =>
      ty -> Global.Member(
        arrname,
        Sig.Method("update", Seq(Type.Int, nir.Rt.Object, Type.Unit))
      )
  }
  val arrayUpdate = Type.typeToArray.map {
    case (ty, arrname) =>
      ty -> Global.Member(
        arrname,
        Sig.Method("update", Seq(Type.Int, ty, Type.Unit))
      )
  }.toMap
  val arrayUpdateSig = Type.typeToArray.map {
    case (ty, arrname) =>
      ty -> Type.Function(Seq(Type.Ref(arrname), Type.Int, ty), Type.Unit)
  }.toMap
  val arrayLength =
    Global.Member(
      Global.Top("scala.scalanative.runtime.Array"),
      Sig.Method("length", Seq(Type.Int))
    )
  val arrayLengthSig =
    Type.Function(
      Seq(Type.Ref(Global.Top("scala.scalanative.runtime.Array"))),
      Type.Int
    )

  val throwDivisionByZeroTy =
    Type.Function(Seq(Rt.Runtime), Type.Nothing)
  val throwDivisionByZero =
    Global.Member(
      Rt.Runtime.name,
      Sig.Method("throwDivisionByZero", Seq(Type.Nothing))
    )
  val throwDivisionByZeroVal =
    Val.Global(throwDivisionByZero, Type.Ptr)

  val throwClassCastTy =
    Type.Function(Seq(Rt.Runtime, Type.Ptr, Type.Ptr), Type.Nothing)
  val throwClassCast =
    Global.Member(
      Rt.Runtime.name,
      Sig.Method("throwClassCast", Seq(Type.Ptr, Type.Ptr, Type.Nothing))
    )
  val throwClassCastVal =
    Val.Global(throwClassCast, Type.Ptr)

  val throwNullPointerTy =
    Type.Function(Seq(Rt.Runtime), Type.Nothing)
  val throwNullPointer =
    Global.Member(
      Rt.Runtime.name,
      Sig.Method("throwNullPointer", Seq(Type.Nothing))
    )
  val throwNullPointerVal =
    Val.Global(throwNullPointer, Type.Ptr)

  val throwUndefinedTy =
    Type.Function(Seq(Type.Ptr), Type.Nothing)
  val throwUndefined =
    Global.Member(
      Rt.Runtime.name,
      Sig.Method("throwUndefined", Seq(Type.Nothing))
    )
  val throwUndefinedVal =
    Val.Global(throwUndefined, Type.Ptr)

  val throwOutOfBoundsTy =
    Type.Function(Seq(Type.Ptr, Type.Int), Type.Nothing)
  val throwOutOfBounds =
    Global.Member(
      Rt.Runtime.name,
      Sig.Method("throwOutOfBounds", Seq(Type.Int, Type.Nothing))
    )
  val throwOutOfBoundsVal =
    Val.Global(throwOutOfBounds, Type.Ptr)

  val throwNoSuchMethodTy =
    Type.Function(Seq(Type.Ptr, Type.Ptr), Type.Nothing)
  val throwNoSuchMethod =
    Global.Member(
      Rt.Runtime.name,
      Sig.Method("throwNoSuchMethod", Seq(Rt.String, Type.Nothing))
    )
  val throwNoSuchMethodVal =
    Val.Global(throwNoSuchMethod, Type.Ptr)

  val RuntimeNull = Type.Ref(Global.Top("scala.runtime.Null$"))
  val RuntimeNothing = Type.Ref(Global.Top("scala.runtime.Nothing$"))

  val injects: Seq[Defn] = {
    implicit val pos = Position.NoPosition
    val buf = mutable.UnrolledBuffer.empty[Defn]
    buf += Defn.Declare(Attrs.None, allocSmallName, allocSig)
    buf += Defn.Declare(Attrs.None, largeAllocName, allocSig)
    buf += Defn.Declare(Attrs.None, dyndispatchName, dyndispatchSig)
    buf += Defn.Declare(Attrs.None, throwName, throwSig)
    buf.toSeq
  }

  val depends: Seq[Global] = {
    val buf = mutable.UnrolledBuffer.empty[Global]
    buf += Rt.ClassName
    buf += Rt.ClassIdName
    buf += Rt.ClassTraitIdName
    buf += Rt.ClassNameName
    buf += Rt.ClassSizeName
    buf += Rt.ClassIdRangeUntilName
    buf += Rt.StringName
    buf += Rt.StringValueName
    buf += Rt.StringOffsetName
    buf += Rt.StringCountName
    buf += Rt.StringCachedHashCodeName
    buf += CharArrayName
    buf += BoxesRunTime
    buf += RuntimeBoxes
    buf += unitName
    buf ++= BoxTo.values
    buf ++= UnboxTo.values
    buf += arrayLength
    buf ++= arrayAlloc.values
    buf ++= arraySnapshot.values
    buf ++= arrayApplyGeneric.values
    buf ++= arrayApply.values
    buf ++= arrayUpdateGeneric.values
    buf ++= arrayUpdate.values
    buf += throwDivisionByZero
    buf += throwClassCast
    buf += throwNullPointer
    buf += throwUndefined
    buf += throwOutOfBounds
    buf += throwNoSuchMethod
    buf += RuntimeNull.name
    buf += RuntimeNothing.name
    buf.toSeq
  }
}<|MERGE_RESOLUTION|>--- conflicted
+++ resolved
@@ -25,12 +25,8 @@
   private final class Impl(implicit meta: Metadata) extends Transform {
     import meta._
 
-<<<<<<< HEAD
-    implicit val linked = meta.linked
-    val is32            = meta.is32
-=======
     implicit val linked: Result = meta.linked
->>>>>>> 4e0de6f8
+    val is32 = meta.is32
 
     val Object = linked.infos(Rt.Object.name).asInstanceOf[Class]
 
@@ -765,22 +761,16 @@
       val allocMethod =
         if (size < LARGE_OBJECT_MIN_SIZE) alloc else largeAlloc
 
-<<<<<<< HEAD
       assert(size == size.toInt)
-      buf.let(n,
-              Op.Call(
-                allocSig,
-                allocMethod,
-                Seq(rtti(cls).const, Val.Size(size.toInt))
-              ),
-              unwind)
-=======
       buf.let(
         n,
-        Op.Call(allocSig, allocMethod, Seq(rtti(cls).const, Val.Long(size))),
+        Op.Call(
+          allocSig,
+          allocMethod,
+          Seq(rtti(cls).const, Val.Size(size.toInt))
+        ),
         unwind
       )
->>>>>>> 4e0de6f8
     }
 
     def genConvOp(buf: Buffer, n: Local, op: Op.Conv)(implicit
