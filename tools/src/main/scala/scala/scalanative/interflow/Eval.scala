package scala.scalanative
package interflow

import scala.collection.mutable
import scalanative.nir._
import scalanative.linker._
import scalanative.codegen.MemoryLayout
import scalanative.util.{unreachable, And}

trait Eval { self: Interflow =>
  def run(insts: Array[Inst], offsets: Map[Local, Int], from: Local)(
      implicit state: State): Inst.Cf = {
    import state.materialize

    var pc = offsets(from) + 1

    while (true) {
      val inst = insts(pc)
      def bailOut =
        throw BailOut("can't eval inst: " + inst.show)
      inst match {
        case _: Inst.Label =>
          unreachable
        case Inst.Let(local, op, unwind) =>
          if (unwind ne Next.None) {
            throw BailOut("try-catch")
          }
          val value = eval(op)
          if (value.ty == Type.Nothing) {
            return Inst.Unreachable(unwind)
          } else {
            val ty = value match {
              case InstanceRef(ty) => ty
              case _               => value.ty
            }
            val shortUnitValue =
              if (ty == Type.Unit) Val.Unit else value
            state.storeLocal(local, shortUnitValue)
            pc += 1
          }
        case Inst.Ret(v) =>
          return Inst.Ret(eval(v))
        case Inst.Jump(Next.Label(target, args)) =>
          val evalArgs = args.map(eval)
          val next     = Next.Label(target, evalArgs)
          return Inst.Jump(next)
        case Inst.If(cond,
                     Next.Label(thenTarget, thenArgs),
                     Next.Label(elseTarget, elseArgs)) =>
          def thenNext =
            Next.Label(thenTarget, thenArgs.map(eval))
          def elseNext =
            Next.Label(elseTarget, elseArgs.map(eval))
          val next = eval(cond) match {
            case Val.True =>
              return Inst.Jump(thenNext)
            case Val.False =>
              return Inst.Jump(elseNext)
            case cond =>
              return Inst.If(materialize(cond), thenNext, elseNext)
          }
        case Inst.Switch(scrut,
                         Next.Label(defaultTarget, defaultArgs),
                         cases) =>
          def defaultNext =
            Next.Label(defaultTarget, defaultArgs.map(eval))
          eval(scrut) match {
            case value if value.isCanonical =>
              cases
                .collectFirst {
                  case Next.Case(caseValue, Next.Label(caseTarget, caseArgs))
                      if caseValue == value =>
                    val evalArgs = caseArgs.map(eval)
                    val next     = Next.Label(caseTarget, evalArgs)
                    return Inst.Jump(next)
                }
                .getOrElse {
                  return Inst.Jump(defaultNext)
                }
            case scrut =>
              return Inst.Switch(materialize(scrut), defaultNext, cases)
          }
        case Inst.Throw(v, unwind) =>
          if (unwind ne Next.None) {
            throw BailOut("try-catch")
          }
          return Inst.Throw(eval(v), Next.None)
        case Inst.Unreachable(unwind) =>
          if (unwind ne Next.None) {
            throw BailOut("try-catch")
          }
          return Inst.Unreachable(Next.None)
<<<<<<< HEAD
        case _ => BailOut
=======
        case _ =>
          bailOut
>>>>>>> 1891ba48
      }
    }

    unreachable
  }

  def eval(op: Op)(implicit state: State, linked: linker.Result): Val = {
    import state.{emit, materialize, delay}
    def bailOut =
      throw BailOut("can't eval op: " + op.show)
    op match {
      case Op.Call(sig, meth, args) =>
        val emeth = eval(meth)

        def nonIntrinsic = {
          val eargs = args.map(eval)
          val argtys = eargs.map {
            case VirtualRef(_, cls, _) =>
              cls.ty
            case DelayedRef(op) =>
              op.resty
            case value =>
              value.ty
          }

          val (dsig, dtarget) = emeth match {
            case Val.Global(name, _) =>
              visitDuplicate(name, argtys)
                .map { defn => (defn.ty, Val.Global(defn.name, Type.Ptr)) }
                .getOrElse {
                  visitRoot(name)
                  (sig, emeth)
                }
            case _ =>
              (sig, emeth)
          }

          def fallback = {
            val mtarget = materialize(dtarget)
            val margs   = adapt(eargs, dsig).map(materialize)

            emit(Op.Call(dsig, mtarget, margs))
          }

          dtarget match {
            case Val.Global(name, _) if shallInline(name, eargs) =>
              inline(name, eargs)
            case DelayedRef(op: Op.Method) if shallPolyInline(op, eargs) =>
              polyInline(op, eargs)
            case _ =>
              fallback
          }
        }

        emeth match {
          case Val.Global(name, _) if intrinsics.contains(name) =>
            intrinsic(sig, name, args).getOrElse {
              nonIntrinsic
            }
          case _ =>
            nonIntrinsic
        }
      case Op.Load(ty, ptr) =>
        emit(Op.Load(ty, materialize(eval(ptr))))
      case Op.Store(ty, ptr, value) =>
        emit(Op.Store(ty, materialize(eval(ptr)), materialize(eval(value))))
      case Op.Elem(ty, ptr, indexes) =>
        delay(Op.Elem(ty, eval(ptr), indexes.map(eval)))
      case Op.Extract(aggr, indexes) =>
        delay(Op.Extract(eval(aggr), indexes))
      case Op.Insert(aggr, value, indexes) =>
        delay(Op.Insert(eval(aggr), eval(value), indexes))
      case Op.Stackalloc(ty, n) =>
        emit(Op.Stackalloc(ty, materialize(eval(n))))
      case op @ Op.Bin(bin, ty, l, r) =>
        (eval(l), eval(r)) match {
          case (l, r) if l.isCanonical && r.isCanonical =>
            eval(bin, ty, l, r)
          case (l, r) =>
            if (l.isCanonical && op.isCommutative) {
              combine(bin, ty, r, l)
            } else {
              combine(bin, ty, l, r)
            }
        }
      case Op.Comp(comp, ty, l, r) =>
        (comp, eval(l), eval(r)) match {
          case (_, l, r) if l.isCanonical && r.isCanonical =>
            eval(comp, ty, l, r)
          case (_, l, r) =>
            if (l.isCanonical && op.isCommutative) {
              combine(comp, ty, l, r)
            } else {
              combine(comp, ty, r, l)
            }
        }
      case Op.Conv(conv, ty, value) =>
        eval(value) match {
          case value if value.isCanonical =>
            eval(conv, ty, value)
          case value =>
            combine(conv, ty, value)
        }
      case Op.Classalloc(ClassRef(cls)) =>
        Val.Virtual(state.allocClass(cls))
      case Op.Fieldload(ty, rawObj, name @ FieldRef(cls, fld)) =>
        eval(rawObj) match {
          case VirtualRef(_, _, values) =>
            values(fld.index)
          case DelayedRef(op: Op.Box) =>
            val name = op.ty.asInstanceOf[Type.RefKind].className
            eval(Op.Unbox(Type.Ref(name), rawObj))
          case obj =>
            val objty = obj match {
              case InstanceRef(ty) => ty
              case _               => obj.ty
            }
            objty match {
              case refty: Type.RefKind
                  if nir.Type.boxClasses.contains(refty.className)
                    && !refty.isNullable =>
                eval(Op.Unbox(Type.Ref(refty.className), rawObj))
              case _ =>
                emit(Op.Fieldload(ty, materialize(obj), name))
            }
        }
      case Op.Fieldstore(ty, obj, name @ FieldRef(cls, fld), value) =>
        eval(obj) match {
          case VirtualRef(_, _, values) =>
            values(fld.index) = eval(value)
            Val.Unit
          case obj =>
            emit(Op
              .Fieldstore(ty, materialize(obj), name, materialize(eval(value))))
        }
      case Op.Method(rawObj, sig) =>
        val obj = eval(rawObj)
        val objty = obj match {
          case InstanceRef(ty) =>
            ty
          case _ =>
            obj.ty
        }
        val targets = objty match {
          case Type.Null =>
            Seq.empty
          case ExactClassRef(cls, _) =>
            cls.resolve(sig).toSeq
          case ScopeRef(scope) =>
            scope.targets(sig)
          case _ =>
            bailOut
        }

        if (targets.size == 0) {
          emit(Op.Method(materialize(obj), sig))
          Val.Zero(Type.Nothing)
        } else if (targets.size == 1) {
          Val.Global(targets.head, Type.Ptr)
        } else {
          targets.foreach(visitRoot)
          delay(Op.Method(materialize(obj), sig))
        }
      case Op.Dynmethod(obj, dynsig) =>
        linked.dynimpls.foreach {
          case impl @ Global.Member(_, sig) if sig.toProxy == dynsig =>
            visitRoot(impl)
          case _ =>
            ()
        }
        emit(Op.Dynmethod(materialize(eval(obj)), dynsig))
      case Op.Module(clsName) =>
        val isPure =
          isPureModule(clsName)
        val isWhitelisted =
          Whitelist.pure.contains(clsName)
        val canDelay =
          isPure || isWhitelisted

        if (canDelay) {
          delay(Op.Module(clsName))
        } else {
          emit(Op.Module(clsName))
        }
      case Op.As(ty, rawObj) =>
        val refty = ty match {
          case ty: Type.RefKind => ty
          case _                => bailOut
        }
        val obj = eval(rawObj)
        def fallback =
          emit(Op.As(ty, materialize(obj)))
        val objty = obj match {
          case InstanceRef(ty) =>
            ty
          case _ =>
            obj.ty
        }
        objty match {
          case Type.Null =>
            Val.Null
          case ScopeRef(scope) if Sub.is(scope, refty) =>
            obj
          case _ =>
            fallback
        }
      case Op.Is(ty, rawObj) =>
        val refty = ty match {
          case ty: Type.RefKind => ty
          case _                => bailOut
        }
        val obj = eval(rawObj)
        def fallback =
          delay(Op.Is(refty, obj))
        def objNotNull =
          delay(Op.Comp(Comp.Ine, Rt.Object, obj, Val.Null))
        val objty = obj match {
          case InstanceRef(ty) =>
            ty
          case _ =>
            obj.ty
        }
        objty match {
          case Type.Null =>
            Val.False
          case And(scoperef: Type.RefKind, ScopeRef(scope)) =>
            if (Sub.is(scope, refty)) {
              if (!scoperef.isNullable) {
                Val.True
              } else {
                objNotNull
              }
            } else if (scoperef.isExact) {
              Val.False
            } else {
              fallback
            }
          case _ =>
            fallback
        }
      case Op.Copy(v) =>
        eval(v)
      case Op.Sizeof(ty) =>
        Val.Long(MemoryLayout.sizeOf(ty))
      case Op.Box(boxty @ Type.Ref(boxname, _, _), value) =>
        // Pointer boxes are special because null boxes to null,
        // which breaks the invariant that all virtual allocations
        // are in fact non-null. We handle them as a delayed op instead.
        if (!Type.isPtrBox(boxty)) {
          Val.Virtual(state.allocBox(boxname, eval(value)))
        } else {
          delay(Op.Box(boxty, eval(value)))
        }
      case Op.Unbox(boxty @ Type.Ref(boxname, _, _), value) =>
        eval(value) match {
          case VirtualRef(_, cls, Array(value)) if boxname == cls.name =>
            value
          case DelayedRef(Op.Box(Type.Ref(innername, _, _), innervalue))
              if innername == boxname =>
            innervalue
          case value =>
            emit(Op.Unbox(boxty, materialize(value)))
        }
      case Op.Arrayalloc(ty, init) =>
        eval(init) match {
          case Val.Int(count) if count <= 128 =>
            Val.Virtual(state.allocArray(ty, count))
          case Val.ArrayValue(_, values) if values.size <= 128 =>
            val addr     = state.allocArray(ty, values.size)
            val instance = state.derefVirtual(addr)
            values.zipWithIndex.foreach {
              case (v, idx) =>
                instance.values(idx) = v
            }
            Val.Virtual(addr)
          case init =>
            emit(Op.Arrayalloc(ty, materialize(init)))
        }
      case Op.Arrayload(ty, arr, idx) =>
        (eval(arr), eval(idx)) match {
          case (VirtualRef(_, _, values), Val.Int(offset))
              if inBounds(values, offset) =>
            values(offset)
          case (arr, idx) =>
            emit(Op.Arrayload(ty, materialize(arr), materialize(idx)))
        }
      case Op.Arraystore(ty, arr, idx, value) =>
        (eval(arr), eval(idx)) match {
          case (VirtualRef(_, _, values), Val.Int(offset))
              if inBounds(values, offset) =>
            values(offset) = eval(value)
            Val.Unit
          case (arr, idx) =>
            emit(
              Op.Arraystore(ty,
                            materialize(arr),
                            materialize(idx),
                            materialize(eval(value))))
        }
      case Op.Arraylength(arr) =>
        eval(arr) match {
          case VirtualRef(_, _, values) =>
            Val.Int(values.length)
          case arr =>
            emit(Op.Arraylength(materialize(arr)))
        }
      case Op.Var(ty) =>
        Val.Local(state.newVar(ty), Type.Var(ty))
      case Op.Varload(slot) =>
        val Val.Local(local, _) = eval(slot)
        state.loadVar(local)
      case Op.Varstore(slot, value) =>
        val Val.Local(local, _) = eval(slot)
        state.storeVar(local, eval(value))
        Val.Unit
    }
  }

  def eval(bin: Bin, ty: Type, l: Val, r: Val)(implicit state: State): Val = {
    import state.{emit, materialize}
    def fallback =
      emit(Op.Bin(bin, ty, materialize(l), materialize(r)))
    def bailOut =
      throw BailOut(s"can't eval bin op: $bin[${ty.show}] ${l.show}, ${r.show}")
    bin match {
      case Bin.Iadd =>
        (l, r) match {
          case (Val.Int(l), Val.Int(r))   => Val.Int(l + r)
          case (Val.Long(l), Val.Long(r)) => Val.Long(l + r)
          case _                          => bailOut
        }
      case Bin.Fadd =>
        (l, r) match {
          case (Val.Float(l), Val.Float(r))   => Val.Float(l + r)
          case (Val.Double(l), Val.Double(r)) => Val.Double(l + r)
          case _                              => bailOut
        }
      case Bin.Isub =>
        (l, r) match {
          case (Val.Int(l), Val.Int(r))   => Val.Int(l - r)
          case (Val.Long(l), Val.Long(r)) => Val.Long(l - r)
          case _                          => bailOut
        }
      case Bin.Fsub =>
        (l, r) match {
          case (Val.Float(l), Val.Float(r))   => Val.Float(l - r)
          case (Val.Double(l), Val.Double(r)) => Val.Double(l - r)
          case _                              => bailOut
        }
      case Bin.Imul =>
        (l, r) match {
          case (Val.Int(l), Val.Int(r))   => Val.Int(l * r)
          case (Val.Long(l), Val.Long(r)) => Val.Long(l * r)
          case _                          => bailOut
        }
      case Bin.Fmul =>
        (l, r) match {
          case (Val.Float(l), Val.Float(r))   => Val.Float(l * r)
          case (Val.Double(l), Val.Double(r)) => Val.Double(l * r)
          case _                              => bailOut
        }
      case Bin.Sdiv =>
        (l, r) match {
          case (Val.Int(l), Val.Int(r)) =>
            if (r != 0) {
              Val.Int(l / r)
            } else {
              fallback
            }
          case (Val.Long(l), Val.Long(r)) =>
            if (r != 0L) {
              Val.Long(l / r)
            } else {
              fallback
            }
          case _ =>
            bailOut
        }
      case Bin.Udiv =>
        (l, r) match {
          case (Val.Int(l), Val.Int(r)) =>
            if (r != 0) {
              Val.Int(java.lang.Integer.divideUnsigned(l, r))
            } else {
              fallback
            }
          case (Val.Long(l), Val.Long(r)) =>
            if (r != 0) {
              Val.Long(java.lang.Long.divideUnsigned(l, r))
            } else {
              fallback
            }
          case _ =>
            bailOut
        }
      case Bin.Fdiv =>
        (l, r) match {
          case (Val.Float(l), Val.Float(r))   => Val.Float(l / r)
          case (Val.Double(l), Val.Double(r)) => Val.Double(l / r)
          case _                              => bailOut
        }
      case Bin.Srem =>
        (l, r) match {
          case (Val.Int(l), Val.Int(r)) =>
            if (r != 0) {
              Val.Int(l % r)
            } else {
              fallback
            }
          case (Val.Long(l), Val.Long(r)) =>
            if (r != 0L) {
              Val.Long(l % r)
            } else {
              fallback
            }
          case _ =>
            bailOut
        }
      case Bin.Urem =>
        (l, r) match {
          case (Val.Int(l), Val.Int(r)) =>
            if (r != 0) {
              Val.Int(java.lang.Integer.remainderUnsigned(l, r))
            } else {
              fallback
            }
          case (Val.Long(l), Val.Long(r)) =>
            if (r != 0L) {
              Val.Long(java.lang.Long.remainderUnsigned(l, r))
            } else {
              fallback
            }
          case _ =>
            bailOut
        }
      case Bin.Frem =>
        (l, r) match {
          case (Val.Float(l), Val.Float(r))   => Val.Float(l % r)
          case (Val.Double(l), Val.Double(r)) => Val.Double(l % r)
          case _                              => bailOut
        }
      case Bin.Shl =>
        (l, r) match {
          case (Val.Int(l), Val.Int(r))   => Val.Int(l << r)
          case (Val.Long(l), Val.Long(r)) => Val.Long(l << r)
          case _                          => bailOut
        }
      case Bin.Lshr =>
        (l, r) match {
          case (Val.Int(l), Val.Int(r))   => Val.Int(l >>> r)
          case (Val.Long(l), Val.Long(r)) => Val.Long(l >>> r)
          case _                          => bailOut
        }
      case Bin.Ashr =>
        (l, r) match {
          case (Val.Int(l), Val.Int(r))   => Val.Int(l >> r)
          case (Val.Long(l), Val.Long(r)) => Val.Long(l >> r)
          case _                          => bailOut
        }
      case Bin.And =>
        (l, r) match {
          case (Val.Bool(l), Val.Bool(r)) => Val.Bool(l & r)
          case (Val.Int(l), Val.Int(r))   => Val.Int(l & r)
          case (Val.Long(l), Val.Long(r)) => Val.Long(l & r)
          case _                          => bailOut
        }
      case Bin.Or =>
        (l, r) match {
          case (Val.Bool(l), Val.Bool(r)) => Val.Bool(l | r)
          case (Val.Int(l), Val.Int(r))   => Val.Int(l | r)
          case (Val.Long(l), Val.Long(r)) => Val.Long(l | r)
          case _                          => bailOut
        }
      case Bin.Xor =>
        (l, r) match {
          case (Val.Bool(l), Val.Bool(r)) => Val.Bool(l ^ r)
          case (Val.Int(l), Val.Int(r))   => Val.Int(l ^ r)
          case (Val.Long(l), Val.Long(r)) => Val.Long(l ^ r)
          case _                          => bailOut
        }
    }
  }

  def eval(comp: Comp, ty: Type, l: Val, r: Val)(implicit state: State): Val = {
    def bailOut =
      throw BailOut(
        s"can't eval comp op: $comp[${ty.show}] ${l.show}, ${r.show}")
    comp match {
      case Comp.Ieq =>
        (l, r) match {
          case (Val.Bool(l), Val.Bool(r))                           => Val.Bool(l == r)
          case (Val.Int(l), Val.Int(r))                             => Val.Bool(l == r)
          case (Val.Long(l), Val.Long(r))                           => Val.Bool(l == r)
          case (Val.Null, Val.Null)                                 => Val.True
          case (Val.Global(l, _), Val.Global(r, _))                 => Val.Bool(l == r)
          case (Val.Null | _: Val.Global, Val.Null | _: Val.Global) => Val.False
          case _                                                    => bailOut
        }
      case Comp.Ine =>
        (l, r) match {
          case (Val.Bool(l), Val.Bool(r))                           => Val.Bool(l != r)
          case (Val.Int(l), Val.Int(r))                             => Val.Bool(l != r)
          case (Val.Long(l), Val.Long(r))                           => Val.Bool(l != r)
          case (Val.Null, Val.Null)                                 => Val.False
          case (Val.Global(l, _), Val.Global(r, _))                 => Val.Bool(l != r)
          case (Val.Null | _: Val.Global, Val.Null | _: Val.Global) => Val.True
          case _                                                    => bailOut
        }
      case Comp.Ugt =>
        (l, r) match {
          case (Val.Int(l), Val.Int(r)) =>
            Val.Bool(java.lang.Integer.compareUnsigned(l, r) > 0)
          case (Val.Long(l), Val.Long(r)) =>
            Val.Bool(java.lang.Long.compareUnsigned(l, r) > 0)
          case _ =>
            bailOut
        }
      case Comp.Uge =>
        (l, r) match {
          case (Val.Int(l), Val.Int(r)) =>
            Val.Bool(java.lang.Integer.compareUnsigned(l, r) >= 0)
          case (Val.Long(l), Val.Long(r)) =>
            Val.Bool(java.lang.Long.compareUnsigned(l, r) >= 0)
          case _ =>
            bailOut
        }
      case Comp.Ult =>
        (l, r) match {
          case (Val.Int(l), Val.Int(r)) =>
            Val.Bool(java.lang.Integer.compareUnsigned(l, r) < 0)
          case (Val.Long(l), Val.Long(r)) =>
            Val.Bool(java.lang.Long.compareUnsigned(l, r) < 0)
          case _ =>
            bailOut
        }
      case Comp.Ule =>
        (l, r) match {
          case (Val.Int(l), Val.Int(r)) =>
            Val.Bool(java.lang.Integer.compareUnsigned(l, r) <= 0)
          case (Val.Long(l), Val.Long(r)) =>
            Val.Bool(java.lang.Long.compareUnsigned(l, r) <= 0)
          case _ =>
            bailOut
        }
      case Comp.Sgt =>
        (l, r) match {
          case (Val.Int(l), Val.Int(r))   => Val.Bool(l > r)
          case (Val.Long(l), Val.Long(r)) => Val.Bool(l > r)
          case _                          => bailOut
        }
      case Comp.Sge =>
        (l, r) match {
          case (Val.Int(l), Val.Int(r))   => Val.Bool(l >= r)
          case (Val.Long(l), Val.Long(r)) => Val.Bool(l >= r)
          case _                          => bailOut
        }
      case Comp.Slt =>
        (l, r) match {
          case (Val.Int(l), Val.Int(r))   => Val.Bool(l < r)
          case (Val.Long(l), Val.Long(r)) => Val.Bool(l < r)
          case _                          => bailOut
        }
      case Comp.Sle =>
        (l, r) match {
          case (Val.Int(l), Val.Int(r))   => Val.Bool(l <= r)
          case (Val.Long(l), Val.Long(r)) => Val.Bool(l <= r)
          case _                          => bailOut
        }
      case Comp.Feq =>
        (l, r) match {
          case (Val.Float(l), Val.Float(r))   => Val.Bool(l == r)
          case (Val.Double(l), Val.Double(r)) => Val.Bool(l == r)
          case _                              => bailOut
        }
      case Comp.Fne =>
        (l, r) match {
          case (Val.Float(l), Val.Float(r))   => Val.Bool(l != r)
          case (Val.Double(l), Val.Double(r)) => Val.Bool(l != r)
          case _                              => bailOut
        }
      case Comp.Fgt =>
        (l, r) match {
          case (Val.Float(l), Val.Float(r))   => Val.Bool(l > r)
          case (Val.Double(l), Val.Double(r)) => Val.Bool(l > r)
          case _                              => bailOut
        }
      case Comp.Fge =>
        (l, r) match {
          case (Val.Float(l), Val.Float(r))   => Val.Bool(l >= r)
          case (Val.Double(l), Val.Double(r)) => Val.Bool(l >= r)
          case _                              => bailOut
        }
      case Comp.Flt =>
        (l, r) match {
          case (Val.Float(l), Val.Float(r))   => Val.Bool(l < r)
          case (Val.Double(l), Val.Double(r)) => Val.Bool(l < r)
          case _                              => bailOut
        }
      case Comp.Fle =>
        (l, r) match {
          case (Val.Float(l), Val.Float(r))   => Val.Bool(l <= r)
          case (Val.Double(l), Val.Double(r)) => Val.Bool(l <= r)
          case _                              => bailOut
        }
    }
  }

  def eval(conv: Conv, ty: Type, value: Val)(implicit state: State): Val = {
    def bailOut =
      throw BailOut(s"can't eval conv op: $conv[${ty.show}] ${value.show}")
    conv match {
      case _ if ty == value.ty =>
        value
      case Conv.Trunc =>
        (value, ty) match {
          case (Val.Char(v), Type.Byte)  => Val.Byte(v.toByte)
          case (Val.Short(v), Type.Byte) => Val.Byte(v.toByte)
          case (Val.Int(v), Type.Byte)   => Val.Byte(v.toByte)
          case (Val.Int(v), Type.Short)  => Val.Short(v.toShort)
          case (Val.Int(v), Type.Char)   => Val.Char(v.toChar)
          case (Val.Long(v), Type.Byte)  => Val.Byte(v.toByte)
          case (Val.Long(v), Type.Short) => Val.Short(v.toShort)
          case (Val.Long(v), Type.Int)   => Val.Int(v.toInt)
          case (Val.Long(v), Type.Char)  => Val.Char(v.toChar)
          case _                         => bailOut
        }
      case Conv.Zext =>
        (value, ty) match {
          case (Val.Char(v), Type.Int) =>
            Val.Int(v.toInt)
          case (Val.Char(v), Type.Long) =>
            Val.Long(v.toLong)
          case (Val.Short(v), Type.Int) =>
            Val.Int(v.toChar.toInt)
          case (Val.Short(v), Type.Long) =>
            Val.Long(v.toChar.toLong)
          case (Val.Int(v), Type.Long) =>
            Val.Long(java.lang.Integer.toUnsignedLong(v))
          case _ =>
            bailOut
        }
      case Conv.Sext =>
        (value, ty) match {
          case (Val.Byte(v), Type.Short) => Val.Short(v.toShort)
          case (Val.Byte(v), Type.Char)  => Val.Char(v.toChar)
          case (Val.Byte(v), Type.Int)   => Val.Int(v.toInt)
          case (Val.Byte(v), Type.Long)  => Val.Long(v.toLong)
          case (Val.Short(v), Type.Int)  => Val.Int(v.toInt)
          case (Val.Short(v), Type.Long) => Val.Long(v.toLong)
          case (Val.Int(v), Type.Long)   => Val.Long(v.toLong)
          case _                         => bailOut
        }
      case Conv.Fptrunc =>
        (value, ty) match {
          case (Val.Double(v), Type.Float) => Val.Float(v.toFloat)
          case _                           => bailOut
        }
      case Conv.Fpext =>
        (value, ty) match {
          case (Val.Float(v), Type.Double) => Val.Double(v.toDouble)
          case _                           => bailOut
        }
      case Conv.Fptoui =>
        (value, ty) match {
          case (Val.Float(v), Type.Char)  => Val.Char(v.toChar)
          case (Val.Double(v), Type.Char) => Val.Char(v.toChar)
          case _                          => bailOut
        }
      case Conv.Fptosi =>
        (value, ty) match {
          case (Val.Float(v), Type.Int)   => Val.Int(v.toInt)
          case (Val.Double(v), Type.Int)  => Val.Int(v.toInt)
          case (Val.Float(v), Type.Long)  => Val.Long(v.toLong)
          case (Val.Double(v), Type.Long) => Val.Long(v.toLong)
          case _                          => bailOut
        }
      case Conv.Uitofp =>
        (value, ty) match {
          case (Val.Char(v), Type.Float)  => Val.Float(v.toInt.toFloat)
          case (Val.Char(v), Type.Double) => Val.Double(v.toInt.toFloat)
          case _                          => bailOut
        }
      case Conv.Sitofp =>
        (value, ty) match {
          case (Val.Byte(v), Type.Float)   => Val.Float(v.toFloat)
          case (Val.Byte(v), Type.Double)  => Val.Double(v.toDouble)
          case (Val.Short(v), Type.Float)  => Val.Float(v.toFloat)
          case (Val.Short(v), Type.Double) => Val.Double(v.toDouble)
          case (Val.Int(v), Type.Float)    => Val.Float(v.toFloat)
          case (Val.Int(v), Type.Double)   => Val.Double(v.toDouble)
          case (Val.Long(v), Type.Float)   => Val.Float(v.toFloat)
          case (Val.Long(v), Type.Double)  => Val.Double(v.toDouble)
          case _                           => bailOut
        }
      case Conv.Ptrtoint =>
        (value, ty) match {
          case (Val.Null, Type.Long) => Val.Long(0L)
          case _                     => bailOut
        }
      case Conv.Inttoptr =>
        (value, ty) match {
          case (Val.Long(0L), Type.Ptr) => Val.Null
          case _                        => bailOut
        }
      case Conv.Bitcast =>
        (value, ty) match {
          case (value, ty) if value.ty == ty =>
            value
          case (Val.Char(value), Type.Short) =>
            Val.Short(value.toShort)
          case (Val.Short(value), Type.Char) =>
            Val.Char(value.toChar)
          case (Val.Int(value), Type.Float) =>
            Val.Float(java.lang.Float.intBitsToFloat(value))
          case (Val.Long(value), Type.Double) =>
            Val.Double(java.lang.Double.longBitsToDouble(value))
          case (Val.Float(value), Type.Int) =>
            Val.Int(java.lang.Float.floatToRawIntBits(value))
          case (Val.Double(value), Type.Long) =>
            Val.Long(java.lang.Double.doubleToRawLongBits(value))
          case (Val.Null, Type.Ptr) =>
            Val.Null
          case _ =>
            bailOut
        }
    }
  }

  def eval(value: Val)(implicit state: State): Val = {
    value match {
      case Val.Local(local, _) if local.id >= 0 =>
        state.loadLocal(local) match {
          case value: Val.Virtual =>
            eval(value)
          case value =>
            value
        }
      case Val.Virtual(addr) if state.hasEscaped(addr) =>
        state.derefEscaped(addr).escapedValue
      case Val.String(value) =>
        Val.Virtual(state.allocString(value))
      case Val.Global(name, _) =>
        maybeOriginal(name).foreach {
          case defn if defn.attrs.isExtern =>
            visitRoot(defn.name)
          case _ =>
            ()
        }
        value
      case _ =>
        value.canonicalize
    }
  }

  private def inBounds(values: Array[Val], offset: Int): Boolean = {
    inBounds(values.length, offset)
  }

  private def inBounds(length: Int, offset: Int): Boolean = {
    offset >= 0 && offset < length
  }

  private def isPureModule(clsName: Global): Boolean = {
    var visiting = List[Global]()

    def isPureModule(clsName: Global): Boolean = {
      if (hasModulePurity(clsName)) {
        getModulePurity(clsName)
      } else {
        visiting = clsName :: visiting

        val init = clsName member Sig.Ctor(Seq.empty)
        val isPure =
          if (!shallVisit(init)) {
            true
          } else {
            visitDuplicate(init, argumentTypes(init)).fold {
              false
            } { defn => isPureModuleCtor(defn) }
          }
        setModulePurity(clsName, isPure)
        isPure
      }
    }

    def isPureModuleCtor(defn: Defn.Define): Boolean = {
      val Inst.Label(_, Val.Local(self, _) +: _) = defn.insts.head

      val canStoreTo  = mutable.Set(self)
      val arrayLength = mutable.Map.empty[Local, Int]

      defn.insts.foreach {
        case Inst.Let(n, Op.Arrayalloc(_, init), _) =>
          canStoreTo += n
          init match {
            case Val.Int(size) =>
              arrayLength(n) = size
            case Val.ArrayValue(_, elems) =>
              arrayLength(n) = elems.size
            case _ =>
              ()
          }
        case Inst.Let(n, _: Op.Classalloc | _: Op.Box | _: Op.Module, _) =>
          canStoreTo += n
        case _ =>
          ()
      }

      def canStoreValue(v: Val): Boolean = v match {
        case _ if v.isCanonical => true
        case Val.Local(n, _)    => canStoreTo.contains(n)
        case _: Val.String      => true
        case _                  => false
      }

      defn.insts.forall {
        case inst @ (_: Inst.Throw | _: Inst.Unreachable) =>
          false
        case _: Inst.Label =>
          true
        case _: Inst.Cf =>
          true
        case Inst.Let(_, op, _) if op.isPure =>
          true
        case Inst.Let(_, _: Op.Classalloc | _: Op.Arrayalloc | _: Op.Box, _) =>
          true
        case inst @ Inst.Let(_, Op.Module(name), _) =>
          if (!visiting.contains(name)) {
            isPureModule(name)
          } else {
            false
          }
        case Inst.Let(_, Op.Fieldload(_, Val.Local(to, _), _), _)
            if canStoreTo.contains(to) =>
          true
        case inst @ Inst.Let(_, Op.Fieldstore(_, Val.Local(to, _), _, value), _)
            if canStoreTo.contains(to) =>
          canStoreValue(value)
        case Inst.Let(_, Op.Arrayload(_, Val.Local(to, _), Val.Int(idx)), _)
            if canStoreTo.contains(to)
              && inBounds(arrayLength.getOrElse(to, -1), idx) =>
          true
        case Inst.Let(_,
                      Op.Arraystore(_, Val.Local(to, _), Val.Int(idx), value),
                      _)
            if canStoreTo.contains(to)
              && inBounds(arrayLength.getOrElse(to, -1), idx) =>
          canStoreValue(value)
        case Inst.Let(_, Op.Arraylength(Val.Local(to, _)), _)
            if canStoreTo.contains(to) =>
          true
        case inst =>
          false
      }
    }

    isPureModule(clsName)
  }
}<|MERGE_RESOLUTION|>--- conflicted
+++ resolved
@@ -90,12 +90,8 @@
             throw BailOut("try-catch")
           }
           return Inst.Unreachable(Next.None)
-<<<<<<< HEAD
-        case _ => BailOut
-=======
         case _ =>
           bailOut
->>>>>>> 1891ba48
       }
     }
 
