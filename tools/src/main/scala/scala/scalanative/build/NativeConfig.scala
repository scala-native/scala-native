--- conflicted
+++ resolved
@@ -75,15 +75,11 @@
   /** Configuration when doing optimization */
   def optimizerConfig: OptimizerConfig
 
-<<<<<<< HEAD
   /** Should we add LLVM metadata to the binary artifacts?
    */
   def debugMetadata: Boolean
 
-  private lazy val detectedTriple = Discover.targetTriple(clang)
-=======
   private lazy val detectedTriple = Discover.targetTriple(this)
->>>>>>> 0902082a
 
   /** Are we targeting a 32-bit platform?
    *
