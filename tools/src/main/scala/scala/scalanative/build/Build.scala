package scala.scalanative
package build

import java.nio.file.{Path, Paths}
import scala.scalanative.util.Scope

/** Utility methods for building code using Scala Native. */
object Build {

  /** Run the complete Scala Native pipeline, LLVM optimizer and system linker,
   *  producing a native binary in the end.
   *
   *  For example, to produce a binary one needs a classpath, a working
   *  directory and a main class entry point:
   *
   *  {{{
   *  val classpath: Seq[Path] = ...
   *  val workdir: Path        = ...
   *  val main: String         = ...
   *
   *  val clang    = Discover.clang()
   *  val clangpp  = Discover.clangpp()
   *  val linkopts = Discover.linkingOptions()
   *  val compopts = Discover.compileOptions()
   *
   *  val outpath  = workdir.resolve("out")
   *
   *  val config =
   *    Config.empty
   *      .withCompilerConfig{
   *        NativeConfig.empty
   *        .withGC(GC.default)
   *        .withMode(Mode.default)
   *        .withClang(clang)
   *        .withClangPP(clangpp)
   *        .withLinkingOptions(linkopts)
   *        .withCompileOptions(compopts)
   *        .withLinkStubs(true)
   *      }
   *      .withMainClass(main)
   *      .withClassPath(classpath)
   *      .withWorkdir(workdir)
   *
   *  Build.build(config, outpath)
   *  }}}
   *
   *  @param config
   *    The configuration of the toolchain.
   *  @param outpath
   *    The path to the resulting native binary.
   *  @return
   *    `outpath`, the path to the resulting native binary.
   */
  def build(config: Config, outpath: Path)(implicit scope: Scope): Path =
    config.logger.time("Total") {
      val fclasspath = NativeLib.filterClasspath(config.classPath)
<<<<<<< HEAD
      val fconfig    = config.withClassPath(fclasspath)
      val is32       = config.is32
      val workdir    = fconfig.workdir
=======
      val fconfig = config.withClassPath(fclasspath)
>>>>>>> 4e0de6f8

      // create optimized code and generate ll
      val entries = ScalaNative.entries(fconfig)
      val linked = ScalaNative.link(fconfig, entries)
      ScalaNative.logLinked(fconfig, linked)
      val optimized = ScalaNative.optimize(fconfig, linked, is32)
      val generated = ScalaNative.codegen(fconfig, optimized, is32)

      val objectPaths = config.logger.time("Compiling to native code") {
        // compile generated LLVM IR
        val llObjectPaths = LLVM.compile(fconfig, generated)

        /* Used to pass alternative paths of compiled native (lib) sources,
         * eg: reused native sources used in partests.
         */
        val libObjectPaths = scala.util.Properties
          .propOrNone("scalanative.build.paths.libobj") match {
          case None =>
            findAndCompileNativeSources(fconfig, linked)
          case Some(libObjectPaths) =>
            libObjectPaths
              .split(java.io.File.pathSeparatorChar)
              .toSeq
              .map(Paths.get(_))
        }

        libObjectPaths ++ llObjectPaths
      }

      LLVM.link(config, linked, objectPaths, outpath)
    }

  def findAndCompileNativeSources(
      config: Config,
      linkerResult: linker.Result
  ): Seq[Path] = {
    import NativeLib._
    findNativeLibs(config.classPath, config.workdir)
      .map(unpackNativeCode)
      .flatMap { destPath =>
        val paths = findNativePaths(config.workdir, destPath)
        val (projPaths, projConfig) =
          Filter.filterNativelib(config, linkerResult, destPath, paths)
        LLVM.compile(projConfig, projPaths)
      }
  }
}<|MERGE_RESOLUTION|>--- conflicted
+++ resolved
@@ -54,13 +54,8 @@
   def build(config: Config, outpath: Path)(implicit scope: Scope): Path =
     config.logger.time("Total") {
       val fclasspath = NativeLib.filterClasspath(config.classPath)
-<<<<<<< HEAD
-      val fconfig    = config.withClassPath(fclasspath)
-      val is32       = config.is32
-      val workdir    = fconfig.workdir
-=======
       val fconfig = config.withClassPath(fclasspath)
->>>>>>> 4e0de6f8
+      val is32 = config.is32
 
       // create optimized code and generate ll
       val entries = ScalaNative.entries(fconfig)
