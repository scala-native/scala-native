package scala.scalanative
package build

import java.nio.file.{Files, Path, Paths}
import scala.scalanative.util.Scope
import scala.scalanative.linker.ReachabilityAnalysis
import scala.scalanative.codegen.llvm.CodeGen.IRGenerators
import scala.util.Try
import java.nio.file.FileVisitOption
import java.nio.file.StandardOpenOption
import java.util.Optional
import java.nio.file.attribute.FileTime
import scala.concurrent._
import scala.util.{Success, Properties}
import scala.collection.immutable
import ScalaNative._

/** Utility methods for building code using Scala Native. */
object Build {

  private var prevBuildInputCheckSum: Int = 0

  /** Run the complete Scala Native pipeline, LLVM optimizer and system linker,
   *  producing a native binary in the end, same as `build` method.
   *
   *  This method skips the whole build and link process if the input hasn't
   *  changed from the previous build, and the previous build artifact is
   *  available at Config#artifactPath.
   *
   *  @param config
   *    The configuration of the toolchain.
   *  @return
   *    [[Config#artifactPath]], the path to the resulting native binary.
   */
  def buildCached(
      config: Config
  )(implicit scope: Scope, ec: ExecutionContext): Future[Path] = {
    val inputHash = checkSum(config)
    if (Files.exists(config.artifactPath) &&
        prevBuildInputCheckSum == inputHash) {
      config.logger.info(
        "Build skipped: No changes detected in build configuration and class path contents since last build."
      )
      Future.successful(config.artifactPath)
    } else {
      build(config).andThen {
        case Success(_) =>
          // Need to re-calculate the checksum because the content of `output` have changed.
          prevBuildInputCheckSum = checkSum(config)
      }
    }
  }

  /** Run the complete Scala Native pipeline, LLVM optimizer and system linker,
   *  producing a native binary in the end.
   *
   *  For example, to produce a binary one needs a classpath, a working
   *  directory and a main class entry point:
   *
   *  {{{
   *  val classpath: Seq[Path] = ...
   *  val basedir: Path        = ...
   *  val main: String         = ...
   *  val logger: Logger       = ...
   *
   *  val clang    = Discover.clang()
   *  val clangpp  = Discover.clangpp()
   *  val linkopts = Discover.linkingOptions()
   *  val compopts = Discover.compileOptions()
   *
   *  val config =
   *    Config.empty
   *      .withCompilerConfig{
   *        NativeConfig.empty
   *        .withGC(GC.default)
   *        .withMode(Mode.default)
   *        .withMultithreadingSupport(enabled = false)
   *        .withClang(clang)
   *        .withClangPP(clangpp)
   *        .withLinkingOptions(linkopts)
   *        .withCompileOptions(compopts)
   *        .withLinkStubs(true)
   *      }
   *      .withMainClass(main)
   *      .withClassPath(classpath)
   *      .withBaseDir(basedir)
   *      .withModuleName(moduleName)
   *      .withTestConfig(false)
   *      .withLogger(logger)
   *
   *  Build.build(config)
   *  }}}
   *
   *  @param config
   *    The configuration of the toolchain.
   *  @return
   *    [[Config#artifactPath]], the path to the resulting native binary.
   */
  def build(
      config: Config
  )(implicit scope: Scope, ec: ExecutionContext): Future[Path] = {
    val initialConfig = config
    import config.logger
    logger.timeAsync("Total") {
      // called each time for clean or directory removal
      checkWorkdirExists(initialConfig)

      // validate Config
      var config = Validator.validate(initialConfig)
      config.logger.debug(config.toString())
      def linkNIRForEntries = ScalaNative.link(config, entries(config))

      linkNIRForEntries
        .flatMap { linkerResult =>
          val (updatedConfig, needsToReload) =
            postRechabilityAnalysisConfigUpdate(config, linkerResult)
          config = updatedConfig
          if (needsToReload) linkNIRForEntries
          else Future.successful(linkerResult)
        }
        .flatMap(optimize(config, _))
        .flatMap { linkerResult =>
          ScalaNative
            .codegen(config, linkerResult)
            .flatMap { irGenerators =>
              compile(config, linkerResult, irGenerators)
            }
            .map(objects => link(config, linkerResult, objects))
            .map(artifact => postProcess(config, artifact))
<<<<<<< HEAD
        }
=======
        )
        .andThen { case Success(_) => dumpUserConfigHash(config) }
>>>>>>> 9b6a3398
    }
  }

  /** Compiles `generatedIR`, which is a sequence of LLVM IR files. */
  private def compile(
      config: Config,
      analysis: ReachabilityAnalysis.Result,
      irGenerators: Seq[Future[Path]]
  )(implicit ec: ExecutionContext): Future[Seq[Path]] =
    config.logger.timeAsync("Compiling to native code") {
      // compile generated LLVM IR
      val compileGeneratedIR = Future
        .sequence {
          irGenerators.map(irGenerator =>
            irGenerator.flatMap(generatedIR =>
              LLVM.compile(config, generatedIR)
            )
          )
        }

      /* Used to pass alternative paths of compiled native (lib) sources,
       * eg: reused native sources used in partests.
       */
      val compileNativeLibs = {
        Properties.propOrNone("scalanative.build.paths.libobj") match {
          case None =>
            /* Finds all the libraries on the classpath that contain native
             * code and then compiles them.
             */
            findAndCompileNativeLibraries(config, analysis)
          case Some(libObjectPaths) =>
            Future.successful {
              libObjectPaths
                .split(java.io.File.pathSeparatorChar)
                .toSeq
                .map(Paths.get(_))
            }
        }
      }

      Future.reduceLeft(
        immutable.Seq(compileGeneratedIR, compileNativeLibs)
      )(_ ++ _)
    }

  /** Links the given object files using the system's linker. */
  private def link(
      config: Config,
      analysis: ReachabilityAnalysis.Result,
      compiled: Seq[Path]
  ): Path = config.logger.time(
    s"Linking native code (${config.gc.name} gc, ${config.LTO.name} lto)"
  ) {
    LLVM.link(config, analysis, compiled)
  }

  /** Based on reachability analysis check if config can be tuned for better
   *  performance
   */
  private def postRechabilityAnalysisConfigUpdate(
      config: Config,
      analysis: ReachabilityAnalysis.Result
  ): (Config, Boolean) = {
    var currentConfig = config
    var needsToReload = false

    // Each block can modify currentConfig stat,
    // modification should be lazy to not reconstruct object when not required
    locally { // disable unused mulithreading
      val envFlag = "SCALANATIVE_DISABLE_UNUSED_MULTITHREADING"
      val suppressDisablingThreads = sys.env.get(envFlag).contains("0")
      if (!suppressDisablingThreads && config.compilerConfig.multithreadingSupport) {
        // format: off
        val jlThread = nir.Global.Top("java.lang.Thread")
        val jlThreadStart = jlThread.member(nir.Sig.Method("start", Seq(nir.Type.Unit)))
        val jlPlatformContext = nir.Global.Top("java.lang.PlatformThreadContext")
        val jlPlatformContextStart = jlPlatformContext.member(nir.Sig.Method("start", Seq(nir.Type.Ref(jlThread), nir.Type.Unit)))
        val usesSystemThreads = analysis.infos.contains(jlThreadStart) || analysis.infos.contains(jlPlatformContextStart)
        // format: on
        if (!usesSystemThreads) {
          config.logger.info(
            "Detected enabled multithreading, but not found any usage of system threads. " +
              "Multihreading will be disabled to improve performance. " +
              s"This behavior can be disabled by setting enviornment variable $envFlag=0."
          )
          currentConfig = currentConfig.withCompilerConfig(
            _.withMultithreadingSupport(false)
          )
          needsToReload = true
        }
      }
    }
    currentConfig -> needsToReload
  }

  /** Links the DWARF debug information found in the object files. */
  private def postProcess(config: Config, artifact: Path): Path =
    config.logger.time("Postprocessing") {
      if (Platform.isMac && config.compilerConfig.sourceLevelDebuggingConfig.generateFunctionSourcePositions) {
        LLVM.dsymutil(config, artifact)
      }
      artifact
    }

  /** Returns a checksum of a compilation pipeline with the given `config`. */
  private def checkSum(config: Config): Int = {
    // skip the whole nativeLink process if the followings are unchanged since the previous build
    // - build configuration
    // - class paths' mtime
    // - the output native binary ('s mtime)
    // Since the NIR code is shipped in jars, we should be able to detect the changes in NIRs.
    // One thing we miss is, we cannot detect changes in c libraries somewhere in `/usr/lib`.
    (
      config,
      config.classPath.map(getLastModifiedChild(_)),
      getLastModified(config.artifactPath)
    ).hashCode()
  }

  /** Finds and compiles native libaries.
   *
   *  @param config
   *    the compiler configuration
   *  @param analysis
   *    the result from the linker
   *  @return
   *    the paths to the compiled objects
   */
  def findAndCompileNativeLibraries(
      config: Config,
      analysis: ReachabilityAnalysis.Result
  )(implicit ec: ExecutionContext): Future[Seq[Path]] = {
    import NativeLib.{findNativeLibs, compileNativeLibrary}
    Future
      .traverse(findNativeLibs(config))(
        compileNativeLibrary(config, analysis, _)
      )
      .map(_.flatten)
  }

  /** Creates a directory at `config.workDir` if one doesn't exist. */
  private def checkWorkdirExists(config: Config): Unit = {
    val workDir = config.workDir
    if (Files.notExists(workDir)) {
      Files.createDirectories(workDir)
    }
  }

  /** Returns the last time the file at `path` was modified, or the epoch
   *  (1970-01-01T00:00:00Z) if such a file doesn't exist.
   */
  private def getLastModified(path: Path): FileTime =
    if (Files.exists(path))
      Try(Files.getLastModifiedTime(path)).getOrElse(FileTime.fromMillis(0L))
    else FileTime.fromMillis(0L)

  /** Returns the last time a file rooted at `path` was modified.
   *
   *  `path` is the root of a file tree, expanding symbolic links. The result is
   *  the most recent value returned by `getLastModified` a node of this tree or
   *  `empty` if there is no file at `path`.
   */
  private def getLastModifiedChild(path: Path): Optional[FileTime] =
    if (Files.exists(path))
      Files
        .walk(path, FileVisitOption.FOLLOW_LINKS)
        .map[FileTime](getLastModified(_))
        .max(_.compareTo(_))
    else Optional.empty()

  private[scalanative] final val userConfigHashFile = "userConfigHash"

  private[scalanative] def userConfigHasChanged(config: Config): Boolean = {
    val hashFile = config.workDir.resolve(userConfigHashFile)
    !Files.exists(hashFile) || {
      val source = scala.io.Source.fromFile(hashFile.toFile())
      try source.mkString.trim() != config.compilerConfig.##.toString()
      finally source.close()
    }
  }

  private[scalanative] def dumpUserConfigHash(config: Config): Unit = {
    val hashFile = config.workDir.resolve(userConfigHashFile)
    Files.createDirectories(hashFile.getParent())
    Files.write(
      hashFile,
      config.compilerConfig.##.toString().getBytes(),
      StandardOpenOption.CREATE,
      StandardOpenOption.WRITE
    )
  }

}<|MERGE_RESOLUTION|>--- conflicted
+++ resolved
@@ -127,12 +127,8 @@
             }
             .map(objects => link(config, linkerResult, objects))
             .map(artifact => postProcess(config, artifact))
-<<<<<<< HEAD
-        }
-=======
-        )
+        }
         .andThen { case Success(_) => dumpUserConfigHash(config) }
->>>>>>> 9b6a3398
     }
   }
 
