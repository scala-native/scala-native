--- conflicted
+++ resolved
@@ -95,11 +95,7 @@
         libObjectOutput ++ llCompilationOutput
       }
 
-<<<<<<< HEAD
-      LLVM.link(config, linked, compilationOutput, outpath)
-=======
-      LLVM.link(fconfig, linked, objectPaths, outpath)
->>>>>>> e46665ad
+      LLVM.link(fconfig, linked, compilationOutput, outpath)
     }
 
   def findAndCompileNativeSources(
