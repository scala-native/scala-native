package scala.scalanative
package build

import java.nio.file.{Files, Path}
import scala.scalanative.util.Scope

/** Utility methods for building code using Scala Native. */
object Build {

  /** Run the complete Scala Native pipeline,
   *  LLVM optimizer and system linker, producing
   *  a native binary in the end.
   *
   *  For example, to produce a binary one needs
   *  a classpath, a working directory and a main
   *  class entry point:
   *
   *  {{{
   *  val classpath: Seq[Path] = ...
   *  val workdir: Path        = ...
   *  val main: String         = ...
   *
   *  val clang    = Discover.clang()
   *  val clangpp  = Discover.clangpp()
   *  val linkopts = Discover.linkingOptions()
   *  val compopts = Discover.compileOptions()
   *
   *  val outpath  = workdir.resolve("out")
   *
   *  val config =
   *    Config.empty
   *      .withCompilerConfig{
   *        NativeConfig.empty
   *         .withGC(GC.default)
   *         .withMode(Mode.default)
   *         .withClang(clang)
   *         .withClangPP(clangpp)
   *         .withLinkingOptions(linkopts)
   *         .withCompileOptions(compopts)
   *         .withLinkStubs(true)
   *       }
   *      .withMainClass(main)
   *      .withClassPath(classpath)
   *      .withWorkdir(workdir)
   *
   *  Build.build(config, outpath)
   *  }}}
   *
   *  @param config  The configuration of the toolchain.
   *  @param outpath The path to the resulting native binary.
   *  @return `outpath`, the path to the resulting native binary.
   */
  def build(config: Config, outpath: Path)(implicit scope: Scope): Path =
    config.logger.time("Total") {
      val fclasspath = NativeLib.filterClasspath(config.classPath)
      val fconfig    = config.withClassPath(fclasspath)
<<<<<<< HEAD
      val is32       = config.is32
=======
      val workdir    = fconfig.workdir
>>>>>>> 7997e294

      // create optimized code and generate ll
      val entries = ScalaNative.entries(fconfig)
      val linked  = ScalaNative.link(fconfig, entries)
      ScalaNative.logLinked(fconfig, linked)
<<<<<<< HEAD
      val optimized = ScalaNative.optimize(fconfig, linked, is32)

      // clean ll files
      IO.getAll(workdir, "glob:**.ll").foreach(Files.delete)

      val generated = ScalaNative.codegen(fconfig, optimized, is32)
=======
      val optimized = ScalaNative.optimize(fconfig, linked)
      val generated = ScalaNative.codegen(fconfig, optimized)
>>>>>>> 7997e294

      val objectPaths = config.logger.time("Compiling to native code") {
        // find native libs
        val nativelibs = NativeLib.findNativeLibs(fconfig.classPath, workdir)

        // compile all libs
        val libObjectPaths = nativelibs
          .map { NativeLib.unpackNativeCode }
          .map { destPath =>
            val paths = NativeLib.findNativePaths(workdir, destPath)
            val (projPaths, projConfig) =
              Filter.filterNativelib(fconfig, linked, destPath, paths)
            LLVM.compile(projConfig, projPaths)
          }
          .flatten

        // compile generated ll
        val llObjectPaths = LLVM.compile(fconfig, generated)

        libObjectPaths ++ llObjectPaths
      }

      LLVM.link(config, linked, objectPaths, outpath)
    }
}<|MERGE_RESOLUTION|>--- conflicted
+++ resolved
@@ -54,27 +54,15 @@
     config.logger.time("Total") {
       val fclasspath = NativeLib.filterClasspath(config.classPath)
       val fconfig    = config.withClassPath(fclasspath)
-<<<<<<< HEAD
       val is32       = config.is32
-=======
       val workdir    = fconfig.workdir
->>>>>>> 7997e294
 
       // create optimized code and generate ll
       val entries = ScalaNative.entries(fconfig)
       val linked  = ScalaNative.link(fconfig, entries)
       ScalaNative.logLinked(fconfig, linked)
-<<<<<<< HEAD
       val optimized = ScalaNative.optimize(fconfig, linked, is32)
-
-      // clean ll files
-      IO.getAll(workdir, "glob:**.ll").foreach(Files.delete)
-
       val generated = ScalaNative.codegen(fconfig, optimized, is32)
-=======
-      val optimized = ScalaNative.optimize(fconfig, linked)
-      val generated = ScalaNative.codegen(fconfig, optimized)
->>>>>>> 7997e294
 
       val objectPaths = config.logger.time("Compiling to native code") {
         // find native libs
