--- conflicted
+++ resolved
@@ -46,7 +46,6 @@
       paths: Seq[Path]
   ): Seq[CompilationResult] = {
     // generate .o files for all included source files in parallel
-<<<<<<< HEAD
     paths.par.flatMap { path =>
       val inpath = path.toAbsolutePath()
       val isRust = inpath.toString.endsWith(rustExt)
@@ -65,43 +64,8 @@
           val proc = Process(cmd, config.workdir.toFile)
           val result = proc ! Logger.toProcessLogger(config.logger)
           if (result != 0) {
-            sys.error(s"Failed to compile ${inpath}")
-          }
-=======
-    paths.par.map { path =>
-      val inpath = path.abs
-      val outpath = inpath + oExt
-      val isCpp = inpath.endsWith(cppExt)
-      val isLl = inpath.endsWith(llExt)
-      val objPath = Paths.get(outpath)
-      // LL is generated so always rebuild
-      if (isLl || !Files.exists(objPath)) {
-        val compiler = if (isCpp) config.clangPP.abs else config.clang.abs
-        val stdflag = {
-          if (isLl) Seq()
-          else if (isCpp) {
-            // C++14 or newer standard is needed to compile code using Windows API
-            // shipped with Windows 10 / Server 2016+ (we do not plan supporting older versions)
-            if (config.targetsWindows) Seq("-std=c++14")
-            else Seq("-std=c++11")
-          } else Seq("-std=gnu11")
-        }
-        val platformFlags = {
-          if (config.targetsWindows) Seq("-g")
-          else Nil
-        }
-        val flags = opt(config) +: "-fvisibility=hidden" +:
-          stdflag ++: platformFlags ++: config.compileOptions
-        val compilec =
-          Seq(compiler) ++ flto(config) ++ flags ++ target(config) ++
-            Seq("-c", inpath, "-o", outpath)
-
-        config.logger.running(compilec)
-        val result = Process(compilec, config.workdir.toFile) !
-          Logger.toProcessLogger(config.logger)
-        if (result != 0) {
-          throw new BuildException(s"Failed to compile ${inpath}")
->>>>>>> e46665ad
+            throw new BuildException(s"Failed to compile ${inpath}")
+          }
         }
         output
       }
@@ -172,16 +136,11 @@
       s"Linking native code (${config.gc.name} gc, ${config.LTO.name} lto)"
     ) {
       config.logger.running(compile)
-<<<<<<< HEAD
-      Process(compile, config.workdir.toFile) !
-        Logger.toProcessLogger(config.logger)
-=======
       val result = Process(compile, config.workdir.toFile) !
         Logger.toProcessLogger(config.logger)
       if (result != 0) {
         throw new BuildException(s"Failed to link ${outpath}")
       }
->>>>>>> e46665ad
     }
     outpath
   }
