package scala.scalanative
package build

import java.io.{File, PrintWriter}
import java.nio.file.{Files, Path, Paths, StandardCopyOption}
import scala.sys.process._
import scala.scalanative.build.IO.RichPath
import scala.scalanative.compat.CompatParColls.Converters._
import scala.scalanative.nir.Attr.Link

/** Internal utilities to interact with LLVM command-line tools. */
private[scalanative] object LLVM {

  /** Object file extension: ".o" */
  val oExt = ".o"

  /** C++ file extension: ".cpp" */
  val cppExt = ".cpp"

  /** LLVM intermediate file extension: ".ll" */
  val llExt = ".ll"

  /** List of source patterns used: ".c, .cpp, .S" */
  val srcExtensions = Seq(".c", cppExt, ".S")

  /** Compile the given files to object files
   *
   *  @param config
   *    The configuration of the toolchain.
   *  @param paths
   *    The directory paths containing native files to compile.
   *  @return
   *    The paths of the `.o` files.
   */
  def compile(config: Config, paths: Seq[Path]): Seq[Path] = {
    implicit val _config: Config = config

    def compileIfNeeded(srcPath: Path): Path = {
      val inpath = srcPath.abs
      val outpath = inpath + oExt
      val objPath = Paths.get(outpath)
      // compile if out of date or no object file
      if (needsCompiling(srcPath, objPath)) {
        compileFile(srcPath, objPath)
      } else objPath
    }
    // generate .o files for included source files
    if (config.targetsMsys || config.targetsCygwin) {
      // TODO: should this be configurable in build.sbt?
      // sequentially; produces correct clang command lines in sbt -debug mode
      // clang command lines needed for quickly diagnosing failed compiles.
      paths.map { srcPath =>
        compileIfNeeded(srcPath)
      }
    } else {
      // generate .o files for all included source files in parallel
      paths.par.map { srcPath =>
        compileIfNeeded(srcPath)
      }.seq
    }
  }

  private def compileFile(srcPath: Path, objPath: Path)(implicit
      config: Config
  ): Path = {
    val inpath = srcPath.abs
    val outpath = objPath.abs
    val isCpp = inpath.endsWith(cppExt)
    val isLl = inpath.endsWith(llExt)
    val workDir = config.workDir

    val compiler = if (isCpp) config.clangPP.abs else config.clang.abs
    val stdflag = {
      if (isLl) Seq.empty
      else if (isCpp) {
        // C++14 or newer standard is needed to compile code using Windows API
        // shipped with Windows 10 / Server 2016+ (we do not plan supporting older versions)
        if (config.targetsWindows) Seq("-std=c++14")
        else Seq("-std=c++11")
      } else Seq("-std=gnu11")
    }
    val platformFlags = {
      if (config.targetsWindows) {
        val common = Seq("-g") // needed for debug symbols in stack traces
        val optional = if (config.targetsMsys) msysExtras else Nil
        common ++ optional
      } else Nil
    }

    val configFlags = {
      if (config.compilerConfig.multithreadingSupport)
        Seq("-DSCALANATIVE_MULTITHREADING_ENABLED")
      else Nil
    }
    val exceptionsHandling = {
      val opt = if (isCpp) List("-fcxx-exceptions") else Nil
      List("-fexceptions", "-funwind-tables") ::: opt
    }
    val flags: Seq[String] =
      buildTargetCompileOpts ++ flto ++ asan ++ target ++
        stdflag ++ platformFlags ++ exceptionsHandling ++
        configFlags ++ Seq("-fvisibility=hidden", opt) ++
        config.compileOptions
    val compilec: Seq[String] =
      Seq(compiler, "-c", inpath, "-o", outpath) ++ flags

    // compile
    config.logger.running(compilec)
    val result = Process(compilec, workDir.toFile) !
      Logger.toProcessLogger(config.logger)
    if (result != 0) {
      throw new BuildException(s"Failed to compile ${inpath}")
    }

    objPath
  }

  /** Links a collection of `.ll.o` files and the `.o` files from the
   *  `nativelib`, other libaries, and the application project into the native
   *  binary.
   *
   *  @param config
   *    The configuration of the toolchain.
   *  @param linkerResult
   *    The results from the linker.
   *  @param objectPaths
   *    The paths to all the `.o` files.
   *  @return
   *    `outpath` The config.artifactPath
   */
  def link(
      config: Config,
      linkerResult: linker.Result,
      objectsPaths: Seq[Path]
  ): Path = {
    implicit val _config: Config = config
    val buildPath = config.buildPath

    // don't link if no changes
    if (!needsLinking(objectsPaths, buildPath)) {
      return copyOutput(config, buildPath)
    }

    val command = config.compilerConfig.buildTarget match {
      case BuildTarget.Application | BuildTarget.LibraryDynamic =>
        prepareLinkCommand(objectsPaths, linkerResult)
      case BuildTarget.LibraryStatic =>
        prepareArchiveCommand(objectsPaths)
    }
    // link
    val result = command ! Logger.toProcessLogger(config.logger)
    if (result != 0) {
      throw new BuildException(s"Failed to link ${buildPath}")
    }

    copyOutput(config, buildPath)
  }

  private def copyOutput(config: Config, buildPath: Path) = {
    val outPath = config.artifactPath
    config.compilerConfig.buildTarget match {
      case BuildTarget.Application =>
        Files.copy(buildPath, outPath, StandardCopyOption.REPLACE_EXISTING)
      case _: BuildTarget.Library => outPath
    }
  }

  private def prepareLinkCommand(
      objectsPaths: Seq[Path],
      linkerResult: linker.Result
  )(implicit config: Config) = {
    val workDir = config.workDir
    val links = {
      val srclinks = linkerResult.links.collect {
        case Link("z") if config.targetsWindows => "zlib"
        case Link(name)                         => name
      }
      val gclinks = config.gc.links
      // We need extra linking dependencies for:
      // * libdl for our vendored libunwind implementation.
      // * libpthread for process APIs and parallel garbage collection.
      // * Dbghelp for windows implementation of unwind libunwind API
      val platformsLinks =
        if (config.targetsWindows) Seq("Dbghelp")
        else Seq("pthread", "dl")
      platformsLinks ++ srclinks ++ gclinks
    }
    val linkopts = config.linkingOptions ++ links.map("-l" + _)
    val flags = {
      val platformFlags =
        if (!config.targetsWindows) Nil
        else {
          // https://github.com/scala-native/scala-native/issues/2372
          // When using LTO make sure to use lld linker instead of default one
          // LLD might find some duplicated symbols defined in both C and C++,
          // runtime libraries (libUCRT, libCPMT), we ignore this warnings.
          val ltoSupport = config.compilerConfig.lto match {
            case LTO.None => Nil
            case _        => Seq("-fuse-ld=lld", "-Wl,/force:multiple")
          }
          Seq("-g") ++ ltoSupport
        }
      val output = Seq("-o", config.buildPath.abs)
      buildTargetLinkOpts ++ flto ++ platformFlags ++ output ++ asan ++ target
    }
    val paths = objectsPaths.map(_.abs)
    // it's a fix for passing too many file paths to the clang compiler,
    // If too many packages are compiled and the platform is windows, windows
    // terminal doesn't support too many characters, which will cause an error.
    val llvmLinkInfo = flags ++ paths ++ linkopts
    val configFile = workDir.resolve("llvmLinkInfo").toFile
    locally {
      val pw = new PrintWriter(configFile)
      try
        llvmLinkInfo.foreach {
          // Paths containg whitespaces needs to be escaped, otherwise
          // config file might be not interpretted correctly by the LLVM
          // in windows system, the file separator doesn't work very well, so we
          // replace it to linux file separator
          str => pw.println(escapeWhitespaces(str.replace("\\", "/")))
        }
      finally pw.close()
    }

    val command = Seq(config.clangPP.abs, s"@${configFile.getAbsolutePath()}")
    config.logger.running(command)
    Process(command, config.workDir.toFile())
  }

  private def prepareArchiveCommand(
      objectPaths: Seq[Path]
  )(implicit config: Config) = {
    val workDir = config.workDir
    val llvmAR = Discover.discover("llvm-ar", "LLVM_BIN")
    val MIRScriptFile = workDir.resolve("MIRScript").toFile
    val pw = new PrintWriter(MIRScriptFile)
    try {
      pw.println(s"CREATE ${escapeWhitespaces(config.buildPath.abs)}")
      objectPaths.foreach { path =>
        val uniqueName =
          workDir
            .relativize(path)
            .toString()
            .replace(File.separator, "_")
        val newPath = workDir.resolve(uniqueName)
        Files.move(path, newPath, StandardCopyOption.REPLACE_EXISTING)
        pw.println(s"ADDMOD ${escapeWhitespaces(newPath.abs)}")
      }
      pw.println("SAVE")
      pw.println("END")
    } finally pw.close()

    val command = Seq(llvmAR.abs, "-M")
    config.logger.running(command)

    Process(command, config.workDir.toFile()) #< MIRScriptFile
  }

  /** Checks the input timestamp to see if the file needs compiling. The call to
   *  lastModified will return 0 for a non existent output file but that makes
   *  the timestamp always less forcing a recompile.
   *
   *  @param in
   *    the source file
   *  @param out
   *    the object file
   *  @return
   *    true if it needs compiling false otherwise.
   */
  @inline private def needsCompiling(in: Path, out: Path): Boolean = {
    in.toFile().lastModified() > out.toFile().lastModified()
  }

  /** Looks at all the object files to see if one is newer than the output
   *  (executable). All object files will be compiled at this time so
   *  lastModified will always be a real time stamp. The output executable
   *  lastModified can be 0 but that forces the link to occur.
   *
   *  @param in
   *    the list of object file to link
   *  @param out
   *    the executable
   *  @return
   *    true if it need linking
   */
  @inline private def needsLinking(in: Seq[Path], out: Path): Boolean = {
    val inmax = in.map(_.toFile().lastModified()).max
    val outmax = out.toFile().lastModified()
    inmax > outmax
  }

  private def flto(implicit config: Config): Seq[String] =
    config.compilerConfig.lto match {
      case LTO.None => Seq.empty
      case lto      => Seq(s"-flto=${lto.name}")
    }

  private def asan(implicit config: Config): Seq[String] =
    config.compilerConfig.asan match {
      case true  => Seq("-fsanitize=address", "-fno-omit-frame-pointer")
      case false => Seq.empty
    }

  private def target(implicit config: Config): Seq[String] =
    config.compilerConfig.targetTriple match {
      case Some(tt) => Seq("-target", tt)
      case None     => Seq("-Wno-override-module")
    }

  private def opt(implicit config: Config): String =
    config.mode match {
      case Mode.Debug       => "-O0"
      case Mode.ReleaseFast => "-O2"
      case Mode.ReleaseSize => "-Oz"
      case Mode.ReleaseFull => "-O3"
    }

  private def buildTargetCompileOpts(implicit config: Config): Seq[String] =
    config.compilerConfig.buildTarget match {
      case BuildTarget.Application =>
        Nil
      case BuildTarget.LibraryStatic =>
        optionalPICflag ++ Seq("--emit-static-lib")
      case BuildTarget.LibraryDynamic =>
        optionalPICflag :+
          "-DSCALANATIVE_DYLIB" // allow to compile dynamic library constructor in dylib_init.c
    }

  private def buildTargetLinkOpts(implicit config: Config): Seq[String] = {
    val optRdynamic = if (config.targetsWindows) Nil else Seq("-rdynamic")
    config.compilerConfig.buildTarget match {
      case BuildTarget.Application =>
        optRdynamic
      case BuildTarget.LibraryStatic =>
        optionalPICflag ++ Seq("--emit-static-lib")
      case BuildTarget.LibraryDynamic =>
        val libFlag = if (config.targetsMac) "-dynamiclib" else "-shared"
        Seq(libFlag) ++ optionalPICflag ++ optRdynamic
    }
  }

  private def optionalPICflag(implicit config: Config): Seq[String] =
    if (config.targetsWindows) Nil
    else Seq("-fPIC")

  private def escapeWhitespaces(str: String): String = {
    if (str.exists(_.isWhitespace)) s""""$str""""
    else str
  }

<<<<<<< HEAD
  lazy val msysExtras = Seq(
    "-D_WIN64",
    "-D__MINGW64__",
    "-D_X86_64_ -D__X86_64__ -D__x86_64",
    "-D__USING_SJLJ_EXCEPTIONS__",
    "-DNO_OLDNAMES",
    "-D_LIBUNWIND_BUILD_ZERO_COST_APIS"
  )
=======
  private def constructIdent(config: Config): String = {
    val mt = config.compilerConfig.multithreadingSupport
    val snVersion = scala.scalanative.nir.Versions.current

    val ident1 = s"Scala Native ${snVersion}"
    val ident2 = s"Multithread: ${mt},"
    val ident3 = s"Mode: ${config.mode}, LTO: ${config.LTO}, GC: ${config.gc}"

    s"${ident1} (${ident2} ${ident3})"
  }

  private[scalanative] def generateLLVMIdent(
      config: Config
  ): Seq[java.nio.file.Path] = {

    /* Enable feature only where known to work. Add to list as experience grows
     * FreeBSD uses elf format so it _should_ work, but it has not been
     * exercised.
     */
    if (!config.targetsLinux) Seq.empty[Path]
    else {
      // From lld.llvm.org doc: readelf --string-dump .comment <output-file>
      val workDir = config.workDir
      val identPath = workDir.resolve("ScalaNativeIdent.ll")
      val ident = constructIdent(config)

      val pw = new java.io.PrintWriter(identPath.toFile) // truncate if exists

      try {
        pw.println("!llvm.ident = !{!0}")
        pw.println(s"""!0 = !{!"${ident}"}""")
      } finally pw.close()

      Seq(identPath)
    }
  }
>>>>>>> 3a9e7b6f

}<|MERGE_RESOLUTION|>--- conflicted
+++ resolved
@@ -348,7 +348,6 @@
     else str
   }
 
-<<<<<<< HEAD
   lazy val msysExtras = Seq(
     "-D_WIN64",
     "-D__MINGW64__",
@@ -357,21 +356,18 @@
     "-DNO_OLDNAMES",
     "-D_LIBUNWIND_BUILD_ZERO_COST_APIS"
   )
-=======
-  private def constructIdent(config: Config): String = {
-    val mt = config.compilerConfig.multithreadingSupport
-    val snVersion = scala.scalanative.nir.Versions.current
-
-    val ident1 = s"Scala Native ${snVersion}"
-    val ident2 = s"Multithread: ${mt},"
-    val ident3 = s"Mode: ${config.mode}, LTO: ${config.LTO}, GC: ${config.gc}"
-
-    s"${ident1} (${ident2} ${ident3})"
-  }
-
-  private[scalanative] def generateLLVMIdent(
-      config: Config
-  ): Seq[java.nio.file.Path] = {
+
+  private[scalanative] def generateLLVMIdent(config: Config): Seq[Path] = {
+    def constructIdent: String = {
+      val mt = config.compilerConfig.multithreadingSupport
+      val snVersion = scala.scalanative.nir.Versions.current
+
+      val ident1 = s"Scala Native ${snVersion}"
+      val ident2 = s"Multithread: ${mt},"
+      val ident3 = s"Mode: ${config.mode}, LTO: ${config.LTO}, GC: ${config.gc}"
+
+      s"${ident1} (${ident2} ${ident3})"
+    }
 
     /* Enable feature only where known to work. Add to list as experience grows
      * FreeBSD uses elf format so it _should_ work, but it has not been
@@ -382,7 +378,7 @@
       // From lld.llvm.org doc: readelf --string-dump .comment <output-file>
       val workDir = config.workDir
       val identPath = workDir.resolve("ScalaNativeIdent.ll")
-      val ident = constructIdent(config)
+      val ident = constructIdent
 
       val pw = new java.io.PrintWriter(identPath.toFile) // truncate if exists
 
@@ -394,6 +390,5 @@
       Seq(identPath)
     }
   }
->>>>>>> 3a9e7b6f
 
 }