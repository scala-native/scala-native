package scala.scalanative
package build

import java.nio.file.{Path, Paths}

/** An object describing how to configure the Scala Native toolchain. */
sealed trait Config {

  /** Directory to emit intermediate compilation results. */
  def workdir: Path

  /** Path to the nativelib jar. */
  @deprecated("Not needed: discovery is internal", "0.4.0")
  def nativelib: Path

  /** Entry point for linking. */
  def mainClass: String

  /** Sequence of all NIR locations. */
  def classPath: Seq[Path]

  /** The logger used by the toolchain. */
  def logger: Logger

  def compilerConfig: NativeConfig

  /** Create a new config with given directory. */
  def withWorkdir(value: Path): Config

  /** Create a new config with given path to nativelib. */
  @deprecated("Not needed: discovery is internal", "0.4.0")
  def withNativelib(value: Path): Config

  /** Create new config with given mainClass point. */
  def withMainClass(value: String): Config

  /** Create a new config with given nir paths. */
  def withClassPath(value: Seq[Path]): Config

  /** Create a new config with the given logger. */
  def withLogger(value: Logger): Config

  def withCompilerConfig(value: NativeConfig): Config

  def withCompilerConfig(fn: NativeConfig => NativeConfig): Config

  /** The garbage collector to use. */
  def gc: GC = compilerConfig.gc

  /** Compilation mode. */
  def mode: Mode = compilerConfig.mode

  /** The path to the `clang` executable. */
  def clang: Path = compilerConfig.clang

  /** The path to the `clang++` executable. */
  def clangPP: Path = compilerConfig.clangPP

  /** The options passed to LLVM's linker. */
  def linkingOptions: Seq[String] = compilerConfig.linkingOptions

  /** The compilation options passed to LLVM. */
  def compileOptions: Seq[String] = compilerConfig.compileOptions

  /** Should stubs be linked? */
  def linkStubs: Boolean = compilerConfig.linkStubs

  /** The LTO mode to use used during a release build. */
  def LTO: LTO = compilerConfig.lto

  /** Shall linker check that NIR is well-formed after every phase? */
  def check: Boolean = compilerConfig.check

  /** Shall linker dump intermediate NIR after every phase? */
  def dump: Boolean = compilerConfig.dump

<<<<<<< HEAD
  def is32: Boolean =
    compilerConfig.targetTriple
      .getOrElse(
        Discover.targetTriple(clang, workdir)
      )
      .split('-')
      .headOption
      .getOrElse("") match {
      case "x86_64" => false
      case "i386"   => true
      case "i686"   => true
      case o =>
        println(
          s"Unexpected architecture in target triple: ${o}, defaulting to 64-bit")
        false
    }
=======
  private[scalanative] def targetsWindows: Boolean = {
    compilerConfig.targetTriple.fold(Platform.isWindows) { customTriple =>
      customTriple.contains("win32") ||
      customTriple.contains("windows")
    }
  }
>>>>>>> 15abb846
}

object Config {

  /** Default empty config object where all of the fields are left blank. */
  def empty: Config =
    Impl(
      nativelib = Paths.get(""),
      mainClass = "",
      classPath = Seq.empty,
      workdir = Paths.get(""),
      logger = Logger.default,
      compilerConfig = NativeConfig.empty
    )

  private final case class Impl(nativelib: Path,
                                mainClass: String,
                                classPath: Seq[Path],
                                workdir: Path,
                                logger: Logger,
                                compilerConfig: NativeConfig)
      extends Config {
    def withNativelib(value: Path): Config =
      copy(nativelib = value)

    def withMainClass(value: String): Config =
      copy(mainClass = value)

    def withClassPath(value: Seq[Path]): Config =
      copy(classPath = value)

    def withWorkdir(value: Path): Config =
      copy(workdir = value)

    def withLogger(value: Logger): Config =
      copy(logger = value)

    override def withCompilerConfig(value: NativeConfig): Config =
      copy(compilerConfig = value)

    override def withCompilerConfig(fn: NativeConfig => NativeConfig): Config =
      copy(compilerConfig = fn(compilerConfig))
  }
}<|MERGE_RESOLUTION|>--- conflicted
+++ resolved
@@ -74,7 +74,6 @@
   /** Shall linker dump intermediate NIR after every phase? */
   def dump: Boolean = compilerConfig.dump
 
-<<<<<<< HEAD
   def is32: Boolean =
     compilerConfig.targetTriple
       .getOrElse(
@@ -91,14 +90,13 @@
           s"Unexpected architecture in target triple: ${o}, defaulting to 64-bit")
         false
     }
-=======
+
   private[scalanative] def targetsWindows: Boolean = {
     compilerConfig.targetTriple.fold(Platform.isWindows) { customTriple =>
       customTriple.contains("win32") ||
       customTriple.contains("windows")
     }
   }
->>>>>>> 15abb846
 }
 
 object Config {
