package scala.scalanative
package build

import java.nio.file.{Files, Path, Paths}

/** An object describing how to configure the Scala Native toolchain. */
sealed trait Config {

  private val testSuffix = "-test"

  /** Base Directory for native work products. */
  def baseDir: Path

  /** Indicates whether this is a test config or not. */
  def testConfig: Boolean

  /** Directory to emit intermediate compilation results. Calculated based on
   *  [[#baseDir]] / `native` or `native-test` if a test project. The build
   *  creates directories if they do not exist.
   */
  def workDir: Path

  /** Name of the project module from the build system. Must be unique amongst
   *  modules in the larger project.
   *
   *  @return
   *    moduleName
   */
  def moduleName: String

  /** Base name for executable or library, typically the project/module name
   *  from the build tool [[#moduleName]] or can be overridden by the user with
   *  [[NativeConfig#baseName]]. This must be unique over all module names and
   *  other `baseName`s in the project. Delegated method to
   *  [[NativeConfig#baseName]]
   */
  def baseName: String

  /** This is the name of the executable or library. Calculated based on a
   *  prefix for libraries `lib` for UNIX like OSes, [[#baseName]], `-test` if
   *  [[#testConfig]] is `true`, and the executable or library suffix depending
   *  on platform and library type.
   */
  def artifactName: String

  /** Final Path to the output file, executable or library. Calculated based on
   *  [[#baseDir]] `/` [[#artifactName]].
   */
  def artifactPath: Path

  /** Build path to support multiple main applications.
   *
   *  For libraries it is the same as the [[#artifactPath]] and for applications
   *  it resolves to [[#workDir]] `/` [[#artifactName]] and after the build it
   *  is copied to [[#artifactPath]].
   */
  def buildPath: Path

  /** Entry point for linking. */
  def mainClass: Option[String]

  /** Sequence of all NIR locations. */
  def classPath: Seq[Path]

  /** The logger used by the toolchain. */
  def logger: Logger

  /** The [[NativeConfig]] that is used by the developer to control settings. */
  def compilerConfig: NativeConfig

  /** Create a new config with given base directory. */
  def withBaseDir(value: Path): Config

  /** Create a new config with test (true) or normal config (false). */
  def withTestConfig(value: Boolean): Config

  /** Create a new config with the module name - required. */
  def withModuleName(value: String): Config

  /** Create new config with a fully qualified (with package) main class name as
   *  an [[Option]]. Only applicable if [[NativeConfig#buildTarget]] is a
   *  [[BuildTarget#application]].
   *
   *  @param value
   *    fully qualified main class name as an [[Option]], default [[None]]
   *  @return
   *    this config object
   */
  def withMainClass(value: Option[String]): Config

  /** Create a new config with given nir paths. */
  def withClassPath(value: Seq[Path]): Config

  /** Create a new config with the given logger. */
  def withLogger(value: Logger): Config

  /** Create a [[Config]] with a new [[NativeConfig]]. */
  def withCompilerConfig(value: NativeConfig): Config

  /** Create a [[Config]] with a function which takes and returns a
   *  [[NativeConfig]].
   */
  def withCompilerConfig(fn: NativeConfig => NativeConfig): Config

  // delegated methods

  /** The garbage collector to use. */
  def gc: GC = compilerConfig.gc

  /** Compilation mode. */
  def mode: Mode = compilerConfig.mode

  /** The path to the `clang` executable. */
  def clang: Path = compilerConfig.clang

  /** The path to the `clang++` executable. */
  def clangPP: Path = compilerConfig.clangPP

  /** The options passed to LLVM's linker. */
  def linkingOptions: Seq[String] = compilerConfig.linkingOptions

  /** The compilation options passed to LLVM. */
  def compileOptions: Seq[String] = compilerConfig.compileOptions

  /** Should stubs be linked? */
  def linkStubs: Boolean = compilerConfig.linkStubs

  /** The LTO mode to use used during a release build. */
  def LTO: LTO = compilerConfig.lto

  /** Shall linker check that NIR is well-formed after every phase? */
  def check: Boolean = compilerConfig.check

  /** Shall linker dump intermediate NIR after every phase? */
  def dump: Boolean = compilerConfig.dump

  // helpers

  protected def nameSuffix = if (testConfig) testSuffix else ""

  private[scalanative] lazy val targetsWindows: Boolean = {
    compilerConfig.targetTriple.fold(Platform.isWindows) { customTriple =>
      customTriple.contains("win32") ||
      customTriple.contains("windows")
    }
  }

  private[scalanative] lazy val targetsMac: Boolean = Platform.isMac ||
    compilerConfig.targetTriple.exists { customTriple =>
      Seq("mac", "apple", "darwin").exists(customTriple.contains(_))
    }

<<<<<<< HEAD
  private[scalanative] lazy val targetsMsys: Boolean = {
    compilerConfig.targetTriple.fold(Platform.isMsys) { customTriple =>
      customTriple.contains("windows-msys")
    }
  }
  private[scalanative] lazy val targetsCygwin: Boolean = {
    compilerConfig.targetTriple.fold(Platform.isCygwin) { customTriple =>
      customTriple.contains("windows-cygnus")
    }
  }
=======
  private[scalanative] lazy val targetsLinux: Boolean = Platform.isLinux ||
    compilerConfig.targetTriple.exists { customTriple =>
      Seq("linux").exists(customTriple.contains(_))
    }
>>>>>>> 3a9e7b6f
}

/** Factory to create [[#empty]] [[Config]] objects */
object Config {

  /** Default empty config object where all of the fields are left blank or the
   *  default value.
   */
  def empty: Config =
    Impl(
      baseDir = Paths.get(""),
      testConfig = false,
      moduleName = "",
      mainClass = None,
      classPath = Seq.empty,
      logger = Logger.default,
      compilerConfig = NativeConfig.empty
    )

  private final case class Impl(
      baseDir: Path,
      testConfig: Boolean,
      moduleName: String,
      mainClass: Option[String],
      classPath: Seq[Path],
      logger: Logger,
      compilerConfig: NativeConfig
  ) extends Config {

    def withBaseDir(value: Path): Config =
      copy(baseDir = value)

    def withTestConfig(value: Boolean): Config =
      copy(testConfig = value)

    def withModuleName(value: String): Config =
      copy(moduleName = value)

    def withMainClass(value: Option[String]): Config =
      copy(mainClass = value)

    def withClassPath(value: Seq[Path]): Config =
      copy(classPath = value)

    def withLogger(value: Logger): Config =
      copy(logger = value)

    override def withCompilerConfig(value: NativeConfig): Config =
      copy(compilerConfig = value)

    override def withCompilerConfig(fn: NativeConfig => NativeConfig): Config =
      copy(compilerConfig = fn(compilerConfig))

    override lazy val workDir: Path =
      baseDir.resolve(s"native$nameSuffix")

    override lazy val baseName: String =
      compilerConfig.baseName match {
        case bn if bn.nonEmpty => bn
        case _                 => moduleName
      }

    override lazy val artifactName: String =
      artifactName(baseName)

    override lazy val artifactPath: Path =
      baseDir.resolve(artifactName)

    override lazy val buildPath: Path =
      compilerConfig.buildTarget match {
        case BuildTarget.Application =>
          workDir.resolve(artifactName(mainClass.get))
        case _: BuildTarget.Library =>
          baseDir.resolve(artifactName)
      }

    private def artifactName(name: String) = {
      val ext = compilerConfig.buildTarget match {
        case BuildTarget.Application =>
          if (targetsWindows) ".exe" else ""
        case BuildTarget.LibraryDynamic =>
          if (targetsWindows) ".dll"
          else if (targetsMac) ".dylib"
          else ".so"
        case BuildTarget.LibraryStatic =>
          if (targetsWindows) ".lib"
          else ".a"
      }
      val namePrefix = compilerConfig.buildTarget match {
        case BuildTarget.Application => ""
        case _: BuildTarget.Library  => if (targetsWindows) "" else "lib"
      }
      s"$namePrefix${name}$nameSuffix$ext"
    }

    override def toString: String = {
      val classPathFormat =
        classPath.mkString("List(", "\n".padTo(22, ' '), ")")
      s"""Config(
        | - baseDir:        $baseDir
        | - testConfig:     $testConfig
        | - workDir:        $workDir
        | - moduleName:     $moduleName
        | - baseName:       $baseName
        | - artifactName:   $artifactName
        | - artifactPath:   $artifactPath
        | - buildPath:      $buildPath
        | - mainClass:      $mainClass
        | - classPath:      $classPathFormat
        | - compilerConfig: $compilerConfig
        |)""".stripMargin
    }

  }
}<|MERGE_RESOLUTION|>--- conflicted
+++ resolved
@@ -150,7 +150,6 @@
       Seq("mac", "apple", "darwin").exists(customTriple.contains(_))
     }
 
-<<<<<<< HEAD
   private[scalanative] lazy val targetsMsys: Boolean = {
     compilerConfig.targetTriple.fold(Platform.isMsys) { customTriple =>
       customTriple.contains("windows-msys")
@@ -161,12 +160,11 @@
       customTriple.contains("windows-cygnus")
     }
   }
-=======
+  
   private[scalanative] lazy val targetsLinux: Boolean = Platform.isLinux ||
     compilerConfig.targetTriple.exists { customTriple =>
       Seq("linux").exists(customTriple.contains(_))
     }
->>>>>>> 3a9e7b6f
 }
 
 /** Factory to create [[#empty]] [[Config]] objects */
