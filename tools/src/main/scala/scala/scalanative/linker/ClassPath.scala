package scala.scalanative
package linker

import java.nio.file.Path
import java.io.ByteArrayInputStream
import java.io.BufferedReader
import java.io.InputStreamReader

import scala.collection.mutable
import scala.scalanative.io.VirtualDirectory
import scala.scalanative.nir.serialization.deserializeBinary
import scala.scalanative.nir.serialization.{Prelude => NirPrelude}

sealed trait ClassPath {

  /** Check if given global is present in this classpath. */
  private[scalanative] def contains(name: nir.Global): Boolean

  /** Load given global and info about its dependencies. */
  private[scalanative] def load(name: nir.Global.Top): Option[Seq[nir.Defn]]

  private[scalanative] def classesWithEntryPoints: Iterable[nir.Global.Top]

  private[scalanative] def definedServicesProviders
      : Map[nir.Global.Top, Seq[nir.Global.Top]]
}

object ClassPath {

  /** Create classpath based on the virtual directory. */
  private[scalanative] def apply(directory: VirtualDirectory): ClassPath =
    new Impl(directory)

  private final class Impl(directory: VirtualDirectory) extends ClassPath {
    val nirFiles = mutable.Map.empty[nir.Global.Top, Path]
    val serviceProviders = mutable.Map.empty[nir.Global.Top, Path]

    directory.files
      .foreach {
        case path if path.toString.endsWith(".nir") =>
          val name = nir.Global.Top(io.packageNameFromPath(path))
          nirFiles.update(name, path)

        // First variant for jars, seconds for local directories
        case path
            if (path.startsWith("/META-INF/services/") ||
              path.startsWith("META-INF/services/")) =>
          val serviceName = nir.Global.Top(path.getFileName().toString())
          serviceProviders.update(serviceName, path)

        case _ => ()
      }

    private val cache =
      mutable.Map.empty[nir.Global.Top, Option[Seq[nir.Defn]]]

    def contains(name: nir.Global) =
      nirFiles.contains(name.top)

    private def makeBufferName(directory: VirtualDirectory, file: Path) =
      directory.uri
        .resolve(new java.net.URI(file.getFileName().toString))
        .toString

    def load(name: nir.Global.Top): Option[Seq[nir.Defn]] =
      cache.getOrElseUpdate(
        name, {
<<<<<<< HEAD
          nirFiles.get(name.top).map { file =>
            deserializeBinary(
              directory.read(file),
              makeBufferName(directory, file)
            )
=======
          files.get(name.top).map { file =>
            deserializeBinary(directory, file)
>>>>>>> 9ed8cb0f
          }
        }
      )

    lazy val classesWithEntryPoints: Iterable[nir.Global.Top] = {
      nirFiles.filter {
        case (_, file) =>
          val buffer = directory.read(file, len = NirPrelude.length)
          NirPrelude
            .readFrom(buffer, makeBufferName(directory, file))
            .hasEntryPoints
      }.keySet
    }

    lazy val definedServicesProviders
        : Map[nir.Global.Top, Seq[nir.Global.Top]] = {
      serviceProviders.map {
        case (name, path) =>
          val b = Seq.newBuilder[nir.Global.Top]
          val reader = new BufferedReader(
            new InputStreamReader(
              new ByteArrayInputStream(directory.read(path).array())
            )
          )
          try
            reader
              .lines()
              .map[String](_.trim())
              .filter(_.nonEmpty)
              .forEach(b += nir.Global.Top(_))
          finally reader.close()
          name -> b.result()
      }.toMap
    }
  }
}<|MERGE_RESOLUTION|>--- conflicted
+++ resolved
@@ -65,16 +65,8 @@
     def load(name: nir.Global.Top): Option[Seq[nir.Defn]] =
       cache.getOrElseUpdate(
         name, {
-<<<<<<< HEAD
           nirFiles.get(name.top).map { file =>
-            deserializeBinary(
-              directory.read(file),
-              makeBufferName(directory, file)
-            )
-=======
-          files.get(name.top).map { file =>
             deserializeBinary(directory, file)
->>>>>>> 9ed8cb0f
           }
         }
       )
