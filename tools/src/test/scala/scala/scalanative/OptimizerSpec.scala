package scala.scalanative

import scala.scalanative.build.{Config, NativeConfig, Mode, ScalaNative}
import scala.concurrent._
import scala.concurrent.ExecutionContext.Implicits.global
import scala.concurrent.duration._
import scala.scalanative.nir._

/** Base class to test the optimizer */
abstract class OptimizerSpec extends LinkerSpec {

  /** Runs the optimizer defined on `sources`. The code will first be linked
   *  using `entry` as entry point.
   *
   *  @param entry
   *    The entry point for the linker.
   *  @param sources
   *    Map from file name to file content representing all the code to compile
   *    and optimize.
   *  @param fn
   *    A function to apply to the products of the compilation.
   *  @return
   *    The result of applying `fn` to the resulting definitions.
   */
  def optimize[T](
      entry: String,
      sources: Map[String, String],
      setupConfig: NativeConfig => NativeConfig = identity
  )(
      fn: (Config, linker.Result) => T
  ): T =
    link(entry, sources, setupConfig) {
      case (config, linked) =>
        val optimized = ScalaNative.optimize(config, linked)
<<<<<<< HEAD
        val result = Await.result(optimized, 2.minute)
=======
        val result = Await.result(optimized, Duration.Inf)
>>>>>>> 36d32f01
        fn(config, result)
    }

  protected def findEntry(linked: Seq[Defn]): Option[Defn.Define] = {
    import OptimizerSpec._
    val companionMethod = linked
      .collectFirst { case defn @ Defn.Define(_, TestMain(), _, _) => defn }
    def staticForwarder = linked
      .collectFirst {
        case defn @ Defn.Define(_, TestMainForwarder(), _, _) => defn
      }
    companionMethod
      .orElse(staticForwarder)
      .ensuring(_.isDefined, "Not found linked method")
  }
}

object OptimizerSpec {
  private object TestMain {
    val TestModule = Global.Top("Test$")
    val CompanionMain =
      TestModule.member(Rt.ScalaMainSig.copy(scope = Sig.Scope.Public))

    def unapply(name: Global): Boolean = name match {
      case CompanionMain => true
      case Global.Member(TestModule, sig) =>
        sig.unmangled match {
          case Sig.Duplicate(of, _) => of == CompanionMain.sig
          case _                    => false
        }
      case _ => false
    }
  }
  private object TestMainForwarder {
    val staticForwarder = Global.Top("Test").member(Rt.ScalaMainSig)
    def unapply(name: Global): Boolean = name == staticForwarder
  }
}<|MERGE_RESOLUTION|>--- conflicted
+++ resolved
@@ -32,11 +32,7 @@
     link(entry, sources, setupConfig) {
       case (config, linked) =>
         val optimized = ScalaNative.optimize(config, linked)
-<<<<<<< HEAD
-        val result = Await.result(optimized, 2.minute)
-=======
         val result = Await.result(optimized, Duration.Inf)
->>>>>>> 36d32f01
         fn(config, result)
     }
 
