--- conflicted
+++ resolved
@@ -90,12 +90,6 @@
     default
       .withWorkdir(outDir)
       .withClassPath(paths.toSeq)
-<<<<<<< HEAD
       .withMainClass(mainClass)
-      .withCompilerConfig {
-        _.withLinktimeProperties(linktimeInfoDefaults)
-      }
-=======
->>>>>>> 2f062c2b
   }
 }