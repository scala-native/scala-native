package scala.scalanative
package runtime

import scala.scalanative.unsigned._
import scala.scalanative.unsafe._
import scala.scalanative.posix.{netdb, netdbOps}, netdb._, netdbOps._
import scala.scalanative.posix.arpa.inet._
import scala.scalanative.posix.sys.socketOps._
import scala.scalanative.posix.sys.socket._
import scala.scalanative.posix.sys.select._
import scala.scalanative.posix.unistd.close
import scala.scalanative.posix.fcntl._
import scala.scalanative.posix.sys.time.timeval
import scala.scalanative.posix.sys.timeOps._

import scala.scalanative.posix.netinet.{in, inOps}, in._, inOps._

object SocketHelpers {
  /*
   * The following should be long enough and constant exists on macOS.
   * https://www.gnu.org/software/libc/manual/html_node/Host-Identification.html
   * https://man7.org/linux/man-pages/man2/gethostname.2.html
   */
  val MAXHOSTNAMELEN = 256.toUInt

  def isReachableByEcho(ip: String, timeout: Int, port: Int): Boolean =
    Zone { implicit z =>
      val cIP   = toCString(ip)
      val hints = stackalloc[addrinfo]
      val ret   = stackalloc[Ptr[addrinfo]]

      hints.ai_family = AF_UNSPEC
      hints.ai_protocol = 0
      hints.ai_addr = null
      hints.ai_flags = 4 // AI_NUMERICHOST
      hints.ai_socktype = SOCK_STREAM
      hints.ai_next = null

      if (getaddrinfo(cIP, toCString(port.toString), hints, ret) != 0) {
        return false
      }

      val ai = !ret

      val sock = socket(ai.ai_family, SOCK_STREAM, ai.ai_protocol)

      try {

        if (sock < 0) {
          return false
        }

        fcntl(sock, F_SETFL, O_NONBLOCK)

        // stackalloc is documented as returning zeroed memory
        val fdsetPtr = stackalloc[fd_set] //  No need to FD_ZERO
        FD_SET(sock, fdsetPtr)

        // calculate once and use a second time below.
        val tv_sec  = timeout / 1000
        val tv_usec = (timeout % 1000) * 1000

        val time = stackalloc[timeval]
        time.tv_sec = tv_sec
        time.tv_usec = tv_usec

        if (connect(sock, ai.ai_addr, ai.ai_addrlen) != 0) {
          return false
        }

        if (select(sock + 1, null, fdsetPtr, null, time) == 1) {
          val so_error = stackalloc[CInt].asInstanceOf[Ptr[Byte]]
          val len      = stackalloc[socklen_t]
          !len = sizeof[CInt].toUInt
          getsockopt(sock, SOL_SOCKET, SO_ERROR, so_error, len)
          if (!(so_error.asInstanceOf[Ptr[CInt]]) != 0) {
            return false
          }
        } else {
          return false
        }

        val sentBytes = send(sock, toCString("echo"), 4.toUInt, 0)
        if (sentBytes < 4) {
          return false
        }

        // Reset timeout before using it again.
        // Linux 'man select' recommends that the value of timeout argument
        // be considered as undefined for OS interoperability.
        time.tv_sec = tv_sec
        time.tv_usec = tv_usec

        if (select(sock + 1, fdsetPtr, null, null, time) != 1) {
          return false
        } else {
<<<<<<< HEAD
          val buf      = alloc[CChar](5.toUWord)
=======
          val buf      = stackalloc[CChar](5.toUInt)
>>>>>>> 7997e294
          val recBytes = recv(sock, buf, 5.toUInt, 0)
          if (recBytes < 4) {
            return false
          }
        }
      } catch {
        case e: Throwable => e
      } finally {
        close(sock)
        freeaddrinfo(ai)
      }
      true
    }

  def hostToIp(host: String): Option[String] =
    Zone { implicit z =>
      val hints = stackalloc[addrinfo]
      val ret   = stackalloc[Ptr[addrinfo]]

      val ipstr = stackalloc[CChar]((INET6_ADDRSTRLEN + 1).toUInt)
      hints.ai_family = AF_UNSPEC
      hints.ai_socktype = 0
      hints.ai_next = null

      val status = getaddrinfo(toCString(host), null, hints, ret)
      if (status != 0)
        return None

      val ai = !ret
      val addr =
        if (ai.ai_family == AF_INET) {
          ai.ai_addr
            .asInstanceOf[Ptr[sockaddr_in]]
            .sin_addr
            .toPtr
            .asInstanceOf[Ptr[Byte]]
        } else {
          ai.ai_addr
            .asInstanceOf[Ptr[sockaddr_in6]]
            .sin6_addr
            .toPtr
            .asInstanceOf[Ptr[Byte]]
        }
      inet_ntop(ai.ai_family, addr, ipstr, INET6_ADDRSTRLEN.toUInt)
      freeaddrinfo(ai)
      Some(fromCString(ipstr))
    }

  def hostToIpArray(host: String): scala.Array[String] =
    Zone { implicit z =>
      val hints = stackalloc[addrinfo]
      val ret   = stackalloc[Ptr[addrinfo]]

      hints.ai_family = AF_UNSPEC
      hints.ai_socktype = SOCK_STREAM
      hints.ai_protocol = 0
      hints.ai_next = null

      val retArray = scala.collection.mutable.ArrayBuffer[String]()
      val status   = getaddrinfo(toCString(host), null, hints, ret)
      if (status != 0)
        return scala.Array.empty[String]

      var ai = !ret
      while (ai != null) {
        val ipstr = stackalloc[CChar]((INET6_ADDRSTRLEN + 1).toUInt)
        val addr =
          if (ai.ai_family == AF_INET) {
            ai.ai_addr
              .asInstanceOf[Ptr[sockaddr_in]]
              .sin_addr
              .toPtr
              .asInstanceOf[Ptr[Byte]]
          } else {
            ai.ai_addr
              .asInstanceOf[Ptr[sockaddr_in6]]
              .sin6_addr
              .toPtr
              .asInstanceOf[Ptr[Byte]]
          }
        inet_ntop(ai.ai_family, addr, ipstr, INET6_ADDRSTRLEN.toUInt)
        retArray += fromCString(ipstr)
        ai = ai.ai_next.asInstanceOf[Ptr[addrinfo]]
      }
      freeaddrinfo(!ret) // start from first addrinfo
      retArray.toArray
    }

  def ipToHost(ip: String, isV6: Boolean): Option[String] =
    Zone { implicit z =>
      val host    = stackalloc[CChar](MAXHOSTNAMELEN)
      val service = stackalloc[CChar](20.toUInt)
      val status =
        if (isV6) {
          val addr6 = stackalloc[sockaddr_in6]
          addr6.sin6_family = AF_INET6.toUShort
          inet_pton(AF_INET6,
                    toCString(ip),
                    addr6.sin6_addr.toPtr.asInstanceOf[Ptr[Byte]])
          getnameinfo(addr6.asInstanceOf[Ptr[sockaddr]],
                      sizeof[sockaddr_in6].toUInt,
                      host,
                      MAXHOSTNAMELEN,
                      service,
                      20.toUInt,
                      0)
        } else {
          val addr4 = stackalloc[sockaddr_in]
          addr4.sin_family = AF_INET.toUShort
          inet_pton(AF_INET,
                    toCString(ip),
                    addr4.sin_addr.toPtr.asInstanceOf[Ptr[Byte]])
          getnameinfo(addr4.asInstanceOf[Ptr[sockaddr]],
                      sizeof[sockaddr_in].toUInt,
                      host,
                      1024.toUInt,
                      service,
                      20.toUInt,
                      0)
        }
      if (status == 0) Some(fromCString(host)) else None
    }
}<|MERGE_RESOLUTION|>--- conflicted
+++ resolved
@@ -94,11 +94,7 @@
         if (select(sock + 1, fdsetPtr, null, null, time) != 1) {
           return false
         } else {
-<<<<<<< HEAD
-          val buf      = alloc[CChar](5.toUWord)
-=======
-          val buf      = stackalloc[CChar](5.toUInt)
->>>>>>> 7997e294
+          val buf      = stackalloc[CChar](5.toUWord)
           val recBytes = recv(sock, buf, 5.toUInt, 0)
           if (recBytes < 4) {
             return false
