package scala.scalanative
package posix
package sys

import scalanative.unsafe._
import scalanative.posix.time._

@extern
object stat {
<<<<<<< HEAD
  type dev_t     = CUnsignedLong
  type ino_t     = CUnsignedLongLong
  type mode_t    = CUnsignedInt
  type nlink_t   = CUnsignedLong
  type uid_t     = CUnsignedInt
  type gid_t     = CUnsignedInt
  type off_t     = CLongLong
=======
  type dev_t = CUnsignedLong
  type ino_t = CUnsignedLongLong
  type mode_t = CUnsignedInt
  type nlink_t = CUnsignedLong
  type uid_t = CUnsignedInt
  type gid_t = CUnsignedInt
>>>>>>> 4e0de6f8
  type blksize_t = CLong
  type blkcnt_t = CLongLong
  type stat = CStruct13[
    dev_t, // st_dev
    dev_t, // st_rdev
    ino_t, // st_ino
    uid_t, // st_uid
    gid_t, // st_gid
    off_t, // st_size
    time_t, // st_atime
    time_t, // st_mtime
    time_t, // st_ctime
    blkcnt_t, // st_blocks
    blksize_t, // st_blksize
    nlink_t, // st_nlink
    mode_t // st_mode
  ]

  @name("scalanative_stat")
  def stat(path: CString, buf: Ptr[stat]): CInt = extern

  @name("scalanative_fstat")
  def fstat(fildes: CInt, buf: Ptr[stat]): CInt = extern

  @name("scalanative_lstat")
  def lstat(path: CString, buf: Ptr[stat]): CInt = extern

  @name("scalanative_mkdir")
  def mkdir(path: CString, mode: mode_t): CInt = extern

  @name("scalanative_chmod")
  def chmod(pathname: CString, mode: mode_t): CInt = extern

  @name("scalanative_fchmod")
  def fchmod(fd: CInt, mode: mode_t): CInt = extern

  @name("scalanative_s_isdir")
  def S_ISDIR(mode: mode_t): CInt = extern

  @name("scalanative_s_isreg")
  def S_ISREG(mode: mode_t): CInt = extern

  @name("scalanative_s_ischr")
  def S_ISCHR(mode: mode_t): CInt = extern

  @name("scalanative_s_isblk")
  def S_ISBLK(mode: mode_t): CInt = extern

  @name("scalanative_s_isfifo")
  def S_ISFIFO(mode: mode_t): CInt = extern

  @name("scalanative_s_islnk")
  def S_ISLNK(mode: mode_t): CInt = extern

  @name("scalanative_s_issock")
  def S_ISSOCK(mode: mode_t): CInt = extern

  @name("scalanative_s_isuid")
  def S_ISUID: mode_t = extern

  @name("scalanative_s_isgid")
  def S_ISGID: mode_t = extern

  @name("scalanative_s_isvtx")
  def S_ISVTX: mode_t = extern

  @name("scalanative_s_irusr")
  def S_IRUSR: mode_t = extern

  @name("scalanative_s_iwusr")
  def S_IWUSR: mode_t = extern

  @name("scalanative_s_ixusr")
  def S_IXUSR: mode_t = extern

  @name("scalanative_s_irgrp")
  def S_IRGRP: mode_t = extern

  @name("scalanative_s_iwgrp")
  def S_IWGRP: mode_t = extern

  @name("scalanative_s_ixgrp")
  def S_IXGRP: mode_t = extern

  @name("scalanative_s_iroth")
  def S_IROTH: mode_t = extern

  @name("scalanative_s_iwoth")
  def S_IWOTH: mode_t = extern

  @name("scalanative_s_ixoth")
  def S_IXOTH: mode_t = extern

}<|MERGE_RESOLUTION|>--- conflicted
+++ resolved
@@ -7,22 +7,13 @@
 
 @extern
 object stat {
-<<<<<<< HEAD
-  type dev_t     = CUnsignedLong
-  type ino_t     = CUnsignedLongLong
-  type mode_t    = CUnsignedInt
-  type nlink_t   = CUnsignedLong
-  type uid_t     = CUnsignedInt
-  type gid_t     = CUnsignedInt
-  type off_t     = CLongLong
-=======
   type dev_t = CUnsignedLong
   type ino_t = CUnsignedLongLong
   type mode_t = CUnsignedInt
   type nlink_t = CUnsignedLong
   type uid_t = CUnsignedInt
   type gid_t = CUnsignedInt
->>>>>>> 4e0de6f8
+  type off_t = CLongLong
   type blksize_t = CLong
   type blkcnt_t = CLongLong
   type stat = CStruct13[
