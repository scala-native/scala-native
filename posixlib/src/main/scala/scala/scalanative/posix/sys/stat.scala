--- conflicted
+++ resolved
@@ -21,27 +21,15 @@
   type uid_t     = types.uid_t
 
   type stat = CStruct13[dev_t, // st_dev
-<<<<<<< HEAD
-                        dev_t, // st_rdev
-                        ino_t, // st_ino
-                        uid_t, // st_uid
-                        gid_t, // st_gid
-                        off_t, // st_size
-                        timespec, // st_atim
-                        timespec, // st_mtim
-                        timespec, // st_ctim
-                        blkcnt_t, // st_blocks
-=======
                         dev_t,     // st_rdev
                         ino_t,     // st_ino
                         uid_t,     // st_uid
                         gid_t,     // st_gid
                         off_t,     // st_size
-                        time_t,    // st_atime
-                        time_t,    // st_mtime
-                        time_t,    // st_ctime
+                        timespec,  // st_atim
+                        timespec,  // st_mtim
+                        timespec,  // st_ctim
                         blkcnt_t,  // st_blocks
->>>>>>> b3bad595
                         blksize_t, // st_blksize
                         nlink_t,   // st_nlink
                         mode_t]    // st_mode
