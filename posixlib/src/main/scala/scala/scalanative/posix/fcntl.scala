package scala.scalanative
package posix

import scalanative.unsafe._
import scalanative.posix.sys.stat.mode_t

@extern
object fcntl {

  def open(pathname: CString, flags: CInt): CInt = extern

  def open(pathname: CString, flags: CInt, mode: mode_t): CInt = extern

  def fcntl(fd: CInt, cmd: CInt, flags: CInt): CInt = extern

<<<<<<< HEAD
  @name("scalanative_at_fdcwd")
  def AT_FDCWD: CInt = extern

  @name("scalanative_o_rdonly")
  def O_RDONLY: CInt = extern

  @name("scalanative_o_wronly")
  def O_WRONLY: CInt = extern

  @name("scalanative_o_nonblock")
  def O_NONBLOCK: CInt = extern

  @name("scalanative_o_rdwr")
  def O_RDWR: CInt = extern

  @name("scalanative_o_append")
  def O_APPEND: CInt = extern

  @name("scalanative_o_creat")
  def O_CREAT: CInt = extern

  @name("scalanative_o_trunc")
  def O_TRUNC: CInt = extern

  @name("scalanative_w_ok")
  def W_OK: CInt = extern

  @name("scalanative_r_ok")
  def R_OK: CInt = extern

  @name("scalanative_x_ok")
  def X_OK: CInt = extern

  @name("scalanative_f_ok")
  def F_OK: CInt = extern

=======
>>>>>>> 7607e564
  @name("scalanative_f_dupfd")
  def F_DUPFD: CInt = extern

  @name("scalanative_f_getfd")
  def F_GETFD: CInt = extern

  @name("scalanative_f_setfd")
  def F_SETFD: CInt = extern

  @name("scalanative_f_getfl")
  def F_GETFL: CInt = extern

  @name("scalanative_f_setfl")
  def F_SETFL: CInt = extern

  @name("scalanative_f_getlk")
  def F_GETLK: CInt = extern

  @name("scalanative_f_setlk")
  def F_SETLK: CInt = extern

  @name("scalanative_f_setlkw")
  def F_SETLKW: CInt = extern

  @name("scalanative_f_getown")
  def F_GETOWN: CInt = extern

  @name("scalanative_f_setown")
  def F_SETOWN: CInt = extern

  @name("scalanative_fd_cloexec")
  def FD_CLOEXEC: CInt = extern

  @name("scalanative_f_rdlck")
  def F_RDLCK: CInt = extern

  @name("scalanative_f_unlck")
  def F_UNLCK: CInt = extern

  @name("scalanative_f_wrlck")
  def F_WRLCK: CInt = extern

  @name("scalanative_o_creat")
  def O_CREAT: CInt = extern

  @name("scalanative_o_excl")
  def O_EXCL: CInt = extern

  @name("scalanative_o_noctty")
  def O_NOCTTY: CInt = extern

  @name("scalanative_o_trunc")
  def O_TRUNC: CInt = extern

  @name("scalanative_o_append")
  def O_APPEND: CInt = extern

  @name("scalanative_o_nonblock")
  def O_NONBLOCK: CInt = extern

  @name("scalanative_o_sync")
  def O_SYNC: CInt = extern

  @name("scalanative_o_accmode")
  def O_ACCMODE: CInt = extern

  @name("scalanative_o_rdonly")
  def O_RDONLY: CInt = extern

  @name("scalanative_o_rdwr")
  def O_RDWR: CInt = extern

  @name("scalanative_o_wronly")
  def O_WRONLY: CInt = extern
}<|MERGE_RESOLUTION|>--- conflicted
+++ resolved
@@ -13,45 +13,6 @@
 
   def fcntl(fd: CInt, cmd: CInt, flags: CInt): CInt = extern
 
-<<<<<<< HEAD
-  @name("scalanative_at_fdcwd")
-  def AT_FDCWD: CInt = extern
-
-  @name("scalanative_o_rdonly")
-  def O_RDONLY: CInt = extern
-
-  @name("scalanative_o_wronly")
-  def O_WRONLY: CInt = extern
-
-  @name("scalanative_o_nonblock")
-  def O_NONBLOCK: CInt = extern
-
-  @name("scalanative_o_rdwr")
-  def O_RDWR: CInt = extern
-
-  @name("scalanative_o_append")
-  def O_APPEND: CInt = extern
-
-  @name("scalanative_o_creat")
-  def O_CREAT: CInt = extern
-
-  @name("scalanative_o_trunc")
-  def O_TRUNC: CInt = extern
-
-  @name("scalanative_w_ok")
-  def W_OK: CInt = extern
-
-  @name("scalanative_r_ok")
-  def R_OK: CInt = extern
-
-  @name("scalanative_x_ok")
-  def X_OK: CInt = extern
-
-  @name("scalanative_f_ok")
-  def F_OK: CInt = extern
-
-=======
->>>>>>> 7607e564
   @name("scalanative_f_dupfd")
   def F_DUPFD: CInt = extern
 
