package scala.scalanative
package posix

import scalanative.unsafe.{CInt, extern, name}

@extern
object errno {
<<<<<<< HEAD
=======

  // errno and errno_= will use common scala.scalanative.libc implementation.

  @name("scalanative_errno")
  def errno: CInt = extern

  @name("scalanative_set_errno")
  def errno_=(value: CInt): Unit = extern

>>>>>>> 0aec7431
  // Macros

  @name("scalanative_e2big")
  def E2BIG: CInt = extern

  @name("scalanative_eacces")
  def EACCES: CInt = extern

  @name("scalanative_eaddrinuse")
  def EADDRINUSE: CInt = extern

  @name("scalanative_eaddrnotavail")
  def EADDRNOTAVAIL: CInt = extern

  @name("scalanative_eafnosupport")
  def EAFNOSUPPORT: CInt = extern

  @name("scalanative_eagain")
  def EAGAIN: CInt = extern

  @name("scalanative_ealready")
  def EALREADY: CInt = extern

  @name("scalanative_ebadf")
  def EBADF: CInt = extern

  @name("scalanative_ebadmsg")
  def EBADMSG: CInt = extern

  @name("scalanative_ebusy")
  def EBUSY: CInt = extern

  @name("scalanative_ecanceled")
  def ECANCELED: CInt = extern

  @name("scalanative_echild")
  def ECHILD: CInt = extern

  @name("scalanative_econnaborted")
  def ECONNABORTED: CInt = extern

  @name("scalanative_econnrefused")
  def ECONNREFUSED: CInt = extern

  @name("scalanative_econnreset")
  def ECONNRESET: CInt = extern

  @name("scalanative_edeadlk")
  def EDEADLK: CInt = extern

  @name("scalanative_edestaddrreq")
  def EDESTADDRREQ: CInt = extern

  @name("scalanative_edom")
  def EDOM: CInt = extern

  @name("scalanative_edquot")
  def EDQUOT: CInt = extern

  @name("scalanative_eexist")
  def EEXIST: CInt = extern

  @name("scalanative_efault")
  def EFAULT: CInt = extern

  @name("scalanative_efbig")
  def EFBIG: CInt = extern

  @name("scalanative_ehostunreach")
  def EHOSTUNREACH: CInt = extern

  @name("scalanative_eidrm")
  def EIDRM: CInt = extern

  @name("scalanative_eilseq")
  def EILSEQ: CInt = extern

  @name("scalanative_einprogress")
  def EINPROGRESS: CInt = extern

  @name("scalanative_eintr")
  def EINTR: CInt = extern

  @name("scalanative_einval")
  def EINVAL: CInt = extern

  @name("scalanative_eio")
  def EIO: CInt = extern

  @name("scalanative_eisconn")
  def EISCONN: CInt = extern

  @name("scalanative_eisdir")
  def EISDIR: CInt = extern

  @name("scalanative_eloop")
  def ELOOP: CInt = extern

  @name("scalanative_emfile")
  def EMFILE: CInt = extern

  @name("scalanative_emlink")
  def EMLINK: CInt = extern

  @name("scalanative_emsgsize")
  def EMSGSIZE: CInt = extern

  @name("scalanative_emultihup")
  def EMULTIHOP: CInt = extern

  @name("scalanative_enametoolong")
  def ENAMETOOLONG: CInt = extern

  @name("scalanative_enetdown")
  def ENETDOWN: CInt = extern

  @name("scalanative_enetreset")
  def ENETRESET: CInt = extern

  @name("scalanative_enetunreach")
  def ENETUNREACH: CInt = extern

  @name("scalanative_enfile")
  def ENFILE: CInt = extern

  @name("scalanative_enobufs")
  def ENOBUFS: CInt = extern

  @name("scalanative_enodata")
  def ENODATA: CInt = extern

  @name("scalanative_enodev")
  def ENODEV: CInt = extern

  @name("scalanative_enoent")
  def ENOENT: CInt = extern

  @name("scalanative_enoexec")
  def ENOEXEC: CInt = extern

  @name("scalanative_enolck")
  def ENOLCK: CInt = extern

  @name("scalanative_enolink")
  def ENOLINK: CInt = extern

  @name("scalanative_enomem")
  def ENOMEM: CInt = extern

  @name("scalanative_enomsg")
  def ENOMSG: CInt = extern

  @name("scalanative_enoprotoopt")
  def ENOPROTOOPT: CInt = extern

  @name("scalanative_enospc")
  def ENOSPC: CInt = extern

  @name("scalanative_enosr")
  def ENOSR: CInt = extern

  @name("scalanative_enostr")
  def ENOSTR: CInt = extern

  @name("scalanative_enosys")
  def ENOSYS: CInt = extern

  @name("scalanative_enotconn")
  def ENOTCONN: CInt = extern

  @name("scalanative_enotdir")
  def ENOTDIR: CInt = extern

  @name("scalanative_enotempty")
  def ENOTEMPTY: CInt = extern

  @name("scalanative_enotrecoverable")
  def ENOTRECOVERABLE: CInt = extern

  @name("scalanative_enotsock")
  def ENOTSOCK: CInt = extern

  @name("scalanative_enotsup")
  def ENOTSUP: CInt = extern

  @name("scalanative_enotty")
  def ENOTTY: CInt = extern

  @name("scalanative_enxio")
  def ENXIO: CInt = extern

  @name("scalanative_eopnotsupp")
  def EOPNOTSUPP: CInt = extern

  @name("scalanative_eoverflow")
  def EOVERFLOW: CInt = extern

  @name("scalanative_eownerdead")
  def EOWNERDEAD: CInt = extern

  @name("scalanative_eperm")
  def EPERM: CInt = extern

  @name("scalanative_epipe")
  def EPIPE: CInt = extern

  @name("scalanative_eproto")
  def EPROTO: CInt = extern

  @name("scalanative_eprotonosupport")
  def EPROTONOSUPPORT: CInt = extern

  @name("scalanative_eprototype")
  def EPROTOTYPE: CInt = extern

  @name("scalanative_erange")
  def ERANGE: CInt = extern

  @name("scalanative_erofs")
  def EROFS: CInt = extern

  @name("scalanative_espipe")
  def ESPIPE: CInt = extern

  @name("scalanative_esrch")
  def ESRCH: CInt = extern

  @name("scalanative_estale")
  def ESTALE: CInt = extern

  @name("scalanative_etime")
  def ETIME: CInt = extern

  @name("scalanative_etimedout")
  def ETIMEDOUT: CInt = extern

  @name("scalanative_etxtbsy")
  def ETXTBSY: CInt = extern

  @name("scalanative_ewouldblock")
  def EWOULDBLOCK: CInt = extern

  @name("scalanative_exdev")
  def EXDEV: CInt = extern
}<|MERGE_RESOLUTION|>--- conflicted
+++ resolved
@@ -5,8 +5,6 @@
 
 @extern
 object errno {
-<<<<<<< HEAD
-=======
 
   // errno and errno_= will use common scala.scalanative.libc implementation.
 
@@ -16,7 +14,6 @@
   @name("scalanative_set_errno")
   def errno_=(value: CInt): Unit = extern
 
->>>>>>> 0aec7431
   // Macros
 
   @name("scalanative_e2big")
