package scala.scalanative.nio.fs

import scala.scalanative.libc.errno
import scala.scalanative.unsafe.{CChar, fromCString, stackalloc}
import scala.scalanative.posix.unistd
import scala.collection.immutable.{Map => SMap}

import java.nio.channels.{
  AsynchronousFileChannel,
  FileChannel,
  SeekableByteChannel
}
import java.nio.file._
import java.nio.file.attribute._
import java.nio.file.spi.FileSystemProvider
import java.net.URI
import java.util.concurrent.ExecutorService
import java.util.{Map, Set}
import scala.scalanative.libc.errno

class UnixFileSystemProvider extends FileSystemProvider {

  private lazy val fs = new UnixFileSystem(this, "/", getUserDir())

  override def getScheme(): String =
    "file"

  override def newFileSystem(uri: URI, env: Map[String, _]): FileSystem =
    if (uri.getPath != "/") {
      throw new IllegalArgumentException("Path component should be '/'")
    } else if (uri.getScheme != "file") {
      throw new IllegalArgumentException("URI does not match this provider.")
    } else {
      throw new FileSystemAlreadyExistsException()
    }

  override def getFileSystem(uri: URI): FileSystem =
    if (uri.getPath != "/") {
      throw new IllegalArgumentException("Path component should be '/'")
    } else if (uri.getScheme != "file") {
      throw new IllegalArgumentException("URI does not match this provider")
    } else {
      fs
    }

  override def getPath(uri: URI): Path =
    if (uri.getScheme != "file") {
      throw new IllegalArgumentException("URI scheme is not \"file\"")
    } else if (!uri.getPath.startsWith("/")) {
      throw new IllegalArgumentException("URI is not hierarchical")
    } else {
      fs.getPath(uri.getPath, Array.empty)
    }

  override def newFileSystem(path: Path, env: Map[String, _]): FileSystem =
    newFileSystem(path.toUri, env)

  override def newFileChannel(path: Path,
                              options: Set[_ <: OpenOption],
                              attrs: Array[FileAttribute[_]]): FileChannel =
    FileChannel.open(path, options, attrs)

  override def newDirectoryStream(
      dir: Path,
      filter: DirectoryStream.Filter[_ >: Path]): DirectoryStream[Path] =
    new DirectoryStreamImpl[Path](Files.list(dir), filter)

  override def createDirectory(dir: Path,
                               attrs: Array[FileAttribute[_]]): Unit =
    Files.createDirectory(dir, attrs)

  override def createSymbolicLink(link: Path,
                                  target: Path,
                                  attrs: Array[FileAttribute[_]]): Unit =
    Files.createSymbolicLink(link, target, attrs)

  override def createLink(link: Path, existing: Path): Unit =
    Files.createLink(link, existing)

  override def delete(path: Path): Unit =
    Files.delete(path)

  override def readSymbolicLink(link: Path): Path =
    readSymbolicLink(link)

  override def copy(source: Path,
                    target: Path,
                    options: Array[CopyOption]): Unit =
    Files.copy(source, target, options)

  override def move(source: Path,
                    target: Path,
                    options: Array[CopyOption]): Unit =
    Files.move(source, target, options)

  override def isSameFile(path: Path, path2: Path): Boolean =
    Files.isSameFile(path, path2)

  override def isHidden(path: Path): Boolean =
    Files.isHidden(path)

  override def checkAccess(path: Path, modes: Array[AccessMode]): Unit = {
    val file = path.toFile
    if (modes.contains(AccessMode.READ) && !file.canRead())
      throw new AccessDeniedException(path.toString)
    if (modes.contains(AccessMode.WRITE) && !file.canWrite())
      throw new AccessDeniedException(path.toString)
    if (modes.contains(AccessMode.EXECUTE) && !file.canExecute())
      throw new AccessDeniedException(path.toString)

    ()
  }

  override def getFileAttributeView[V <: FileAttributeView](
      path: Path,
      tpe: Class[V],
      options: Array[LinkOption]): V =
    (knownFileAttributeViews.get(tpe) match {
      case None     => null
      case Some(fn) => fn(path, options)
    }).asInstanceOf[V]

  override def readAttributes[A <: BasicFileAttributes](
      path: Path,
      tpe: Class[A],
      options: Array[LinkOption]): A =
    Files.readAttributes(path, tpe, options)

  override def readAttributes(path: Path,
                              attributes: String,
                              options: Array[LinkOption]): Map[String, Object] =
    Files.readAttributes(path, attributes, options)

  override def setAttribute(path: Path,
                            attribute: String,
                            value: Object,
                            options: Array[LinkOption]): Unit =
    Files.setAttribute(path, attribute, value, options)

  private def getUserDir(): String = {
    val buff = stackalloc[CChar](4096)
    val res  = unistd.getcwd(buff, 4095)
<<<<<<< HEAD
    if (res == null) {
      throw UnixException("Could not determine current working directory.", errno.errno)
    } else {
      fromCString(res)
    }
=======
    if (res == null)
      throw UnixException("Could not determine current working directory",
                          errno.errno)
    fromCString(res)
>>>>>>> b3bad595
  }

  private val knownFileAttributeViews
      : SMap[Class[_ <: FileAttributeView],
             (Path, Array[LinkOption]) => FileAttributeView] =
    SMap(
      classOf[BasicFileAttributeView] -> ((p, l) =>
        new NativePosixFileAttributeView(p, l)),
      classOf[PosixFileAttributeView] -> ((p, l) =>
        new NativePosixFileAttributeView(p, l)),
      classOf[FileOwnerAttributeView] -> ((p, l) =>
        new NativePosixFileAttributeView(p, l))
    )

}<|MERGE_RESOLUTION|>--- conflicted
+++ resolved
@@ -140,18 +140,10 @@
   private def getUserDir(): String = {
     val buff = stackalloc[CChar](4096)
     val res  = unistd.getcwd(buff, 4095)
-<<<<<<< HEAD
-    if (res == null) {
-      throw UnixException("Could not determine current working directory.", errno.errno)
-    } else {
-      fromCString(res)
-    }
-=======
     if (res == null)
       throw UnixException("Could not determine current working directory",
                           errno.errno)
     fromCString(res)
->>>>>>> b3bad595
   }
 
   private val knownFileAttributeViews
