--- conflicted
+++ resolved
@@ -187,12 +187,7 @@
     import scala.scalanative.posix.pollEvents._
 
     type PipeFDs = CArray[CInt, Nat._2]
-<<<<<<< HEAD
-    val pipefd = stackalloc[PipeFDs]()
-    val rawOne: RawSize = Intrinsics.castIntToRawSize(1)
-=======
     val pipefd = stackalloc[PipeFDs](1)
->>>>>>> 3dd595bc
     checkStatus("create sleep interrupt event") {
       pipe(pipefd.at(0))
     }
