package java.lang

import java.io.{InputStream, PrintStream}
import java.util.{Collections, HashMap, Map, Properties}
import scala.scalanative.native._
import scala.scalanative.posix._
import scala.scalanative.runtime.time
import scala.scalanative.runtime.GC

final class System private ()

object System {
  def arraycopy(src: Object,
                srcPos: scala.Int,
                dest: Object,
                destPos: scala.Int,
                length: scala.Int): Unit = {
    scalanative.runtime.Array.copy(src, srcPos, dest, destPos, length)
  }

  def exit(status: Int): Unit = {
    Runtime.getRuntime().exit(status)
  }

  def identityHashCode(x: Object): scala.Int =
    x.cast[Word].hashCode

  def clearProperty(key: String): String                = ???
  def getProperties(): Properties                       = ???
  def getProperty(key: String): String                  = ???
  def getProperty(key: String, default: String): String = ???
  def setProperty(key: String, value: String): String   = ???

<<<<<<< HEAD
  def nanoTime(): scala.Long          = time.scalanative_nano_time
  def currentTimeMillis(): scala.Long = time.scalanative_current_time_millis
=======
  def getenv(): Map[String, String] = envVars
  def getenv(key: String): String   = envVars.get(key)

  def nanoTime(): scala.Long = time.scalanative_nano_time
>>>>>>> 1d312519

  var in: InputStream  = _
  var out: PrintStream = new PrintStream(new CFileOutputStream(stdio.stdout))
  var err: PrintStream = new PrintStream(new CFileOutputStream(stdio.stderr))

  def gc(): Unit = GC.collect()

  private lazy val envVars: Map[String, String] = {
    // workaround since `while(ptr(0) != null)` causes segfault
    def isDefined(ptr: Ptr[CString]): Boolean = {
      val s: CString = ptr(0)
      s != null
    }

    // Count to preallocate the map
    var size    = 0
    var sizePtr = unistd.environ
    while (isDefined(sizePtr)) {
      size += 1
      sizePtr += 1
    }

    val map               = new java.util.HashMap[String, String](size)
    var ptr: Ptr[CString] = unistd.environ
    while (isDefined(ptr)) {
      val variable = fromCString(ptr(0))
      val name     = variable.takeWhile(_ != '=')
      val value =
        if (name.length < variable.length)
          variable.substring(name.length + 1, variable.length)
        else
          ""
      map.put(name, value)
      ptr = ptr + 1
    }

    Collections.unmodifiableMap(map)
  }

  private class CFileOutputStream(stream: Ptr[stdio.FILE])
      extends java.io.OutputStream {
    private val buf = stdlib.malloc(1)
    def write(b: Int): Unit = {
      !buf = b.toUByte.toByte
      stdio.fwrite(buf, 1, 1, stream)
    }
  }
}<|MERGE_RESOLUTION|>--- conflicted
+++ resolved
@@ -30,16 +30,12 @@
   def getProperty(key: String): String                  = ???
   def getProperty(key: String, default: String): String = ???
   def setProperty(key: String, value: String): String   = ???
-
-<<<<<<< HEAD
+  
   def nanoTime(): scala.Long          = time.scalanative_nano_time
   def currentTimeMillis(): scala.Long = time.scalanative_current_time_millis
-=======
+  
   def getenv(): Map[String, String] = envVars
   def getenv(key: String): String   = envVars.get(key)
-
-  def nanoTime(): scala.Long = time.scalanative_nano_time
->>>>>>> 1d312519
 
   var in: InputStream  = _
   var out: PrintStream = new PrintStream(new CFileOutputStream(stdio.stdout))
