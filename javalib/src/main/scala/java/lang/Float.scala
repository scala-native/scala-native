--- conflicted
+++ resolved
@@ -238,23 +238,7 @@
     Math.min(a, b)
 
   def parseFloat(s: String): scala.Float =
-<<<<<<< HEAD
-    Zone { implicit z =>
-      val cstr = toCString(s)
-      val end  = stackalloc[CString]
-
-      errno.errno = 0
-      val res = stdlib.strtof(cstr, end)
-
-      if (errno.errno == 0 && cstr != !end && string.strlen(!end).toInt == 0) {
-        res
-      } else {
-        throw new NumberFormatException(s)
-      }
-    }
-=======
     parseIEEE754[scala.Float](s, libc.stdlib.strtof)
->>>>>>> b9e06584
 
   @inline def sum(a: scala.Float, b: scala.Float): scala.Float =
     a + b
