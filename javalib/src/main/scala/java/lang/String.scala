--- conflicted
+++ resolved
@@ -10,11 +10,8 @@
 import java.nio._
 import java.nio.charset._
 import java.util.Objects
-<<<<<<< HEAD
 import java.util.stream.Stream
-=======
 import scala.annotation.{switch, tailrec}
->>>>>>> 82efe57d
 
 final class _String()
     extends Serializable
