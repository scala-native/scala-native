--- conflicted
+++ resolved
@@ -74,19 +74,12 @@
         val ts = stackalloc[timespec]
         val tv = stackalloc[timeval]
         throwOnError(gettimeofday(tv, null), "Failed to set time of day.")
-<<<<<<< HEAD
         val nsec =
           unit.toNanos(timeout) + TimeUnit.MICROSECONDS.toNanos(tv._2.toLong)
         val sec = TimeUnit.NANOSECONDS.toSeconds(nsec)
         ts._1 = tv._1 + sec.toSize
         ts._2 =
           (if (sec > 0) nsec - TimeUnit.SECONDS.toNanos(sec) else nsec).toSize
-=======
-        val nsec = unit.toNanos(timeout) + TimeUnit.MICROSECONDS.toNanos(tv._2)
-        val sec = TimeUnit.NANOSECONDS.toSeconds(nsec)
-        ts._1 = tv._1 + sec
-        ts._2 = if (sec > 0) nsec - TimeUnit.SECONDS.toNanos(sec) else nsec
->>>>>>> 4e0de6f8
         waitImpl(() => waitFor(ts)) == 0
       case _ => true
     }
