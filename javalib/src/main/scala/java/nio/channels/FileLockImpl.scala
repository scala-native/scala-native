package java.nio.channels

import scala.scalanative.meta.LinktimeInfo.isWindows
import scala.scalanative.posix.fcntl._
import scala.scalanative.posix.fcntlOps._
import scala.scalanative.libc.stdio
import scalanative.unsafe._
import java.io.IOException
import java.io.FileDescriptor
import scala.scalanative.windows.FileApi
import scala.scalanative.unsigned._

// Works only between system processes. No thread support.
// Although in JVM locks are held on behalf the entire Java
// Virtual Machine, and are not suitable for controlling access
// to a file between different threads of the same JVM (which is
// effectively what is being done here, with a process instead of
// JVM), it should be still checked if multiple filelocks from
// different threads (of the same JVM/process) overlap, according
// to the java docs.
private[java] final class FileLockImpl(
    channel: FileChannel,
    position: Long,
    size: Long,
    shared: Boolean,
    fd: FileDescriptor
) extends FileLock(channel, position, size, shared) {
  var released: Boolean = false

  override def isValid(): Boolean =
    !released && channel.isOpen()

  override def release(): Unit = {
    if (!channel.isOpen()) throw new ClosedChannelException()
    if (isWindows) {
      if (!FileApi.UnlockFile(
            fd.handle,
            position.toInt.toUInt,
            (position >> 32).toInt.toUInt,
            size.toInt.toUInt,
            (size >> 32).toInt.toUInt
          ))
        throw new IOException()
    } else {
<<<<<<< HEAD
      val fl = stackalloc[flock]
      fl.l_start = position.toSize
      fl.l_len = size.toSize
=======
      val fl = stackalloc[flock]()
      fl.l_start = position
      fl.l_len = size
>>>>>>> fde01f96
      fl.l_pid = 0
      fl.l_type = F_UNLCK
      fl.l_whence = stdio.SEEK_SET
      if (fcntl(fd.fd, F_SETLK, fl) != 0)
        throw new IOException()
    }
    released = true
  }
}<|MERGE_RESOLUTION|>--- conflicted
+++ resolved
@@ -42,15 +42,9 @@
           ))
         throw new IOException()
     } else {
-<<<<<<< HEAD
-      val fl = stackalloc[flock]
+      val fl = stackalloc[flock]()
       fl.l_start = position.toSize
       fl.l_len = size.toSize
-=======
-      val fl = stackalloc[flock]()
-      fl.l_start = position
-      fl.l_len = size
->>>>>>> fde01f96
       fl.l_pid = 0
       fl.l_type = F_UNLCK
       fl.l_whence = stdio.SEEK_SET
