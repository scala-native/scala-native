--- conflicted
+++ resolved
@@ -3,6 +3,7 @@
 import java.nio.file.{FileSystems, Path}
 import java.net.URI
 import java.nio.charset.StandardCharsets
+import java.nio.file.WindowsException
 import scala.annotation.tailrec
 import scalanative.annotation.{alwaysinline, stub}
 import scalanative.posix.{limits, unistd, utime}
@@ -150,7 +151,8 @@
     val resolvedName = alloc[Byte](limits.PATH_MAX)
     if (realpath(path, resolvedName) == null) {
       throw new IOException(
-        s"realpath can't resolve: ${fromCString(resolvedName)}")
+        s"realpath can't resolve: ${fromCString(resolvedName)}"
+      )
     }
     resolvedName
   }
@@ -395,7 +397,7 @@
 
 object File {
 
-  private val `1U`    = 1.toUInt
+  private val `1U` = 1.toUInt
   private val `4096U` = 4096.toUInt
   private val `4095U` = 4095.toUInt
 
@@ -406,27 +408,23 @@
 
   private def getUserDir(): String =
     Zone { implicit z =>
-<<<<<<< HEAD
-      val buff: CString = alloc[CChar](`4096U`)
-      val res: CString  = getcwd(buff, `4095U`)
-      if (res == null) {
-        throw new IOException(
-          s"getcwd() error in trying to get user director: ${fromCString(
-            string.strerror(errno.errno))}")
-      }
-      fromCString(res)
-=======
       if (isWindows) {
         val buffSize = GetCurrentDirectoryW(0.toUInt, null)
         val buff = alloc[windows.WChar](buffSize + 1.toUInt)
-        GetCurrentDirectoryW(buffSize, buff)
+        if (GetCurrentDirectoryW(buffSize, buff) == 0) {
+          throw WindowsException("error in trying to get user directory")
+        }
         fromCWideString(buff, StandardCharsets.UTF_16LE)
       } else {
         val buff: CString = alloc[CChar](4096.toUInt)
-        getcwd(buff, 4095.toUInt)
+        if (getcwd(buff, 4095.toUInt) == 0) {
+          val errMsg = fromCString(string.strerror(errno.errno))
+          throw new IOException(
+            s"error in trying to get user directory - $errMsg"
+          )
+        }
         fromCString(buff)
       }
->>>>>>> f43e08e3
     }
 
   /** The purpose of this method is to take a path and fix the slashes up. This
@@ -508,18 +506,7 @@
       fromCWideString(buf, StandardCharsets.UTF_16LE)
     }
     else {
-<<<<<<< HEAD
       val userdir = getUserDir()
-=======
-      val userdir =
-        Option(getUserDir())
-          .getOrElse(
-            throw new IOException(
-              "getcwd() error in trying to get user directory."
-            )
-          )
-
->>>>>>> f43e08e3
       if (path.isEmpty()) userdir
       else if (userdir.endsWith(separator)) userdir + path
       else userdir + separator + path
@@ -578,11 +565,6 @@
     else resolved
   }
 
-<<<<<<< HEAD
-  @tailrec private def resolve(path: CString, start: UInt = 0.toUInt)(
-      implicit z: Zone): CString = {
-    val part: CString = alloc[Byte](limits.PATH_MAX)
-=======
   @tailrec private def resolve(path: CString, start: UInt = 0.toUInt)(implicit
       z: Zone
   ): CString = {
@@ -591,7 +573,6 @@
       else limits.PATH_MAX.toUInt
     val part: CString = alloc[Byte](partSize)
     val `1U` = 1.toUInt
->>>>>>> f43e08e3
     // Find the next separator
     var i = start
     while (i < strlen(path) && path(i) != separatorChar) i += `1U`
