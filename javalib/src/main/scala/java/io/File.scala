--- conflicted
+++ resolved
@@ -459,13 +459,13 @@
         case link =>
           val linkLength = strlen(link)
           val pathLength = strlen(path)
-          val `1UL`      = 1.toULong
-          var last       = pathLength - `1UL`
-          while (path(last) != separatorChar) last -= `1UL`
-          last += `1UL`
+          val `1UW`      = 1.toUWord
+          var last       = pathLength - `1UW`
+          while (path(last) != separatorChar) last -= `1UW`
+          last += `1UW`
 
           // previous path up to last /, plus result of resolving the link.
-          val newPathLength = last + linkLength + `1UL`
+          val newPathLength = last + linkLength + `1UW`
           val newPath       = alloc[Byte](newPathLength)
           strncpy(newPath, path, last)
           strncat(newPath, link, linkLength)
@@ -483,11 +483,7 @@
     val `1U`          = 1.toUInt
     // Find the next separator
     var i = start
-<<<<<<< HEAD
-    while (i < strlen(path).toInt && path(i) != separatorChar) i += 1
-=======
     while (i < strlen(path) && path(i) != separatorChar) i += `1U`
->>>>>>> 4f913968
 
     if (i == strlen(path).toInt) resolveLink(path, resolveAbsolute = true)
     else {
