package java.io

import java.net.URI
import java.nio.charset.StandardCharsets
import java.nio.file.{FileSystems, Path}
import java.nio.file.WindowsException
import java.util.ScalaOps._
import java.util.WindowsHelperMethods._
import scala.annotation.tailrec
import scala.scalanative.annotation.{alwaysinline, stub}
import scala.scalanative.libc._
import scala.scalanative.libc.stdio._
import scala.scalanative.libc.stdlib._
import scala.scalanative.libc.string._
import scala.scalanative.nio.fs.FileHelpers
import scala.scalanative.posix.sys.stat
import scala.scalanative.posix.unistd._
import scala.scalanative.posix.{limits, unistd, utime}
import scala.scalanative.meta.LinktimeInfo.isWindows
import scala.scalanative.runtime.{DeleteOnExit, Platform}
import scala.scalanative.unsafe._
import scala.scalanative.unsigned._
import scala.scalanative.windows
import windows._
import windows.MinWinBaseApi.{FileTime => WinFileTime, _}
import windows.MinWinBaseApiOps.FileTimeOps._
import windows.WinBaseApi._
import windows.WinBaseApiExt._
import windows.SecurityBaseApi._
import windows.SecurityBaseApiOps._
import windows.AclApi._
import windows.HandleApi._
import windows.HandleApiExt._
import windows.FileApi._
import windows.FileApiExt._
import windows.winnt.{HelperMethods => WinNtHelperMethods, _}
import windows.winnt.AccessRights._
import windows.winnt.AccessToken._
import windows.winnt.TokenInformationClass
import windows.accctrl._

class File(_path: String) extends Serializable with Comparable[File] {
  import File._

  if (_path == null) throw new NullPointerException()
  private val path: String = fixSlashes(_path)
  private[io] val properPath: String = File.properPath(path)

  def this(parent: String, child: String) =
    this(
      Option(parent).map(p => p + File.separatorChar + child).getOrElse(child)
    )

  def this(parent: File, child: String) =
    this(Option(parent).map(_.path).orNull, child)

  def this(uri: URI) =
    this(File.checkURI(uri).getPath())

  def compareTo(file: File): Int = {
    if (caseSensitive) getPath().compareTo(file.getPath())
    else getPath().compareToIgnoreCase(file.getPath())
  }

  def canExecute(): Boolean =
    Zone { implicit z =>
      if (isWindows) path.nonEmpty && exists()
      else access(toCString(path), unistd.X_OK) == 0
    }

  def canRead(): Boolean =
    Zone { implicit z =>
      if (isWindows) checkWindowsAccess(FILE_GENERIC_READ)
      else access(toCString(path), unistd.R_OK) == 0
    }

  def canWrite(): Boolean =
    Zone { implicit z =>
      if (isWindows)
        checkWindowsAccess(FILE_GENERIC_WRITE) &&
        fileAttributeIsSet(FILE_ATTRIBUTE_READONLY, checkIsNotSet = true)
      else access(toCString(path), unistd.W_OK) == 0
    }

  def setExecutable(executable: Boolean): Boolean =
    setExecutable(executable, ownerOnly = true)

  def setExecutable(executable: Boolean, ownerOnly: Boolean): Boolean = {
    if (isWindows) {
      // Windows (JVM) does not allow for setting a file as not executable
      if (!executable) false
      else {
        val accessRights = FILE_GENERIC_EXECUTE
        updatePermissionsWindows(accessRights, executable, ownerOnly)
      }
    } else {
      import stat._
      val mask = if (!ownerOnly) S_IXUSR | S_IXGRP | S_IXOTH else S_IXUSR
      updatePermissionsUnix(mask, executable)
    }
  }

  def setReadable(readable: Boolean): Boolean =
    setReadable(readable, ownerOnly = true)

  def setReadable(readable: Boolean, ownerOnly: Boolean): Boolean = {
    if (isWindows) {
      val accessRights = FILE_GENERIC_READ
      updatePermissionsWindows(accessRights, readable, ownerOnly)
    } else {
      import stat._
      val mask = if (!ownerOnly) S_IRUSR | S_IRGRP | S_IROTH else S_IRUSR
      updatePermissionsUnix(mask, readable)
    }
  }

  def setWritable(writable: Boolean): Boolean =
    setWritable(writable, ownerOnly = true)

  def setWritable(writable: Boolean, ownerOnly: Boolean = true): Boolean = {
    if (isWindows) {
      val accessRights = FILE_GENERIC_WRITE
      updatePermissionsWindows(accessRights, writable, ownerOnly)
    } else {
      import stat._
      val mask = if (!ownerOnly) S_IWUSR | S_IWGRP | S_IWOTH else S_IWUSR
      updatePermissionsUnix(mask, writable)
    }
  }

  private def updatePermissionsUnix(
      mask: stat.mode_t,
      grant: Boolean
  ): Boolean =
    Zone { implicit z =>
      if (grant) {
        stat.chmod(toCString(path), accessMode() | mask) == 0
      } else {
        stat.chmod(toCString(path), accessMode() & (~mask)) == 0
      }
    }

  private def updatePermissionsWindows(
      accessRights: windows.DWord,
      grant: Boolean,
      ownerOnly: Boolean
  ): Boolean =
    Zone { implicit z =>
      val filename = toCWideStringUTF16LE(properPath)
      val securityDescriptorPtr = alloc[Ptr[SecurityDescriptor]]
      val previousDacl, newDacl = alloc[ACLPtr]
      val usersGroupSid = alloc[SIDPtr]

      val accessMode: AccessMode =
        if (grant) AccessMode.GRANT_ACCESS
        else AccessMode.DENY_ACCESS

      def getSecurityDescriptor() =
        GetNamedSecurityInfoW(
          objectName = filename,
          objectType = SE_FILE_OBJECT,
          securityInfo = DACL_SECURITY_INFORMATION,
          sidOwner = null,
          sidGroup = null,
          dacl = previousDacl,
          sacl = null,
          securityDescriptor = securityDescriptorPtr
        ) == 0.toUInt

      def setupNewAclEntry() = {
        import accctrl.ops._
        val ea = alloc[ExplicitAccessW]
        ea.accessPermisions = accessRights
        ea.accessMode = accessMode
        ea.inheritence = NO_PROPAGATE_INHERIT_ACE
        ea.trustee.trusteeForm = TrusteeForm.TRUSTEE_IS_SID

        if (ownerOnly) {
          withUserToken(TOKEN_QUERY) { userToken =>
            withTokenInformation(userToken, TokenInformationClass.TokenUser) {
              (data: Ptr[SidAndAttributes]) =>
                ea.trustee.trusteeType = TrusteeType.TRUSTEE_IS_USER
                ea.trustee.sid = data.sid
            }
          }
        } else {
          WinNtHelperMethods.setupUserGroupSid(usersGroupSid)
          ea.trustee.trusteeType = TrusteeType.TRUSTEE_IS_WELL_KNOWN_GROUP
          ea.trustee.sid = !usersGroupSid
        }
        SetEntriesInAclW(1.toUInt, ea, !previousDacl, newDacl) == 0.toUInt
      }

      def assignNewSecurityInfo() =
        SetNamedSecurityInfoW(
          objectName = filename,
          objectType = SE_FILE_OBJECT,
          securityInfo = DACL_SECURITY_INFORMATION,
          sidOwner = null,
          sidGroup = null,
          dacl = !newDacl,
          sacl = null
        ) == 0.toUInt

      try {
        getSecurityDescriptor() &&
        setupNewAclEntry() &&
        assignNewSecurityInfo()
      } finally {
        FreeSid(!usersGroupSid)
      }
    }

  def exists(): Boolean =
    Zone { implicit z =>
      if (isWindows) {
        val filename = toCWideStringUTF16LE(properPath)
        val attrs = GetFileAttributesW(filename)
        val pathExists = attrs != INVALID_FILE_ATTRIBUTES
        val notSymLink = (attrs & FILE_ATTRIBUTE_REPARSE_POINT) == 0.toUInt
        if (notSymLink) // fast path
          pathExists
        else {
          withFileOpen(
            path,
            access = FILE_READ_ATTRIBUTES,
            allowInvalidHandle = true
          )(_ != INVALID_HANDLE_VALUE)
        }
      } else {
        access(toCString(path), unistd.F_OK) == 0
      }
    }

  def toPath(): Path =
    FileSystems.getDefault().getPath(this.getPath(), Array.empty)

  def getPath(): String = path

  def delete(): Boolean =
    if (path.nonEmpty && isDirectory()) {
      deleteDirImpl()
    } else {
      deleteFileImpl()
    }

  private def deleteDirImpl(): Boolean = Zone { implicit z =>
    if (isWindows) {
      RemoveDirectoryW(toCWideStringUTF16LE(properPath))
    } else
      remove(toCString(path)) == 0
  }

  private def deleteFileImpl(): Boolean = Zone { implicit z =>
    if (isWindows) {
      setReadOnlyWindows(enabled = false)
      DeleteFileW(toCWideStringUTF16LE(properPath))
    } else {
      unlink(toCString(path)) == 0
    }
  }

  override def equals(that: Any): Boolean =
    that match {
      case that: File if caseSensitive =>
        this.path == that.path
      case that: File =>
        this.path.toLowerCase == that.path.toLowerCase
      case _ =>
        false
    }

  def getAbsolutePath(): String = properPath

  def getAbsoluteFile(): File = new File(this.getAbsolutePath())

  def getCanonicalPath(): String =
    Zone { implicit z =>
      if (exists()) {
        simplifyExistingPath(properPath)
      } else {
        simplifyNonExistingPath(fromCString(resolve(toCString(properPath))))
      }
    }

  /** Finds the canonical path for `path`, using `realpath`. The file must
   *  exist, because the result of `realpath` doesn't match that of Java on
   *  non-existing file.
   */
  private def simplifyExistingPath(path: String)(implicit z: Zone): String = {
    if (isWindows) {
      val resolvedName: Ptr[WChar] = alloc[WChar](FileApiExt.MAX_PATH)
      GetFullPathNameW(
        toCWideStringUTF16LE(properPath),
        FileApiExt.MAX_PATH,
        resolvedName,
        null
      )
      fromCWideString(resolvedName, StandardCharsets.UTF_16LE)
    } else {
      val resolvedName: Ptr[Byte] = alloc[Byte](limits.PATH_MAX)
      if (realpath(toCString(path), resolvedName) == null) {
        throw new IOException(
          s"realpath can't resolve: ${fromCString(resolvedName)}"
        )
      }
      fromCString(resolvedName)
    }
  }

  /** Finds the canonical path for `path`.
   */
  private def simplifyNonExistingPath(path: String): String = {
    val rootDirectory =
      if (isWindows) path.take(path.indexOf(s":$separator") + 2)
      else separator

    path
      .stripPrefix(rootDirectory)
      .split(separatorChar)
      .foldLeft(List.empty[String]) {
        case (acc, "..") =>
          if (acc.nonEmpty) acc.tail
          else if (isWindows) Nil
          else List("..")
        case (acc, ".") => acc
        case (acc, "")  => acc
        case (acc, seg) => seg :: acc
      }
      .reverse
      .filterNot(_.isEmpty())
      .mkString(rootDirectory, separator, "")
  }

  @throws(classOf[IOException])
  def getCanonicalFile(): File = new File(getCanonicalPath())

  def getName(): String = {
    val separatorIndex: Int = path.lastIndexOf(separatorChar)
    if (separatorIndex < 0) path
    else path.substring(separatorIndex + 1, path.length())
  }

  def getParent(): String = {
    val isAbsolute = this.isAbsolute()
    val rootDirectory =
      if (!isAbsolute) ""
      else if (isWindows) path.substring(0, path.indexOf(s":$separator") + 2)
      else separator

    path
      .stripPrefix(rootDirectory)
      .split(separatorChar)
      .filterNot(_.isEmpty()) match {
      case Array()                 => null
      case Array(_) if !isAbsolute => null
      case parts => parts.init.mkString(rootDirectory, separator, "")
    }
  }

  def getParentFile(): File = {
    val parent = getParent()
    if (parent == null) null
    else new File(parent)
  }

  override def hashCode(): Int =
    if (caseSensitive) path.hashCode ^ 1234321
    else path.toLowerCase.hashCode ^ 1234321

  def isAbsolute(): Boolean =
    File.isAbsolute(path)

  def isDirectory(): Boolean =
    Zone { implicit z =>
      if (isWindows)
        fileAttributeIsSet(FILE_ATTRIBUTE_DIRECTORY)
      else
        stat.S_ISDIR(accessMode()) != 0
    }

  def isFile(): Boolean =
    Zone { implicit z =>
      if (isWindows)
        fileAttributeIsSet(FILE_ATTRIBUTE_DIRECTORY, checkIsNotSet = true)
      else
        stat.S_ISREG(accessMode()) != 0
    }

  def isHidden(): Boolean = {
    if (isWindows)
      fileAttributeIsSet(FILE_ATTRIBUTE_HIDDEN)
    else getName().startsWith(".")
  }

  def lastModified(): Long =
    Zone { implicit z =>
      if (isWindows) {
        withFileOpen(
          path,
          access = FILE_GENERIC_READ,
          allowInvalidHandle = true
        ) {
          case INVALID_HANDLE_VALUE => 0L
          case handle =>
            val lastModified = stackalloc[WinFileTime]()
            GetFileTime(
              handle,
              creationTime = null,
              lastAccessTime = null,
              lastWriteTime = lastModified
            )
            MinWinBaseApiOps.FileTimeOps.toUnixEpochMillis(!lastModified)
        }
      } else {
        val buf = alloc[stat.stat]
        if (stat.stat(toCString(path), buf) == 0) {
          buf._8 * 1000L
        } else {
          0L
        }
      }
    }

  private def accessMode()(implicit z: Zone): stat.mode_t = {
    val buf = alloc[stat.stat]
    if (stat.stat(toCString(path), buf) == 0) {
      buf._13
    } else {
      0.toUInt
    }
  }

  @alwaysinline
  private def fileAttributeIsSet(
      flags: windows.DWord,
      checkIsNotSet: Boolean = false
  ): Boolean = Zone { implicit z =>
    GetFileAttributesW(toCWideStringUTF16LE(properPath)) match {
      case INVALID_FILE_ATTRIBUTES => false // File does not exist
      case attrsSet =>
        if (checkIsNotSet)
          (attrsSet & flags) != flags
        else
          (attrsSet & flags) == flags
    }
  }

  def setLastModified(time: Long): Boolean =
    if (time < 0) {
      throw new IllegalArgumentException("Negative time")
    } else
      Zone { implicit z =>
        if (isWindows) {
          withFileOpen(
            path,
            access = FILE_GENERIC_WRITE,
            allowInvalidHandle = true
          ) {
            case INVALID_HANDLE_VALUE => false
            case handle =>
              val lastModified = stackalloc[WinFileTime]()
              !lastModified =
                MinWinBaseApiOps.FileTimeOps.fromUnixEpochMillis(time)
              SetFileTime(
                handle,
                creationTime = null,
                lastAccessTime = null,
                lastWriteTime = lastModified
              )
          }
        } else {
          val statbuf = alloc[stat.stat]
          if (stat.stat(toCString(path), statbuf) == 0) {
            val timebuf = alloc[utime.utimbuf]
            timebuf._1 = statbuf._8
            timebuf._2 = time.toSize / 1000
            utime.utime(toCString(path), timebuf) == 0
          } else {
            false
          }
        }
      }

  def setReadOnly(): Boolean =
    Zone { implicit z =>
      if (isWindows) setReadOnlyWindows(enabled = true)
      else {
        import stat._
        val mask =
          S_ISUID | S_ISGID | S_ISVTX | S_IRUSR | S_IXUSR | S_IRGRP | S_IXGRP | S_IROTH | S_IXOTH
        val newMode = accessMode() & mask
        chmod(toCString(path), newMode) == 0
      }
    }

  private def setReadOnlyWindows(enabled: Boolean)(implicit z: Zone) = {
    val filename = toCWideStringUTF16LE(properPath)
    val currentAttributes = GetFileAttributesW(filename)

    def newAttributes =
      if (enabled) currentAttributes | FILE_ATTRIBUTE_READONLY
      else currentAttributes & ~FILE_ATTRIBUTE_READONLY

    def setNewAttributes() = SetFileAttributesW(filename, newAttributes)

    currentAttributes != INVALID_FILE_ATTRIBUTES && setNewAttributes()
  }

  def length(): Long = Zone { implicit z =>
    if (isWindows) {
      withFileOpen(
        path,
        access = FILE_READ_ATTRIBUTES,
        allowInvalidHandle = true
      ) {
        case INVALID_HANDLE_VALUE => 0L
        case handle =>
          val size = stackalloc[windows.LargeInteger]
          if (GetFileSizeEx(handle, size)) (!size).toLong
          else 0L
      }
    } else {
      val buf = alloc[stat.stat]
      if (stat.stat(toCString(path), buf) == 0) {
        buf._6.toLong
      } else {
        0L
      }
    }
  }

  def list(): Array[String] =
    list(FilenameFilter.allPassFilter)

  def list(filter: FilenameFilter): Array[String] = {
    if (!isDirectory() || !canRead()) {
      null
    } else
      Zone { implicit z =>
        val elements =
          FileHelpers.list(properPath, (n, _) => n, allowEmpty = true)
        if (elements == null)
          Array.empty[String]
        else
          elements.filter(filter.accept(this, _))
      }
  }

  def listFiles(): Array[File] =
    listFiles(FilenameFilter.allPassFilter)

  def listFiles(filter: FilenameFilter): Array[File] =
    list(filter).map(new File(this, _))

  def listFiles(filter: FileFilter): Array[File] = {
    val filenameFilter =
      new FilenameFilter {
        override def accept(dir: File, name: String): Boolean =
          filter.accept(new File(dir, name))
      }
    listFiles(filenameFilter)
  }

  def mkdir(): Boolean =
    Zone { implicit z =>
      if (isWindows)
        CreateDirectoryW(
          toCWideStringUTF16LE(properPath),
          securityAttributes = null
        )
      else {
        val mode = octal("0777")
        stat.mkdir(toCString(path), mode) == 0
      }
    }

  def mkdirs(): Boolean =
    if (exists()) {
      false
    } else if (mkdir()) {
      true
    } else {
      val parent = getParentFile()
      if (parent == null) {
        false
      } else {
        parent.mkdirs() && mkdir()
      }
    }

  def createNewFile(): Boolean =
    FileHelpers.createNewFile(path, throwOnError = true)

  def renameTo(dest: File): Boolean =
    Zone { implicit z =>
      rename(toCString(properPath), toCString(dest.properPath)) == 0
    }

  override def toString(): String = path

  def deleteOnExit(): Unit = DeleteOnExit.addFile(this.getAbsolutePath())

  @stub
  def toURL(): java.net.URL = ???

  // Ported from Apache Harmony
  def toURI(): URI = {
    val path = getAbsolutePath().replace('\\', '/')
    if (!path.startsWith("/")) {
      // start with sep.
      new URI(
        "file",
        null,
        new StringBuilder(path.length + 1).append('/').append(path).toString,
        null,
        null
      )
    } else if (path.startsWith("//")) {
      // UNC path
      new URI("file", "", path, null)
    } else {
      new URI("file", null, path, null, null)
    }
  }

  private[this] def checkWindowsAccess(
      access: windows.DWord
  )(implicit zone: Zone): Boolean = {
    // based on this article https://blog.aaronballman.com/2011/08/how-to-check-access-rights/
    val accessStatus = stackalloc[Boolean]()

    def withFileSecurityDescriptor(
        fn: Ptr[SecurityDescriptor] => Unit
    ): Unit = {
      val securityDescriptorPtr = stackalloc[Ptr[SecurityDescriptor]]
      val filename = toCWideStringUTF16LE(properPath)
      val securityInfo =
        OWNER_SECURITY_INFORMATION |
          GROUP_SECURITY_INFORMATION |
          DACL_SECURITY_INFORMATION

      val result = GetNamedSecurityInfoW(
        filename,
        SE_FILE_OBJECT,
        securityInfo,
        sidOwner = null,
        sidGroup = null,
        dacl = null,
        sacl = null,
        securityDescriptor = securityDescriptorPtr
      )
      if (result != ErrorCodes.ERROR_SUCCESS)
        throw WindowsException(
          s"Cannot retrive file security descriptor",
          errorCode = result
        )
      try {
        fn(!securityDescriptorPtr)
      } finally {
        WinBaseApi.LocalFree(!securityDescriptorPtr)
      }
    }
    if (path.isEmpty() || !exists()) false // JVM complience
    else {
      withFileSecurityDescriptor { securityDescriptor =>
        withImpersonatedToken { impersonatedToken =>
          val genericMapping = stackalloc[GenericMapping]()
          genericMapping.genericRead = FILE_GENERIC_READ
          genericMapping.genericWrite = FILE_GENERIC_WRITE
          genericMapping.genericExecute = FILE_GENERIC_EXECUTE
          genericMapping.genericAll = FILE_GENERIC_ALL

          val accessMask = stackalloc[windows.DWord]
          !accessMask = access

          val privilegeSetLength = stackalloc[windows.DWord]
          !privilegeSetLength = emptyPriviligesSize.toUInt

          val privilegeSet: Ptr[Byte] = stackalloc[Byte](!privilegeSetLength)
          memset(privilegeSet, 0, !privilegeSetLength)

          val grantedAcccess = stackalloc[windows.DWord]
          !grantedAcccess = 0.toUInt

          MapGenericMask(accessMask, genericMapping)
          AccessCheck(
            securityDescriptor = securityDescriptor,
            clientToken = impersonatedToken,
            desiredAccess = access,
            genericMapping = genericMapping,
            privilegeSet = privilegeSet,
            privilegeSetLength = privilegeSetLength,
            grantedAccess = grantedAcccess,
            accessStatus = accessStatus
          )
        }
      }
      !accessStatus
    }

  }
}

object File {

  private val `1U` = 1.toUInt
  private val `4096U` = 4096.toUInt
  private val `4095U` = 4095.toUInt

  private val random = new java.util.Random()

  private def octal(v: String): UInt =
    Integer.parseInt(v, 8).toUInt

  private def getUserDir(): String =
    Zone { implicit z =>
      if (isWindows) {
        val buffSize = GetCurrentDirectoryW(0.toUInt, null)
        val buff: Ptr[windows.WChar] = alloc[windows.WChar](buffSize + 1.toUInt)
        if (GetCurrentDirectoryW(buffSize, buff) == 0.toUInt) {
          throw WindowsException("error in trying to get user directory")
        }
        fromCWideString(buff, StandardCharsets.UTF_16LE)
      } else {
        val buff: CString = alloc[CChar](4096.toUInt)
        if (getcwd(buff, 4095.toUInt) == 0.toUInt) {
          val errMsg = fromCString(string.strerror(errno.errno))
          throw new IOException(
            s"error in trying to get user directory - $errMsg"
          )
        }
        fromCString(buff)
      }
    }

  /** The purpose of this method is to take a path and fix the slashes up. This
   *  includes changing them all to the current platforms fileSeparator and
   *  removing duplicates.
   */
  // Ported from Apache Harmony
  private def fixSlashes(path: String): String = {
    val length = path.length
    var newLength = 0

    var uncIndex =
      if (separatorChar == '/') 0 // UNIX world
      else if (length > 2 && path.charAt(1) == ':')
        2 // Windows, but starts with C:...
      else 1 // Possible UNC path name

    var foundSlash = false
    val newPath = path.toCharArray()
    var i = 0
    while (i < length) {
      val currentChar = newPath(i)

      if ((separatorChar == '\\' && currentChar == '\\') || currentChar == '/') {
        // UNC Name requires 2 leading slashes
        if ((foundSlash && i == uncIndex) || !foundSlash) {
          newPath(newLength) = separatorChar
          newLength += 1
          foundSlash = true
        }
      } else {
        // check for leading slashes before a drive
        if (currentChar == ':'
            && uncIndex > 0
            && (newLength == 2 || (newLength == 3 && newPath(
              1
            ) == separatorChar))
            && newPath(0) == separatorChar) {
          newPath(0) = newPath(newLength - 1)
          newLength = 1
          // allow trailing slash after drive letter
          uncIndex = 2
        }
        newPath(newLength) = currentChar
        newLength += 1
        foundSlash = false
      }

      i += 1
    }

    if (foundSlash && (newLength > (uncIndex + 1) || (newLength == 2 && newPath(
          0
        ) != separatorChar))) {
      newLength -= 1
    }

    new String(newPath, 0, newLength)
  }

  /** Returns a string representing the proper path of this file. If this file
   *  path is absolute, the user.dir property is not prepended, otherwise it is.
   */
  // Ported from Apache Harmony
  private def properPath(path: String): String = {
    if (isAbsolute(path)) path
    else
      getUserDir() match {
        case null =>
          throw new IOException(
            "Failed to resolve proper path, no current directory defined"
          )
        case userdir =>
          if (userdir.endsWith(separator)) userdir + path
          else userdir + separator + path
      }
  }

  def isAbsolute(path: String): Boolean =
    if (separatorChar == '\\') { // Windows. Must start with `\\` or `X:(\|/)`
      (path.length > 1 && path.startsWith(separator + separator)) ||
      (path.length > 2 && path(0).isLetter && path(1) == ':' && (path(
        2
      ) == '/' || path(2) == '\\'))
    } else {
      path.length > 0 && path.startsWith(separator)
    }

  /** Resolve a symbolic link. While the path resolves to an existing path, keep
   *  resolving. If an absolute link is found, resolve the parent directories if
   *  resolveAbsolute is true.
   */
  // Ported from Apache Harmony
  private def resolveLink(
      path: CString,
      resolveAbsolute: Boolean,
      restart: Boolean = false
  )(implicit z: Zone): CString = {
    val resolved =
      readLink(path) match {
        // path is not a symlink
        case null =>
          path

        // found an absolute path. continue from there.
        case link if link(0) == separatorChar =>
          if (Platform.isWindows() && strncmp(link, c"\\\\?\\", 4.toUInt) == 0)
            path
          else
            resolveLink(link, resolveAbsolute, restart = resolveAbsolute)

        // found a relative path. append to the current path, and continue.
        case link =>
          val linkLength = strlen(link)
          val pathLength = strlen(path)
          val `1US` = 1.toUSize
          var last = pathLength - `1US`
          while (path(last) != separatorChar) last -= `1US`
          last += `1US`

          // previous path up to last /, plus result of resolving the link.
<<<<<<< HEAD
          val newPathLength = last + linkLength + `1US`
          val newPath = alloc[Byte](newPathLength)
=======
          val newPathLength = last + linkLength + `1UL`
          val newPath: Ptr[Byte] = alloc[Byte](newPathLength)
>>>>>>> fde01f96
          strncpy(newPath, path, last)
          strncat(newPath, link, linkLength)

          resolveLink(newPath, resolveAbsolute, restart)
      }

    if (restart) resolve(resolved)
    else resolved
  }

  @tailrec private def resolve(path: CString, start: UInt = 0.toUInt)(implicit
      z: Zone
  ): CString = {
    val partSize =
      if (isWindows) windows.FileApiExt.MAX_PATH
      else limits.PATH_MAX.toUInt
    val part: CString = alloc[Byte](partSize)
    val `1U` = 1.toUInt
    // Find the next separator
    var i = start
    while (i < strlen(path) && path(i) != separatorChar) i += `1U`

    if (i == strlen(path).toUInt) resolveLink(path, resolveAbsolute = true)
    else {
      // copy path from start to next separator.
      // and resolve that subpart.
      strncpy(part, path, i + `1U`)

      val resolved = resolveLink(part, resolveAbsolute = true)

      strcpy(part, resolved)
      strcat(part, path + i + `1U`)

      if (strncmp(resolved, path, i + `1U`) == 0) {
        // Nothing changed. Continue from the next segment.
        resolve(part, i + `1U`)
      } else {
        // The path has changed. Start over.
        resolve(part, 0.toUInt)
      }
    }

  }

  /** If `link` is a symlink, follows it and returns the path pointed to.
   *  Otherwise, returns `None`.
   */
  private def readLink(link: CString)(implicit z: Zone): CString = {
    val bufferSize: CSize =
      if (isWindows) FileApiExt.MAX_PATH
      else limits.PATH_MAX - `1U`
    val buffer: CString = alloc[Byte](bufferSize)
    if (isWindows) {
      val filename = fromCString(link)

      withFileOpen(
        fromCString(link),
        access = FILE_GENERIC_READ,
        attributes = FILE_FLAG_BACKUP_SEMANTICS | FILE_ATTRIBUTE_DIRECTORY,
        allowInvalidHandle = true
      ) { fileHandle =>
        val finalPathFlags = FileApiExt.FILE_NAME_NORMALIZED
        def pathLength = GetFinalPathNameByHandleA(
          fileHandle,
          buffer = buffer,
          bufferSize = bufferSize.toUInt,
          flags = finalPathFlags
        )

        if (fileHandle == HandleApiExt.INVALID_HANDLE_VALUE || pathLength == 0.toUInt)
          null
        else buffer
      }
    } else {
      readlink(link, buffer, bufferSize) match {
        case -1 =>
          null
        case read =>
          // readlink doesn't null-terminate the result.
          buffer(read) = 0.toByte
          buffer
      }
    }
  }

  val pathSeparatorChar: Char = if (Platform.isWindows()) ';' else ':'
  val pathSeparator: String = pathSeparatorChar.toString
  val separatorChar: Char = if (Platform.isWindows()) '\\' else '/'
  val separator: String = separatorChar.toString
  private var counter: Int = 0
  private var counterBase: Int = 0
  private val caseSensitive: Boolean = !Platform.isWindows()

  def listRoots(): Array[File] = {
    FileSystems
      .getDefault()
      .getRootDirectories()
      .scalaOps
      .toSeq
      .map(_.toFile())
      .toArray
  }

  @throws(classOf[IOException])
  def createTempFile(prefix: String, suffix: String): File =
    createTempFile(prefix, suffix, null)

  @throws(classOf[IOException])
  def createTempFile(prefix: String, suffix: String, directory: File): File =
    FileHelpers.createTempFile(
      prefix,
      suffix,
      directory,
      minLength = true,
      throwOnError = true
    )

  // Ported from Apache Harmony
  private def checkURI(uri: URI): URI = {
    def throwExc(msg: String): Unit =
      throw new IllegalArgumentException(s"$msg: $uri")
    def compMsg(comp: String): String =
      s"Found $comp component in URI"

    if (!uri.isAbsolute()) {
      throwExc("URI is not absolute")
    } else if (!uri.getRawSchemeSpecificPart().startsWith("/")) {
      throwExc("URI is not hierarchical")
    } else if (uri.getScheme() == null || !(uri.getScheme() == "file")) {
      throwExc("Expected file scheme in URI")
    } else if (uri.getRawPath() == null || uri.getRawPath().length() == 0) {
      throwExc("Expected non-empty path in URI")
    } else if (uri.getRawAuthority() != null) {
      throwExc(compMsg("authority"))
    } else if (uri.getRawQuery() != null) {
      throwExc(compMsg("query"))
    } else if (uri.getRawFragment() != null) {
      throwExc(compMsg("fragment"))
    }
    uri
    // else URI is ok
  }
}<|MERGE_RESOLUTION|>--- conflicted
+++ resolved
@@ -853,13 +853,8 @@
           last += `1US`
 
           // previous path up to last /, plus result of resolving the link.
-<<<<<<< HEAD
           val newPathLength = last + linkLength + `1US`
-          val newPath = alloc[Byte](newPathLength)
-=======
-          val newPathLength = last + linkLength + `1UL`
           val newPath: Ptr[Byte] = alloc[Byte](newPathLength)
->>>>>>> fde01f96
           strncpy(newPath, path, last)
           strncat(newPath, link, linkLength)
 
