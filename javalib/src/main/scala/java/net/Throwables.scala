--- conflicted
+++ resolved
@@ -23,11 +23,7 @@
   def this() = this(null)
 }
 
-<<<<<<< HEAD
-class UnknownHostException(host: String) extends IOException(host) {
-=======
 class UnknownHostException(private val host: String) extends IOException(host) {
->>>>>>> 18028216
   def this() = this(null)
 }
 
