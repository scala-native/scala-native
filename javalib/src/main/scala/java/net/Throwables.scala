--- conflicted
+++ resolved
@@ -23,11 +23,7 @@
   def this() = this(null)
 }
 
-<<<<<<< HEAD
-class UnknownHostException(host: String) extends IOException(host) {
-=======
 class UnknownHostException(private val host: String) extends IOException(host) {
->>>>>>> c4c649a8
   def this() = this(null)
 }
 
