package java.util.zip

import scala.scalanative.unsigned._
import scala.scalanative.unsafe._
import scala.scalanative.runtime.{ByteArray, zlib}

// Ported from Apache Harmony

class Adler32 extends Checksum {
  private var adler: Long = 1L

  def getValue(): Long =
    adler

  def reset(): Unit =
    adler = 1

  def update(i: Int): Unit =
    update(Array(i.toByte))

  def update(buf: Array[Byte]): Unit =
    update(buf, 0, buf.length)

  def update(buf: Array[Byte], off: Int, nbytes: Int): Unit = {
    // avoid int overflow, check null buf
    if (off <= buf.length && nbytes >= 0 && off >= 0 && buf.length - off >= nbytes) {
      adler = updateImpl(buf, off, nbytes, adler)
    } else {
      throw new ArrayIndexOutOfBoundsException()
    }
  }

  private def updateImpl(
      buf: Array[Byte],
      off: Int,
      nbytes: Int,
      adler1: Long
  ): Long =
    zlib
<<<<<<< HEAD
      .adler32(adler1.toUSize,
               buf.asInstanceOf[ByteArray].at(off),
               nbytes.toUInt)
=======
      .adler32(
        adler1.toULong,
        buf.asInstanceOf[ByteArray].at(off),
        nbytes.toUInt
      )
>>>>>>> 4e0de6f8
      .toLong
}<|MERGE_RESOLUTION|>--- conflicted
+++ resolved
@@ -37,16 +37,10 @@
       adler1: Long
   ): Long =
     zlib
-<<<<<<< HEAD
-      .adler32(adler1.toUSize,
-               buf.asInstanceOf[ByteArray].at(off),
-               nbytes.toUInt)
-=======
       .adler32(
-        adler1.toULong,
+        adler1.toUSize,
         buf.asInstanceOf[ByteArray].at(off),
         nbytes.toUInt
       )
->>>>>>> 4e0de6f8
       .toLong
 }