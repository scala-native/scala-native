package java.util

import java.time.Instant

import scalanative.posix.time._
import scalanative.windows.crt.{time => winTime}
import scalanative.unsafe._
import scalanative.unsigned._
import scala.scalanative.meta.LinktimeInfo.isWindows

/** Ported from Scala JS and Apache Harmony
 *    - omits deprecated methods
 *    - toString code created ab ovo for Scala Native.
 */
class Date(var milliseconds: Long)
    extends Object
    with Serializable
    with Cloneable
    with Comparable[Date] {

  def this() = this(System.currentTimeMillis())

  def after(when: Date): Boolean = milliseconds > when.getTime()

  def before(when: Date): Boolean = milliseconds < when.getTime()

  override def clone(): Object = new Date(milliseconds)

  override def compareTo(anotherDate: Date): Int =
    milliseconds.compareTo(anotherDate.getTime())

  override def equals(obj: Any): Boolean = obj match {
    case d: Date => d.getTime() == milliseconds
    case _       => false
  }

  def getTime(): Long = milliseconds

  override def hashCode(): Int = milliseconds.hashCode()

  def setTime(time: Long): Unit =
    milliseconds = time

  def toInstant(): Instant = Instant.ofEpochMilli(getTime())

  override def toString(): String = {
    val seconds = milliseconds / 1000L
    def default = s"Date($milliseconds)"
    Date.secondsToString(seconds, default)
  }
}

object Date {
  // Provide prerequisite for localtime_r calls.
  // Applications which must track timezone changes over their lifetime
  // must do timely subsequent tzset() calls, either directly or through
  // an occasional localtime().
  if (isWindows) winTime.tzset()
  else tzset()

  private def secondsToString(seconds: Long, default: => String): String =
    Zone { implicit z =>
      val ttPtr = alloc[time_t]
      !ttPtr = seconds.toSize

      val tmPtr = alloc[tm]
      def getLocalTime() =
        if (isWindows) winTime.localtime_s(tmPtr, ttPtr) != 0
        else localtime_r(ttPtr, tmPtr) == null

      if (getLocalTime()) {
        default
      } else {
        // 40 is over-provisioning.
        // Most result strings should be about 28 + 1 for terminal NULL
        // + 2 because some IANA timezone abbreviation can have 5 characters.
<<<<<<< HEAD
        val bufSize = 40.toUSize
        val buf     = alloc[Byte](bufSize)
        val n       = strftime(buf, bufSize, c"%a %b %d %T %Z %Y", tmPtr)

        if (n == 0) default else fromCString(buf)
=======
        val bufSize = 40.toULong // no toSize_t() yet
        val buf = alloc[Byte](bufSize)

        val n = {
          // %Z on Windows might produce long, localized names of variable length
          if (isWindows)
            winTime.strftime(buf, bufSize, c"%a %b %d %T %Y", tmPtr)
          else
            strftime(buf, bufSize, c"%a %b %d %T %Z %Y", tmPtr)
        }
        if (n.toInt == 0) default else fromCString(buf)
>>>>>>> 4e0de6f8
      }
    }

  def from(instant: Instant): Date = {
    try {
      new Date(instant.toEpochMilli())
    } catch {
      case ex: ArithmeticException =>
        throw new IllegalArgumentException(ex)
    }
  }

  def getMillisOf(date: Date): Long = date.milliseconds
}<|MERGE_RESOLUTION|>--- conflicted
+++ resolved
@@ -74,14 +74,7 @@
         // 40 is over-provisioning.
         // Most result strings should be about 28 + 1 for terminal NULL
         // + 2 because some IANA timezone abbreviation can have 5 characters.
-<<<<<<< HEAD
         val bufSize = 40.toUSize
-        val buf     = alloc[Byte](bufSize)
-        val n       = strftime(buf, bufSize, c"%a %b %d %T %Z %Y", tmPtr)
-
-        if (n == 0) default else fromCString(buf)
-=======
-        val bufSize = 40.toULong // no toSize_t() yet
         val buf = alloc[Byte](bufSize)
 
         val n = {
@@ -92,7 +85,6 @@
             strftime(buf, bufSize, c"%a %b %d %T %Z %Y", tmPtr)
         }
         if (n.toInt == 0) default else fromCString(buf)
->>>>>>> 4e0de6f8
       }
     }
 
