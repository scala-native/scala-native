--- conflicted
+++ resolved
@@ -64,9 +64,10 @@
   private def doMatch(start: Int,
                       end: Int,
                       nMatches: Int,
-<<<<<<< HEAD
-                      anchor: Anchor): Boolean = {
-    val matches = StringPart.array(nMatches)
+                      anchor: cre2.anchor_t): Boolean =
+    Zone { implicit z =>
+      val n       = nMatches
+      val matches = alloc[cre2.string_t](n)
     val in      = toCString(inputSequence.toString)
 
     val ok = cre2.matches(
@@ -83,45 +84,17 @@
     if (ok) {
       var i = 0
       while (i < nMatches) {
-        val m     = matches(i)
-        val start = if (m.data == null) -1 else (m.data - in).toInt
-        val end   = if (m.data == null) -1 else start + m.lenght
-        groups(i) = ((start, end))
-
-        i += 1
-=======
-                      anchor: cre2.anchor_t): Boolean =
-    Zone { implicit z =>
-      val n       = nMatches
-      val matches = alloc[cre2.string_t](n)
-      val in      = toCString(inputSequence.toString)
-
-      val ok = cre2.matches(
-          regex = regex,
-          text = in,
-          textlen = inputLength,
-          startpos = start,
-          endpos = end,
-          anchor = anchor,
-          matches = matches,
-          nMatches = nMatches
-        ) == 1
-
-      if (ok) {
-        var i = 0
-        while (i < nMatches) {
           val m     = matches + i
           val start = (m.data - in).toInt
           val end   = start + m.length
-          groups(i) = ((start, end))
-
-          i += 1
-        }
->>>>>>> e3bac777
-      }
-
-      ok
-    }
+        groups(i) = ((start, end))
+
+        i += 1
+      }
+    }
+
+    ok
+  }
 
   private def genMatch(start: Int, anchor: cre2.anchor_t): Boolean = {
     val ok = doMatch(start, inputLength, 1, anchor)
@@ -148,13 +121,13 @@
       toRE2String(inputSequence.toString, textAndTarget)
       toRE2String(replacement, rewrite)
 
-      if (global) cre2.globalReplace(regex, textAndTarget, rewrite)
-      else cre2.replace(regex, textAndTarget, rewrite)
+    if (global) cre2.globalReplace(regex, textAndTarget, rewrite)
+    else cre2.replace(regex, textAndTarget, rewrite)
 
       val res = fromRE2String(textAndTarget)
 
       res
-    }
+  }
 
   def group(): String = group(0)
 
@@ -162,24 +135,10 @@
     val startIndex = start(group)
     val endIndex   = end(group)
 
-<<<<<<< HEAD
-    if (startIndex < 0 && endIndex < 0) null
-    else {
-      def limitValue(lowest: Int, value: Int, highest: Int): Int = {
-        if (value < lowest) lowest
-        else if (value > highest) highest
-        else value
-      }
-      inputSequence
-        .subSequence(limitValue(0, startIndex, inputSequence.length),
-                     limitValue(0, endIndex, inputSequence.length))
-        .toString()
-=======
     if (startIndex < 0 && endIndex < 0) {
       null
     } else {
       inputSequence.subSequence(startIndex, endIndex).toString
->>>>>>> e3bac777
     }
   }
 
@@ -187,12 +146,12 @@
 
   private def groupIndex(name: String): Int =
     Zone { implicit z =>
-      val pos = cre2.findNamedCapturingGroups(regex, toCString(name))
-      if (pos == -1) {
-        throw new IllegalArgumentException(s"No group with name <$name>")
-      }
-      pos
-    }
+    val pos = cre2.findNamedCapturingGroups(regex, toCString(name))
+    if (pos == -1) {
+      throw new IllegalArgumentException(s"No group with name <$name>")
+    }
+    pos
+  }
 
   def groupCount: Int = groups.length - 1
 
@@ -277,9 +236,9 @@
         val digitGroup = m.group(2)
         val nameGroup  = m.group(3)
 
-        if (digitGroup != null && !digitGroup.isEmpty) {
+        if (digitGroup != null) {
           m.appendReplacement2(sb2, group(digitGroup.toInt), doGroups = false)
-        } else if (nameGroup != null && !nameGroup.isEmpty) {
+        } else if (nameGroup != null) {
           m.appendReplacement2(sb2, group(nameGroup), doGroups = false)
         }
       }
