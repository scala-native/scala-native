--- conflicted
+++ resolved
@@ -69,16 +69,11 @@
     strategy:
       fail-fast: false
       matrix:
-<<<<<<< HEAD
         arch: [
           { name: linux-arm64, emulator: qemu-aarch64-static },
           { name: linux-x86, emulator: "" }
         ]
-        scala: [2.13.8, 3.1.2]
-=======
-        arch: [{ name: linux-arm64, emulator: qemu-aarch64-static }]
         scala: [2.13.8, 3.1.3]
->>>>>>> 888a1c40
         build-mode: [releaseFast]
         lto: [thin, none]
         gc: [boehm, immix, commix]
