name: Run tests Linux
on:
  workflow_call:
  pull_request:
  push:
    branches:
      - main
      - 0.4.x
concurrency:
  group: linux-${{ github.head_ref }}
  cancel-in-progress: true

jobs:
  # Compile all sources for given Scala version
  # Cache external dependencies
  # Test tools, if any of them fails, further tests will not start.
  tests-tools:
    name: Compile & test tools
    runs-on: ubuntu-20.04
    strategy:
      fail-fast: false
      matrix:
        scala: [3.2.2, 2.13.10, 2.12.17]
    steps:
      - uses: actions/checkout@v3
      - uses: ./.github/actions/linux-setup-env
        with:
          scala-version: ${{matrix.scala}}

      - name: Test tools
        run: sbt "++ ${{ matrix.scala }} -v" "-no-colors" "-J-Xmx3G" "test-tools ${{ matrix.scala }}"

        # Make sure that Scala partest blacklisted tests contain only valid test names
      - name: Setup Scala-cli
        uses: VirtusLab/scala-cli-setup@v0.1

      - name: Check partest disabled tests list
        # No partests support for Scala 3
        if: ${{ !startsWith(matrix.scala, '3.') }}
        run: |
          sbt "++ ${{ matrix.scala }} -v" \
          "-no-colors" \
          "scalaPartest${{env.project-version}}/fetchScalaSource"
          scala-cli scripts/partest-check-files.scala -- ${{ matrix.scala }}

        # Running all partests would take ~2h for each Scala version, run only single test of each kind
        # to make sure that infrastructure works correctly.
      - name: Run subset of partest tests
        # No partests support for Scala 3
        if: ${{ !startsWith(matrix.scala, '3.') }}
        run: |
          sbt "++ ${{ matrix.scala }} -v" \
          "-no-colors" \
          "-J-Xmx3G" \
          "scalaPartestTests${{env.project-version}}/testOnly -- --showDiff neg/abstract.scala pos/abstract.scala run/Course-2002-01.scala"

  #Main tests grid. Builds and runs tests agains multiple combination of GC, Build mode and Scala Version
  #It can be extended to test against different OS and Arch settings
  test-runtime:
    name: Test runtime
    runs-on: ubuntu-20.04
    needs: tests-tools
    strategy:
      fail-fast: false
      matrix:
<<<<<<< HEAD
        scala: [3.2.1, 2.13.10]
        build-mode: [debug, release-fast, release-size]
=======
        scala: [3.2.2, 2.13.10]
        build-mode: [debug, release-fast]
>>>>>>> 864e8fb6
        gc: [boehm, immix, commix]
        # Create holes in grid to lower number of tests.
        # Excluded entries should have low impact on overall project coverage
        exclude:
          - scala: 2.13.10
            build-mode: debug
            gc: immix
        include:
          - scala: 2.12.17
            build-mode: debug
            gc: immix
          - scala: 2.12.17
            build-mode: release-fast
            gc: commix
          - scala: 2.12.17
            build-mode: release-size
            gc: commix
          - scala: 3.1.3
            build-mode: debug
            gc: immix
          - scala: 3.1.3
            build-mode: release-fast
            gc: commix
          - scala: 3.1.3
            build-mode: release-size
            gc: commix
    steps:
      - uses: actions/checkout@v3
      - uses: ./.github/actions/linux-setup-env
        with:
          scala-version: ${{matrix.scala}}

      - name: Run tests
        env:
          SCALANATIVE_MODE: ${{ matrix.build-mode }}
          SCALANATIVE_GC: ${{ matrix.gc }}
          SCALANATIVE_OPTIMIZE: true
        run: sbt "test-runtime ${{ matrix.scala }}"

  # This job is basically copy-paste of test-runtime.
  # Main difference is disabled optimization and fixed Immix GC
  test-runtime-no-opt:
    name: Test runtime no-opt
    runs-on: ubuntu-20.04
    needs: tests-tools
    strategy:
      fail-fast: false
      matrix:
        scala: [3.2.2, 2.13.10]
        build-mode: [debug]
        include:
          - scala: 2.13.10
            build-mode: release-fast
    steps:
      - uses: actions/checkout@v3
      - uses: ./.github/actions/linux-setup-env
        with:
          scala-version: ${{matrix.scala}}

      - name: Run tests
        env:
          SCALANATIVE_MODE: ${{ matrix.build-mode }}
          SCALANATIVE_GC: immix
          SCALANATIVE_OPTIMIZE: false
        run: sbt "test-runtime ${{ matrix.scala }}"

  test-runtime-lto:
    name: Test runtime LTO
    runs-on: ubuntu-20.04
    needs: tests-tools
    strategy:
      fail-fast: false
      matrix:
        scala: [3.2.2, 2.13.10]
        lto: [thin]
        optimize: [true]
        include:
          # LTO full fails with 3.1 in the CI - we were not able to reproduce it locally
          - scala: 2.13.10
            lto: full
            optimize: true
          - scala: 3.2.2
            lto: full
            optimize: false

    steps:
      - uses: actions/checkout@v3
      - uses: ./.github/actions/linux-setup-env
        with:
          scala-version: ${{matrix.scala}}

      - name: Run tests
        env:
          SCALANATIVE_MODE: release-fast
          SCALANATIVE_GC: immix
          SCALANATIVE_OPTIMIZE: ${{matrix.optimize}}
          SCALANATIVE_LTO: ${{matrix.lto}}
        run: sbt "test-runtime ${{ matrix.scala }}"

  # This job is basically copy-paste of test-runtime.
  # Scripted tests take a long time to run, ~30 minutes, and should be limited and absolute minimum.
  test-scripted:
    name: Test scripted
    runs-on: ubuntu-20.04
    strategy:
      fail-fast: false
      matrix:
        scala: [2.12.17, 3.1.3]
    steps:
      - uses: actions/checkout@v3
      - uses: ./.github/actions/linux-setup-env
        with:
          scala-version: ${{matrix.scala}}

      - name: Run tests
        env:
          SCALANATIVE_MODE: release-fast
          SCALANATIVE_GC: immix
          SCALANATIVE_OPTIMIZE: true
        run: |
          export LLVM_BIN=$(dirname $(readlink -f /usr/bin/clang))
          sbt "test-scripted ${{matrix.scala}}"<|MERGE_RESOLUTION|>--- conflicted
+++ resolved
@@ -63,13 +63,8 @@
     strategy:
       fail-fast: false
       matrix:
-<<<<<<< HEAD
-        scala: [3.2.1, 2.13.10]
+        scala: [3.2.2, 2.13.10]
         build-mode: [debug, release-fast, release-size]
-=======
-        scala: [3.2.2, 2.13.10]
-        build-mode: [debug, release-fast]
->>>>>>> 864e8fb6
         gc: [boehm, immix, commix]
         # Create holes in grid to lower number of tests.
         # Excluded entries should have low impact on overall project coverage
