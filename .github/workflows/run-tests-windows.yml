name: Windows tests
on:
  pull_request:
  push:
    branches:
      - master

jobs:
  compile-native-source:
    name: Compile native sources
    runs-on: windows-2019
    steps:
      - uses: actions/checkout@v2
      #Prepare environment, clang needs to be installed
      #Compilation on MSVC needs c++14 or higher and expects llvm 11.0.0 or newer
      - name: Cache LLVM
        id: cache-llvm
        uses: actions/cache@v2
        with:
          path: |
            C:\Program Files\LLVM\
          key: ${{ runner.os }}-llvm-11
      - name: Install LLVM
        if: steps.cache-llvm.outputs.cache-hit != 'true'
        run: choco install llvm --version=11.0.0

      - name: Add LLVM on Path
        run: echo "${env:ProgramFiles}\LLVM\bin" | Out-File -FilePath $env:GITHUB_PATH -Encoding utf8 -Append
      - name: Assert clang installed and on path
        run: clang --version

      # Compile all files in GC and included shared directories using clang.
      - name: Compile GCs
        run: |
          $gcRoot       = (Resolve-Path -Path ".\nativelib\src\main\resources\scala-native\gc").Path
          $gcIncludes   = @{}
          $gcIncludes.Add('none',   @('shared'))
          $gcIncludes.Add('immix',  @('shared', 'immix_commix'))
          $gcIncludes.Add('commix', @('shared', 'immix_commix'))
          $gcIncludes

          ForEach($gcName in $gcIncludes.Keys){
            $gcDir        = Join-Path $gcRoot $gcName
            $includeDirs  = $gcIncludes[$gcName] | ForEach-Object{ Join-Path $gcRoot $_ }
            $includes     = $includeDirs | %{"-I" + $_ }
            $compiledDirs = @($gcDir) + $includeDirs

            echo "Compiling $gcName"
            Get-ChildItem -Path $compiledDirs -Filter *.c -Recurse -File `
            | ForEach-Object {clang -std=gnu11 -Wno-override-module $includes -c "$_"}
            Get-ChildItem -Path $compiledDirs -Filter *.cpp -Recurse -File `
            | ForEach-Object {clang++ -std=c++14 -Wno-override-module $includes -c "$_"}
          }

      - name: Compile clib
        run: |
          $codeDir      = (Resolve-Path -Path ".\clib\src\main\resources\scala-native\").Path
          Get-ChildItem -Path $codeDir -Include *.c -Recurse -File `
          | ForEach-Object {clang -std=gnu11 -c "$_"}

      - name: Compile posixlib
        run: |
          $codeDir      = (Resolve-Path -Path ".\posixlib\src\main\resources\scala-native\").Path
          Get-ChildItem -Path $codeDir -Include *.c -Recurse -File `
          | ForEach-Object {clang -std=gnu11 -c "$_"}

      # Compile nativelib excluding GC and optional dependencies
      - name: Compile nativelib
        run: |
          $codeDir      = (Resolve-Path -Path ".\nativelib\src\main\resources\scala-native\").Path

          $cSources = (Get-ChildItem -Path $codeDir -Directory -Exclude gc,optional `
          | ForEach-Object { Get-ChildItem -Path $_.FullName -File -Recurse -Include *.c,*.S }`
          ) + (Get-ChildItem -Path $codeDir -File -Filter *.c)

          $cppSources = (Get-ChildItem -Path $codeDir -Directory -Exclude gc,optional `
          | ForEach-Object { Get-ChildItem -Path $_.FullName -File -Recurse -Include *.cpp }`
          ) + (Get-ChildItem -Path $codeDir -File -Filter *.cpp)

          $cSources | ForEach-Object {clang -std=gnu11 -c "$_"}
          $cppSources | ForEach-Object {clang++ -std=c++14 -c "$_"}

  run-tests:
    name: Run tests
    runs-on: ${{matrix.os}}
    strategy:
      fail-fast: false
      matrix:
        os: [windows-2019]
        scala: [2.13.6, 2.12.14, 2.11.12]
        gc: [none, immix, commix]
    steps:
      - uses: actions/checkout@v2

      # We need to set proper Pagefile limits in advance.
      # Github actions default page file size is quite small,
      # it's not enough to run all tests, especially when using None GC.
      # We've observed that on Unix memory management is less strict,
      # you can reserve more memory than it's physically possible.
      # On Windows however you need to reserve/commit memory in advance -
      # it does not matter whether it would be used or not, the amount of all
      # reserved memory cannot exceed the amount of physically available storage.
      - name: Configure Pagefile
        uses: al-cheb/configure-pagefile-action@v1.2
        with:
          minimum-size: 4GB
          maximum-size: 16GB

      #Prepare environment, clang needs to be installed
      #Compilation on MSVC needs c++14 or higher and expects llvm 11.0.0 or newer
      #Cache commonly used files: Coursier, ivy cache
      - name: Resolve env variables
        id: resolve-env
        run: |
          echo "::set-output name=ProgramFiles::${env:ProgramFiles}"
          echo "::set-output name=LocalAppData::${env:LocalAppData}"
          echo "::set-output name=UserProfile::${env:UserProfile}"
          echo "::set-output name=VcpkgLibs::${env:VCPKG_INSTALLATION_ROOT}\installed\x64-windows-static"

      - name: Cache dependencies
        id: cache-deps
        uses: actions/cache@v2
        with:
          path: |
            ${{steps.resolve-env.outputs.ProgramFiles}}\LLVM\
            ${{steps.resolve-env.outputs.LocalAppData}}\Coursier\Cache\v1\
            ${{steps.resolve-env.outputs.UserProfile}}\.ivy2\cache
          key: ${{ runner.os }}-${{ matrix.scala }}-deps
      # Install LLVM in case if cache is missing
      - name: Install LLVM
        if: steps.cache-deps.outputs.cache-hit != 'true'
        run: choco install llvm --version=11.0.0

      - name: Add LLVM on Path
        run: echo "${env:ProgramFiles}\LLVM\bin" | Out-File -FilePath $env:GITHUB_PATH -Encoding utf8 -Append
      - name: Assert clang installed and on path
        run: clang --version

      - name: Install libs
        run: vcpkg install zlib --triplet=x64-windows-static

      - name: Test runtime
        run: >
          set SCALANATIVE_GC=${{matrix.gc}}&
          set SCALANATIVE_INCLUDE_DIRS=${{steps.resolve-env.outputs.VcpkgLibs}}\include&
          set SCALANATIVE_LIB_DIRS=${{steps.resolve-env.outputs.VcpkgLibs}}\lib&
          set SCALANATIVE &
          sbt ++${{matrix.scala}}
          sandbox/run
<<<<<<< HEAD
          "testsJVM/testOnly javalib.lang.* javalib.math.* javalib.security.* javalib.io.*  javalib.nio.* javalib.util.zip.*"
          "tests/testOnly javalib.lang.* javalib.math.* javalib.security.* javalib.io.* javalib.nio.* javalib.util.zip.*"
=======
          "testsJVM/testOnly javalib.lang.* javalib.math.* javalib.security.* javalib.io.* javalib.nio.* javalib.net.*"
          "tests/testOnly javalib.lang.* javalib.math.* javalib.security.* javalib.io.* javalib.nio.* javalib.net.*"
>>>>>>> c7513ae1
          testsExt/test
          testsExtJVM/test
        shell: cmd<|MERGE_RESOLUTION|>--- conflicted
+++ resolved
@@ -147,13 +147,8 @@
           set SCALANATIVE &
           sbt ++${{matrix.scala}}
           sandbox/run
-<<<<<<< HEAD
-          "testsJVM/testOnly javalib.lang.* javalib.math.* javalib.security.* javalib.io.*  javalib.nio.* javalib.util.zip.*"
-          "tests/testOnly javalib.lang.* javalib.math.* javalib.security.* javalib.io.* javalib.nio.* javalib.util.zip.*"
-=======
-          "testsJVM/testOnly javalib.lang.* javalib.math.* javalib.security.* javalib.io.* javalib.nio.* javalib.net.*"
-          "tests/testOnly javalib.lang.* javalib.math.* javalib.security.* javalib.io.* javalib.nio.* javalib.net.*"
->>>>>>> c7513ae1
+          "testsJVM/testOnly javalib.lang.* javalib.math.* javalib.security.* javalib.io.* javalib.nio.* javalib.net.* javalib.util.zip.*"
+          "tests/testOnly javalib.lang.* javalib.math.* javalib.security.* javalib.io.* javalib.nio.* javalib.net.* javalib.util.zip.*"
           testsExt/test
           testsExtJVM/test
         shell: cmd