name: Windows tests
on:
  pull_request:
  push:
    branches:
      - master

jobs:
  run-tests:
    name: Run tests
    runs-on: ${{matrix.os}}
    strategy:
      fail-fast: false
      matrix:
        os: [windows-2019]
        scala: [2.13.6, 2.12.15, 2.11.12]
        gc: [none, immix, commix]
    steps:
      - uses: actions/checkout@v2

      # We need to set proper Pagefile limits in advance.
      # Github actions default page file size is quite small,
      # it's not enough to run all tests, especially when using None GC.
      # We've observed that on Unix memory management is less strict,
      # you can reserve more memory than it's physically possible.
      # On Windows however you need to reserve/commit memory in advance -
      # it does not matter whether it would be used or not, the amount of all
      # reserved memory cannot exceed the amount of physically available storage.
      - name: Configure Pagefile
        uses: al-cheb/configure-pagefile-action@v1.2
        with:
          minimum-size: 4GB
          maximum-size: 16GB

      #Prepare environment, clang needs to be installed
      #Compilation on MSVC needs c++14 or higher and expects llvm 11.0.0 or newer
      #Cache commonly used files: Coursier, ivy cache
      - name: Resolve env variables
        id: resolve-env
        run: |
          echo "::set-output name=ProgramFiles::${env:ProgramFiles}"
          echo "::set-output name=LocalAppData::${env:LocalAppData}"
          echo "::set-output name=UserProfile::${env:UserProfile}"
          echo "::set-output name=VcpkgLibs::${env:VCPKG_INSTALLATION_ROOT}\installed\x64-windows-static"

      - name: Cache dependencies
        id: cache-deps
        uses: actions/cache@v2
        with:
          path: |
            ${{steps.resolve-env.outputs.ProgramFiles}}\LLVM\
            ${{steps.resolve-env.outputs.LocalAppData}}\Coursier\Cache\v1\
            ${{steps.resolve-env.outputs.UserProfile}}\.ivy2\cache
          key: ${{ runner.os }}-${{ matrix.scala }}-deps
      # Install LLVM in case if cache is missing
      - name: Install LLVM
        if: steps.cache-deps.outputs.cache-hit != 'true'
        run: choco install llvm --version=11.0.0

      - name: Add LLVM on Path
        run: echo "${env:ProgramFiles}\LLVM\bin" | Out-File -FilePath $env:GITHUB_PATH -Encoding utf8 -Append
      - name: Assert clang installed and on path
        run: clang --version

      - name: Install libs
        run: vcpkg install zlib --triplet=x64-windows-static

      - name: Test runtime
        run: >
          set SCALANATIVE_GC=${{matrix.gc}}&
          set SCALANATIVE_INCLUDE_DIRS=${{steps.resolve-env.outputs.VcpkgLibs}}\include&
          set SCALANATIVE_LIB_DIRS=${{steps.resolve-env.outputs.VcpkgLibs}}\lib&
          set SCALANATIVE &
          sbt ++${{matrix.scala}}
          sandbox/run
<<<<<<< HEAD
          testsJVM/test
          tests/testOnly
=======
          "testsJVM/testOnly javalib.lang.* javalib.math.* javalib.security.* javalib.io.* javalib.nio.* javalib.net.* javalib.util.zip.*"
          "tests/testOnly javalib.lang.* javalib.math.* javalib.security.* javalib.io.* javalib.nio.* javalib.net.* javalib.util.zip.*"
>>>>>>> a3c99edb
          testsExt/test
          testsExtJVM/test
        shell: cmd<|MERGE_RESOLUTION|>--- conflicted
+++ resolved
@@ -73,13 +73,8 @@
           set SCALANATIVE &
           sbt ++${{matrix.scala}}
           sandbox/run
-<<<<<<< HEAD
           testsJVM/test
-          tests/testOnly
-=======
-          "testsJVM/testOnly javalib.lang.* javalib.math.* javalib.security.* javalib.io.* javalib.nio.* javalib.net.* javalib.util.zip.*"
-          "tests/testOnly javalib.lang.* javalib.math.* javalib.security.* javalib.io.* javalib.nio.* javalib.net.* javalib.util.zip.*"
->>>>>>> a3c99edb
+          tests/test
           testsExt/test
           testsExtJVM/test
         shell: cmd