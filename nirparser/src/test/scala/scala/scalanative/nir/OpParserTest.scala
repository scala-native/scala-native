package scala.scalanative
package nir

import fastparse.all.Parsed
import org.scalatest._

<<<<<<< HEAD
class OpParserTest extends FlatSpec with Matchers {

  val global = Global.Top("test")
  val noTpe  = Type.None

  "The NIR parser" should "parse `Op.Call`" in {
    val call: Op                  = Op.Call(noTpe, Val.None, Seq.empty)
    val Parsed.Success(result, _) = parser.Op.Call.parse(call.show)
    result should be(call)
  }

  it should "parse non-volatile `Op.Load`" in {
    val load: Op                  = Op.Load(noTpe, Val.None)
    val Parsed.Success(result, _) = parser.Op.Load.parse(load.show)
    result should be(load)
  }

  it should "parse volatile `Op.Load`" in {
    val load: Op                  = Op.Load(noTpe, Val.None, isVolatile = true)
    val Parsed.Success(result, _) = parser.Op.Load.parse(load.show)
    result should be(load)
  }

  it should "parse non-volatile `Op.Store`" in {
    val store: Op                 = Op.Store(noTpe, Val.None, Val.None)
    val Parsed.Success(result, _) = parser.Op.Store.parse(store.show)
    result should be(store)
  }

  it should "parse volatile `Op.Store`" in {
    val store: Op                 = Op.Store(noTpe, Val.None, Val.None, isVolatile = true)
    val Parsed.Success(result, _) = parser.Op.Store.parse(store.show)
    result should be(store)
  }

  it should "parse `Op.Elem`" in {
    val elem: Op                  = Op.Elem(noTpe, Val.None, Seq.empty)
    val Parsed.Success(result, _) = parser.Op.Elem.parse(elem.show)
    result should be(elem)
  }

  it should "parse `Op.Extract`" in {
    val extract: Op               = Op.Extract(Val.None, Seq.empty)
    val Parsed.Success(result, _) = parser.Op.Extract.parse(extract.show)
    result should be(extract)
  }

  it should "parse `Op.Insert`" in {
    val insert: Op                = Op.Insert(Val.None, Val.None, Seq.empty)
    val Parsed.Success(result, _) = parser.Op.Insert.parse(insert.show)
    result should be(insert)
  }

  it should "parse `Op.Stackalloc`" in {
    val stackalloc: Op            = Op.Stackalloc(noTpe, Val.None)
    val Parsed.Success(result, _) = parser.Op.Stackalloc.parse(stackalloc.show)
    result should be(stackalloc)
  }

  it should "parse `Op.Bin`" in {
    val bin: Op                   = Op.Bin(Bin.Iadd, noTpe, Val.None, Val.None)
    val Parsed.Success(result, _) = parser.Op.Bin.parse(bin.show)
    result should be(bin)
  }

  it should "parse `Op.Comp`" in {
    val comp: Op                  = Op.Comp(Comp.Ieq, noTpe, Val.None, Val.None)
    val Parsed.Success(result, _) = parser.Op.Comp.parse(comp.show)
    result should be(comp)
  }

  it should "parse `Op.Conv`" in {
    val conv: Op                  = Op.Conv(Conv.Trunc, noTpe, Val.None)
    val Parsed.Success(result, _) = parser.Op.Conv.parse(conv.show)
    result should be(conv)
  }

  it should "parse `Op.Select`" in {
    val select: Op                = Op.Select(Val.None, Val.None, Val.None)
    val Parsed.Success(result, _) = parser.Op.Select.parse(select.show)
    result should be(select)
  }

  it should "parse `Op.Classalloc`" in {
    val classalloc: Op            = Op.Classalloc(global)
    val Parsed.Success(result, _) = parser.Op.Classalloc.parse(classalloc.show)
    result should be(classalloc)
  }

  it should "parse `Op.Fieldload`" in {
    val field: Op = Op.Fieldload(Type.Int, Val.None, global)
    val Parsed.Success(result, _) =
      parser.Op.Fieldload.parse(field.show)
    result should be(field)
  }

  it should "parse `Op.Fieldstore`" in {
    val field: Op = Op.Fieldstore(Type.Int, Val.None, global, Val.None)
    val Parsed.Success(result, _) =
      parser.Op.Fieldstore.parse(field.show)
    result should be(field)
  }

  it should "parse `Op.Method`" in {
    val method: Op                = Op.Method(Val.None, "signature")
    val Parsed.Success(result, _) = parser.Op.Method.parse(method.show)
    result should be(method)
  }

  it should "parse `Op.Dynmethod`" in {
    val dynmethod: Op = Op.Dynmethod(Val.None, "signature")
    val Parsed.Success(result, _) =
      parser.Op.Dynmethod.parse(dynmethod.show)
    result should be(dynmethod)
  }
  it should "parse `Op.Module`" in {
    val module: Op                = Op.Module(global)
    val Parsed.Success(result, _) = parser.Op.Module.parse(module.show)
    result should be(module)
  }

  it should "parse `Op.As`" in {
    val as: Op                    = Op.As(noTpe, Val.None)
    val Parsed.Success(result, _) = parser.Op.As.parse(as.show)
    result should be(as)
  }

  it should "parse `Op.Is`" in {
    val is: Op                    = Op.Is(noTpe, Val.None)
    val Parsed.Success(result, _) = parser.Op.Is.parse(is.show)
    result should be(is)
  }

  it should "parse `Op.Copy`" in {
    val copy: Op                  = Op.Copy(Val.None)
    val Parsed.Success(result, _) = parser.Op.Copy.parse(copy.show)
    result should be(copy)
  }

  it should "parse `Op.Sizeof`" in {
    val sizeof: Op                = Op.Sizeof(noTpe, Type.Long)
    val Parsed.Success(result, _) = parser.Op.Sizeof.parse(sizeof.show)
    result should be(sizeof)
  }

  it should "parse `Op.Closure`" in {
    val closure: Op               = Op.Closure(noTpe, Val.None, Seq.empty)
    val Parsed.Success(result, _) = parser.Op.Closure.parse(closure.show)
    result should be(closure)
  }

  it should "parse `Op.Box`" in {
    val box: Op                   = Op.Box(noTpe, Val.None)
    val Parsed.Success(result, _) = parser.Op.Box.parse(box.show)
    result should be(box)
  }

  it should "parse `Op.Unbox`" in {
    val unbox: Op                 = Op.Unbox(noTpe, Val.None)
    val Parsed.Success(result, _) = parser.Op.Unbox.parse(unbox.show)
    result should be(unbox)
  }

  it should "parse `Op.Var`" in {
    val op: Op                    = Op.Var(Type.Int)
    val Parsed.Success(result, _) = parser.Op.Var.parse(op.show)
    result should be(op)
  }

  it should "parse `Op.Varload`" in {
    val op: Op                    = Op.Varload(Val.None)
    val Parsed.Success(result, _) = parser.Op.Varload.parse(op.show)
    result should be(op)
  }

  it should "parse `Op.Varstore`" in {
    val op: Op                    = Op.Varstore(Val.None, Val.None)
    val Parsed.Success(result, _) = parser.Op.Varstore.parse(op.show)
    result should be(op)
  }

  it should "parse `Op.Arrayalloc`" in {
    val op: Op                    = Op.Arrayalloc(Type.Int, Val.None)
    val Parsed.Success(result, _) = parser.Op.Arrayalloc.parse(op.show)
    result should be(op)
  }

  it should "parse `Op.Arrayload`" in {
    val op: Op                    = Op.Arrayload(Type.Int, Val.None, Val.None)
    val Parsed.Success(result, _) = parser.Op.Arrayload.parse(op.show)
    result should be(op)
  }

  it should "parse `Op.Arraystore`" in {
    val op: Op                    = Op.Arraystore(Type.Int, Val.None, Val.None, Val.None)
    val Parsed.Success(result, _) = parser.Op.Arraystore.parse(op.show)
    result should be(op)
  }

  it should "parse `Op.Arraylength`" in {
    val op: Op                    = Op.Arraylength(Val.None)
    val Parsed.Success(result, _) = parser.Op.Arraylength.parse(op.show)
    result should be(op)
=======
class OpParserTest extends FunSuite {
  val ty     = Type.Int
  val global = Global.Top("foo")
  val local  = Val.Local(Local(0), ty)

  Seq[Op](
    Op.Call(Type.Function(Seq.empty, ty), local, Seq()),
    Op.Call(Type.Function(Seq(ty), Type.Unit), local, Seq(local)),
    Op.Load(ty, local, isVolatile = true),
    Op.Load(ty, local, isVolatile = false),
    Op.Store(ty, local, local, isVolatile = true),
    Op.Store(ty, local, local, isVolatile = false),
    Op.Elem(ty, local, Seq(Val.Int(0))),
    Op.Elem(ty, local, Seq(Val.Int(0), Val.Int(1))),
    Op.Elem(ty, local, Seq(Val.Int(0), Val.Int(1), Val.Int(2))),
    Op.Extract(local, Seq(0)),
    Op.Extract(local, Seq(0, 1)),
    Op.Extract(local, Seq(0, 1, 2)),
    Op.Insert(local, local, Seq(0)),
    Op.Insert(local, local, Seq(0, 1)),
    Op.Insert(local, local, Seq(0, 1, 2)),
    Op.Stackalloc(ty, Val.None),
    Op.Stackalloc(ty, Val.Int(32)),
    Op.Bin(Bin.Iadd, ty, local, local),
    Op.Comp(Comp.Ieq, ty, local, local),
    Op.Conv(Conv.Fpext, ty, local),
    Op.Select(local, local, local),
    Op.Classalloc(global),
    Op.Fieldload(ty, local, global),
    Op.Fieldstore(ty, local, global, local),
    Op.Method(local, Sig.Method("foo", Seq(Type.Unit))),
    Op.Dynmethod(local, Sig.Proxy("foo", Seq.empty)),
    Op.Module(global),
    Op.As(ty, local),
    Op.Is(ty, local),
    Op.Copy(local),
    Op.Sizeof(ty),
    Op.Box(ty, local),
    Op.Unbox(ty, local),
    Op.Var(ty),
    Op.Varload(local),
    Op.Varstore(local, local),
    Op.Arrayalloc(ty, local),
    Op.Arrayload(ty, local, local),
    Op.Arraylength(local)
  ).foreach { op =>
    test(s"parse op `${op.show}`") {
      val Parsed.Success(result, _) = parser.Op.parser.parse(op.show)
      assert(result == op)
    }
>>>>>>> 3b8c1dcd
  }
}<|MERGE_RESOLUTION|>--- conflicted
+++ resolved
@@ -4,211 +4,6 @@
 import fastparse.all.Parsed
 import org.scalatest._
 
-<<<<<<< HEAD
-class OpParserTest extends FlatSpec with Matchers {
-
-  val global = Global.Top("test")
-  val noTpe  = Type.None
-
-  "The NIR parser" should "parse `Op.Call`" in {
-    val call: Op                  = Op.Call(noTpe, Val.None, Seq.empty)
-    val Parsed.Success(result, _) = parser.Op.Call.parse(call.show)
-    result should be(call)
-  }
-
-  it should "parse non-volatile `Op.Load`" in {
-    val load: Op                  = Op.Load(noTpe, Val.None)
-    val Parsed.Success(result, _) = parser.Op.Load.parse(load.show)
-    result should be(load)
-  }
-
-  it should "parse volatile `Op.Load`" in {
-    val load: Op                  = Op.Load(noTpe, Val.None, isVolatile = true)
-    val Parsed.Success(result, _) = parser.Op.Load.parse(load.show)
-    result should be(load)
-  }
-
-  it should "parse non-volatile `Op.Store`" in {
-    val store: Op                 = Op.Store(noTpe, Val.None, Val.None)
-    val Parsed.Success(result, _) = parser.Op.Store.parse(store.show)
-    result should be(store)
-  }
-
-  it should "parse volatile `Op.Store`" in {
-    val store: Op                 = Op.Store(noTpe, Val.None, Val.None, isVolatile = true)
-    val Parsed.Success(result, _) = parser.Op.Store.parse(store.show)
-    result should be(store)
-  }
-
-  it should "parse `Op.Elem`" in {
-    val elem: Op                  = Op.Elem(noTpe, Val.None, Seq.empty)
-    val Parsed.Success(result, _) = parser.Op.Elem.parse(elem.show)
-    result should be(elem)
-  }
-
-  it should "parse `Op.Extract`" in {
-    val extract: Op               = Op.Extract(Val.None, Seq.empty)
-    val Parsed.Success(result, _) = parser.Op.Extract.parse(extract.show)
-    result should be(extract)
-  }
-
-  it should "parse `Op.Insert`" in {
-    val insert: Op                = Op.Insert(Val.None, Val.None, Seq.empty)
-    val Parsed.Success(result, _) = parser.Op.Insert.parse(insert.show)
-    result should be(insert)
-  }
-
-  it should "parse `Op.Stackalloc`" in {
-    val stackalloc: Op            = Op.Stackalloc(noTpe, Val.None)
-    val Parsed.Success(result, _) = parser.Op.Stackalloc.parse(stackalloc.show)
-    result should be(stackalloc)
-  }
-
-  it should "parse `Op.Bin`" in {
-    val bin: Op                   = Op.Bin(Bin.Iadd, noTpe, Val.None, Val.None)
-    val Parsed.Success(result, _) = parser.Op.Bin.parse(bin.show)
-    result should be(bin)
-  }
-
-  it should "parse `Op.Comp`" in {
-    val comp: Op                  = Op.Comp(Comp.Ieq, noTpe, Val.None, Val.None)
-    val Parsed.Success(result, _) = parser.Op.Comp.parse(comp.show)
-    result should be(comp)
-  }
-
-  it should "parse `Op.Conv`" in {
-    val conv: Op                  = Op.Conv(Conv.Trunc, noTpe, Val.None)
-    val Parsed.Success(result, _) = parser.Op.Conv.parse(conv.show)
-    result should be(conv)
-  }
-
-  it should "parse `Op.Select`" in {
-    val select: Op                = Op.Select(Val.None, Val.None, Val.None)
-    val Parsed.Success(result, _) = parser.Op.Select.parse(select.show)
-    result should be(select)
-  }
-
-  it should "parse `Op.Classalloc`" in {
-    val classalloc: Op            = Op.Classalloc(global)
-    val Parsed.Success(result, _) = parser.Op.Classalloc.parse(classalloc.show)
-    result should be(classalloc)
-  }
-
-  it should "parse `Op.Fieldload`" in {
-    val field: Op = Op.Fieldload(Type.Int, Val.None, global)
-    val Parsed.Success(result, _) =
-      parser.Op.Fieldload.parse(field.show)
-    result should be(field)
-  }
-
-  it should "parse `Op.Fieldstore`" in {
-    val field: Op = Op.Fieldstore(Type.Int, Val.None, global, Val.None)
-    val Parsed.Success(result, _) =
-      parser.Op.Fieldstore.parse(field.show)
-    result should be(field)
-  }
-
-  it should "parse `Op.Method`" in {
-    val method: Op                = Op.Method(Val.None, "signature")
-    val Parsed.Success(result, _) = parser.Op.Method.parse(method.show)
-    result should be(method)
-  }
-
-  it should "parse `Op.Dynmethod`" in {
-    val dynmethod: Op = Op.Dynmethod(Val.None, "signature")
-    val Parsed.Success(result, _) =
-      parser.Op.Dynmethod.parse(dynmethod.show)
-    result should be(dynmethod)
-  }
-  it should "parse `Op.Module`" in {
-    val module: Op                = Op.Module(global)
-    val Parsed.Success(result, _) = parser.Op.Module.parse(module.show)
-    result should be(module)
-  }
-
-  it should "parse `Op.As`" in {
-    val as: Op                    = Op.As(noTpe, Val.None)
-    val Parsed.Success(result, _) = parser.Op.As.parse(as.show)
-    result should be(as)
-  }
-
-  it should "parse `Op.Is`" in {
-    val is: Op                    = Op.Is(noTpe, Val.None)
-    val Parsed.Success(result, _) = parser.Op.Is.parse(is.show)
-    result should be(is)
-  }
-
-  it should "parse `Op.Copy`" in {
-    val copy: Op                  = Op.Copy(Val.None)
-    val Parsed.Success(result, _) = parser.Op.Copy.parse(copy.show)
-    result should be(copy)
-  }
-
-  it should "parse `Op.Sizeof`" in {
-    val sizeof: Op                = Op.Sizeof(noTpe, Type.Long)
-    val Parsed.Success(result, _) = parser.Op.Sizeof.parse(sizeof.show)
-    result should be(sizeof)
-  }
-
-  it should "parse `Op.Closure`" in {
-    val closure: Op               = Op.Closure(noTpe, Val.None, Seq.empty)
-    val Parsed.Success(result, _) = parser.Op.Closure.parse(closure.show)
-    result should be(closure)
-  }
-
-  it should "parse `Op.Box`" in {
-    val box: Op                   = Op.Box(noTpe, Val.None)
-    val Parsed.Success(result, _) = parser.Op.Box.parse(box.show)
-    result should be(box)
-  }
-
-  it should "parse `Op.Unbox`" in {
-    val unbox: Op                 = Op.Unbox(noTpe, Val.None)
-    val Parsed.Success(result, _) = parser.Op.Unbox.parse(unbox.show)
-    result should be(unbox)
-  }
-
-  it should "parse `Op.Var`" in {
-    val op: Op                    = Op.Var(Type.Int)
-    val Parsed.Success(result, _) = parser.Op.Var.parse(op.show)
-    result should be(op)
-  }
-
-  it should "parse `Op.Varload`" in {
-    val op: Op                    = Op.Varload(Val.None)
-    val Parsed.Success(result, _) = parser.Op.Varload.parse(op.show)
-    result should be(op)
-  }
-
-  it should "parse `Op.Varstore`" in {
-    val op: Op                    = Op.Varstore(Val.None, Val.None)
-    val Parsed.Success(result, _) = parser.Op.Varstore.parse(op.show)
-    result should be(op)
-  }
-
-  it should "parse `Op.Arrayalloc`" in {
-    val op: Op                    = Op.Arrayalloc(Type.Int, Val.None)
-    val Parsed.Success(result, _) = parser.Op.Arrayalloc.parse(op.show)
-    result should be(op)
-  }
-
-  it should "parse `Op.Arrayload`" in {
-    val op: Op                    = Op.Arrayload(Type.Int, Val.None, Val.None)
-    val Parsed.Success(result, _) = parser.Op.Arrayload.parse(op.show)
-    result should be(op)
-  }
-
-  it should "parse `Op.Arraystore`" in {
-    val op: Op                    = Op.Arraystore(Type.Int, Val.None, Val.None, Val.None)
-    val Parsed.Success(result, _) = parser.Op.Arraystore.parse(op.show)
-    result should be(op)
-  }
-
-  it should "parse `Op.Arraylength`" in {
-    val op: Op                    = Op.Arraylength(Val.None)
-    val Parsed.Success(result, _) = parser.Op.Arraylength.parse(op.show)
-    result should be(op)
-=======
 class OpParserTest extends FunSuite {
   val ty     = Type.Int
   val global = Global.Top("foo")
@@ -245,7 +40,8 @@
     Op.As(ty, local),
     Op.Is(ty, local),
     Op.Copy(local),
-    Op.Sizeof(ty),
+    Op.Sizeof(ty, Type.Int),
+    Op.Sizeof(ty, Type.Long),
     Op.Box(ty, local),
     Op.Unbox(ty, local),
     Op.Var(ty),
@@ -259,6 +55,5 @@
       val Parsed.Success(result, _) = parser.Op.parser.parse(op.show)
       assert(result == op)
     }
->>>>>>> 3b8c1dcd
   }
 }