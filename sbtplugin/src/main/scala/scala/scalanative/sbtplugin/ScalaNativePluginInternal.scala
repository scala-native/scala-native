--- conflicted
+++ resolved
@@ -60,19 +60,6 @@
 
     nativeClang := {
       val binaryName = "clang++"
-<<<<<<< HEAD
-
-      Process(Seq("which", binaryName))
-        .lines_!
-        .headOption
-        .map(file(_))
-        .getOrElse{
-          throw new MessageOnlyException(s"no $binaryName found in $$PATH. Install clang")
-        }
-    },
-
-    nativeClangOptions := Seq(),
-=======
       val binaryNames = Seq(("3", "8"), ("3", "7")).flatMap {
         case (major, minor) => Seq(s"$binaryName$major$minor", s"$binaryName-$major.$minor")
       } :+ binaryName
@@ -87,7 +74,6 @@
     },
 
     nativeClangOptions := Seq("-I/usr/local/include", "-L/usr/local/lib"),
->>>>>>> 2572eac0
 
     nativeEmitDependencyGraphPath := None,
 
