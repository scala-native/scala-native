import java.io.File.pathSeparator
import scala.collection.mutable
import scala.util.Try

import build.ScalaVersions._

// Convert "SomeName" to "some-name".
def convertCamelKebab(name: String): String = {
  name.replaceAll("([a-z])([A-Z]+)", "$1-$2").toLowerCase
}

// Generate project name from project id.
def projectName(project: sbt.ResolvedProject): String = {
  convertCamelKebab(project.id)
}

// Provide consistent project name pattern.
lazy val nameSettings: Seq[Setting[_]] = Seq(
  name := projectName(thisProject.value) // Maven <name>
)

lazy val disabledDocsSettings: Seq[Setting[_]] = Def.settings(
  Compile / doc / sources := Nil
)

lazy val docsSettings: Seq[Setting[_]] = {
  val javaDocBaseURL: String = "https://docs.oracle.com/javase/8/docs/api/"
  // partially ported from Scala.js
  Def.settings(
    autoAPIMappings := true,
    exportJars := true, // required so ScalaDoc linking works
    Compile / doc / scalacOptions := {
      val prev = (Compile / doc / scalacOptions).value
      if (scalaVersion.value.startsWith("2.11."))
        prev.filter(_ != "-Xfatal-warnings")
      else prev
    },
    // Add Java Scaladoc mapping
    apiMappings ++= {
      val optRTJar = {
        val bootClasspath = System.getProperty("sun.boot.class.path")
        if (bootClasspath != null) {
          // JDK <= 8, there is an rt.jar (or classes.jar) on the boot classpath
          val jars = bootClasspath.split(java.io.File.pathSeparator)

          def matches(path: String, name: String): Boolean =
            path.endsWith(s"${java.io.File.separator}$name.jar")

          jars
            .find(matches(_, "rt")) // most JREs
            .map(file)
        } else {
          // JDK >= 9, maybe sbt gives us a fake rt.jar in `scala.ext.dirs`
          val scalaExtDirs = Option(System.getProperty("scala.ext.dirs"))
          scalaExtDirs.map(extDirs => file(extDirs) / "rt.jar")
        }
      }

      optRTJar.fold[Map[File, URL]] {
        Map.empty
      } { rtJar =>
        assert(rtJar.exists, s"$rtJar does not exist")
        Map(rtJar -> url(javaDocBaseURL))
      }
    },
    /* Add a second Java Scaladoc mapping for cases where Scala actually
     * understands the jrt:/ filesystem of Java 9.
     */
    apiMappings += file("/modules/java.base") -> url(javaDocBaseURL)
  )
}

// The previous releases of Scala Native with which this version is binary compatible.
val binCompatVersions = Set()

lazy val mimaSettings: Seq[Setting[_]] = Seq(
  mimaPreviousArtifacts := binCompatVersions.map { version =>
    organization.value %% moduleName.value % version
  }
)

// Common start but individual sub-projects may add or remove scalacOptions.
// project/build.sbt uses a less stringent set to bootstrap.
inThisBuild(
  Def.settings(
    organization := "org.scala-native", // Maven <groupId>
    version := nativeVersion, // Maven <version>
    scalaVersion := scala212,
    crossScalaVersions := libCrossScalaVersions,
    scalacOptions ++= Seq(
      "-deprecation",
      "-encoding",
      "utf8",
      "-feature",
      "-target:jvm-1.8",
      "-unchecked",
      "-Xfatal-warnings"
    )
  )
)

addCommandAlias(
  "test-all",
  Seq(
    "test-tools",
    "test-runtime",
    "test-scripted"
  ).mkString(";")
)

addCommandAlias(
  "test-tools",
  Seq(
    "testRunner/test",
    "testInterface/test",
    "tools/test",
    "tools/mimaReportBinaryIssues"
  ).mkString(";")
)

addCommandAlias(
  "test-runtime",
  Seq(
    "sandbox/run",
    "tests/test",
    "testsJVM/test",
    "testsExt/test",
    "testsExtJVM/test",
    "junitTestOutputsJVM/test",
    "junitTestOutputsNative/test",
    "scalaPartestJunitTests/test"
  ).mkString(";")
)

addCommandAlias(
  "test-scripted",
  Seq(
    "sbtScalaNative/scripted"
  ).mkString(";")
)

lazy val publishSnapshot =
  taskKey[Unit]("Publish snapshot to sonatype on every commit to master.")

// to publish plugin (we only need to do this once, it's already done!)
// follow: https://www.scala-sbt.org/1.x/docs/Bintray-For-Plugins.html
// then add a new package
// name: sbt-scala-native, license: BSD-like, version control: git@github.com:scala-native/scala-native.git
// to be available without a resolver
// follow: https://www.scala-sbt.org/1.x/docs/Bintray-For-Plugins.html#Linking+your+package+to+the+sbt+organization
lazy val bintrayPublishSettings: Seq[Setting[_]] = Seq(
  bintrayRepository := "sbt-plugins",
  bintrayOrganization := Some("scala-native")
) ++ publishSettings

lazy val mavenPublishSettings: Seq[Setting[_]] = Seq(
  publishMavenStyle := true,
  pomIncludeRepository := { x => false },
  publishTo := {
    val nexus = "https://oss.sonatype.org/"
    if (version.value.trim.endsWith("SNAPSHOT"))
      Some("snapshots" at nexus + "content/repositories/snapshots")
    else
      Some("releases" at nexus + "service/local/staging/deploy/maven2")
  },
  publishSnapshot := Def.taskDyn {
    val travis = Try(sys.env("TRAVIS")).getOrElse("false") == "true"
    val pr = Try(sys.env("TRAVIS_PULL_REQUEST"))
      .getOrElse("false") != "false"
    val branch = Try(sys.env("TRAVIS_BRANCH")).getOrElse("")
    val snapshot = version.value.trim.endsWith("SNAPSHOT")

    (travis, pr, branch, snapshot) match {
      case (true, false, "master", true) =>
        println("on master, going to publish a snapshot")
        publish

      case _ =>
        println(
          "not going to publish a snapshot due to: " +
            s"travis = $travis, pr = $pr, " +
            s"branch = $branch, snapshot = $snapshot"
        )
        Def.task((): Unit)
    }
  }.value,
  credentials ++= {
    for {
      realm <- sys.env.get("MAVEN_REALM")
      domain <- sys.env.get("MAVEN_DOMAIN")
      user <- sys.env.get("MAVEN_USER")
      password <- sys.env.get("MAVEN_PASSWORD")
    } yield {
      Credentials(realm, domain, user, password)
    }
  }.toSeq
) ++ publishSettings

lazy val publishSettings: Seq[Setting[_]] = Seq(
  Compile / publishArtifact := true,
  Test / publishArtifact := false,
  Compile / packageDoc / publishArtifact :=
    !version.value.contains("SNAPSHOT"),
  Compile / packageSrc / publishArtifact :=
    !version.value.contains("SNAPSHOT"),
  homepage := Some(url("http://www.scala-native.org")),
  startYear := Some(2015),
  licenses := Seq(
    "BSD-like" -> url("http://www.scala-lang.org/downloads/license.html")
  ),
  developers += Developer(
    email = "denys.shabalin@epfl.ch",
    id = "densh",
    name = "Denys Shabalin",
    url = url("http://den.sh")
  ),
  scmInfo := Some(
    ScmInfo(
      browseUrl = url("https://github.com/scala-native/scala-native"),
      connection = "scm:git:git@github.com:scala-native/scala-native.git"
    )
  ),
  pomExtra := (
    <issueManagement>
      <system>GitHub Issues</system>
      <url>https://github.com/scala-native/scala-native/issues</url>
    </issueManagement>
  )
) ++ nameSettings

lazy val noPublishSettings: Seq[Setting[_]] = Seq(
  publishArtifact := false,
  packagedArtifacts := Map.empty,
  publish := {},
  publishLocal := {},
  publishSnapshot := { println("no publish") },
  publish / skip := true
) ++ nameSettings ++ disabledDocsSettings

lazy val toolSettings: Seq[Setting[_]] =
  Def.settings(
    javacOptions ++= Seq("-encoding", "utf8")
  )

lazy val buildInfoJVMSettings: Seq[Setting[_]] =
  Def.settings(
    buildInfoPackage := "scala.scalanative.buildinfo",
    buildInfoObject := "ScalaNativeBuildInfo",
    buildInfoKeys := Seq[BuildInfoKey](
      version,
      sbtVersion,
      scalaVersion
    )
  )

lazy val buildInfoSettings: Seq[Setting[_]] =
  Def.settings(
    buildInfoJVMSettings,
    buildInfoKeys +=
      "nativeScalaVersion" -> (nativelib / scalaVersion).value
  )

lazy val disabledTestsSettings: Seq[Setting[_]] = {
  def testsTaskUnsupported[T] = Def.task[T] {
    throw new MessageOnlyException(
      s"""Usage of this task in ${projectName(thisProject.value)} project is not supported in this build.
         |To run tests use explicit syntax containing name of project: <project_name>/<task>.
         |You can also use one of predefined aliases: test-all, test-tools, test-runtime, test-scripted.
         |""".stripMargin
    )
  }

  Def.settings(
    inConfig(Test) {
      Seq(
        test / aggregate := false,
        test := testsTaskUnsupported.value,
        testOnly / aggregate := false,
        testOnly := testsTaskUnsupported.value,
        testQuick / aggregate := false,
        testQuick := testsTaskUnsupported.value,
        executeTests / aggregate := false,
        executeTests := testsTaskUnsupported[Tests.Output].value
      )
    }
  )
}

noPublishSettings
disabledTestsSettings

lazy val util =
  project
    .in(file("util"))
    .settings(toolSettings)
    .settings(mavenPublishSettings)

lazy val nir =
  project
    .in(file("nir"))
    .settings(toolSettings)
    .settings(mavenPublishSettings)
    .dependsOn(util)

lazy val tools =
  project
    .in(file("tools"))
    .settings(toolSettings)
    .settings(mavenPublishSettings)
    .enablePlugins(BuildInfoPlugin)
    .settings(buildInfoSettings)
    .settings(
      libraryDependencies ++= Seq(
        "org.scalacheck" %% "scalacheck" % "1.14.3" % "test",
        "org.scalatest" %% "scalatest" % "3.1.1" % "test"
      ),
      Test / fork := true,
      Test / javaOptions ++= {
        val nscpluginjar = (nscplugin / Compile / Keys.`package`).value
        val testingcompilercp =
          (testingCompiler / Compile / fullClasspath).value.files
        val allCoreLibsCp =
          (allCoreLibs / Compile / fullClasspath).value.files
        Seq(
          "-Dscalanative.nscplugin.jar=" + nscpluginjar.getAbsolutePath,
          "-Dscalanative.testingcompiler.cp=" +
            testingcompilercp.map(_.getAbsolutePath).mkString(pathSeparator),
          "-Dscalanative.nativeruntime.cp=" +
            allCoreLibsCp.map(_.getAbsolutePath).mkString(pathSeparator)
        )
      },
      scalacOptions ++= {
        CrossVersion.partialVersion(scalaVersion.value) match {
          case Some((2, 11 | 12)) => Nil
          case _                  =>
            // 2.13 and 2.11 tools are only used in partest.
            // It looks like it's impossible to provide alternative sources - it fails to compile plugin sources,
            // before attaching them to other build projects. We disable unsolvable fatal-warnings with filters below
            Seq(
              // In 2.13 lineStream_! was replaced with lazyList_!.
              "-Wconf:cat=deprecation&msg=lineStream_!:s",
              // OpenHashMap is used with value class parameter type, we cannot replace it with AnyRefMap or LongMap
              // Should not be replaced with HashMap due to performance reasons.
              "-Wconf:cat=deprecation&msg=OpenHashMap:s"
            )
        }
      },
      libraryDependencies ++= {
        CrossVersion.partialVersion(scalaVersion.value) match {
          case Some((2, 11 | 12)) => Nil
          case _ =>
            List(
              "org.scala-lang.modules" %% "scala-parallel-collections" % "1.0.0"
            )
        }
      },
      // Running tests in parallel results in `FileSystemAlreadyExistsException`
      Test / parallelExecution := false,
      mimaSettings
    )
    .dependsOn(nir, util, testingCompilerInterface % Test)

lazy val nscplugin =
  project
    .in(file("nscplugin"))
    .settings(mavenPublishSettings)
    .settings(
      crossVersion := CrossVersion.full,
      Compile / unmanagedSourceDirectories ++= Seq(
        (nir / Compile / scalaSource).value,
        (util / Compile / scalaSource).value
      ),
      libraryDependencies ++= Seq(
        "org.scala-lang" % "scala-compiler" % scalaVersion.value,
        "org.scala-lang" % "scala-reflect" % scalaVersion.value
      ),
      exportJars := true
    )
    .settings(scalacOptions += "-Xno-patmat-analysis")

lazy val sbtPluginSettings: Seq[Setting[_]] =
  toolSettings ++
    bintrayPublishSettings ++
    Seq(
      sbtVersion := sbt10Version,
      scriptedLaunchOpts := {
        scriptedLaunchOpts.value ++
          Seq(
            "-Xmx1024M",
            "-XX:MaxMetaspaceSize=256M",
            "-Dplugin.version=" + version.value,
            "-Dscala.version=" + (nativelib / scalaVersion).value
          ) ++
          ivyPaths.value.ivyHome.map(home => s"-Dsbt.ivy.home=$home").toSeq
      }
    )

lazy val sbtScalaNative =
  project
    .in(file("sbt-scala-native"))
    .enablePlugins(SbtPlugin)
    .settings(sbtPluginSettings)
    .settings(
      crossScalaVersions := Seq(sbt10ScalaVersion),
      addSbtPlugin("org.portable-scala" % "sbt-platform-deps" % "1.0.0"),
      sbtTestDirectory := (ThisBuild / baseDirectory).value / "scripted-tests",
      // publish the other projects before running scripted tests.
      scriptedDependencies := {
        scriptedDependencies
          .dependsOn(
            // Compiler plugins
            nscplugin / publishLocal,
            junitPlugin / publishLocal,
            // Scala Native libraries
            nativelib / publishLocal,
            clib / publishLocal,
            posixlib / publishLocal,
            windowslib / publishLocal,
            javalib / publishLocal,
            auxlib / publishLocal,
            scalalib / publishLocal,
            testInterfaceSbtDefs / publishLocal,
            testInterface / publishLocal,
            junitRuntime / publishLocal,
            // JVM libraries
            util / publishLocal,
            nir / publishLocal,
            tools / publishLocal,
            testRunner / publishLocal
          )
          .value
      }
    )
    .dependsOn(tools, testRunner)

lazy val nativelib =
  project
    .in(file("nativelib"))
    .enablePlugins(MyScalaNativePlugin)
    .settings(mavenPublishSettings)
    .settings(docsSettings)
    .settings(
      libraryDependencies += "org.scala-lang" % "scala-reflect" % scalaVersion.value,
      exportJars := true
    )
    .dependsOn(nscplugin % "plugin")

lazy val clib =
  project
    .in(file("clib"))
    .enablePlugins(MyScalaNativePlugin)
    .settings(mavenPublishSettings)
    .dependsOn(nscplugin % "plugin", nativelib)

lazy val posixlib =
  project
    .in(file("posixlib"))
    .enablePlugins(MyScalaNativePlugin)
    .settings(mavenPublishSettings)
    .dependsOn(nscplugin % "plugin", nativelib)

lazy val windowslib =
  project
    .in(file("windowslib"))
    .enablePlugins(MyScalaNativePlugin)
    .settings(mavenPublishSettings)
    .dependsOn(nscplugin % "plugin", nativelib, clib)

lazy val javalibCommonSettings = Def.settings(
  disabledDocsSettings,
  // This is required to have incremental compilation to work in javalib.
  // We put our classes on scalac's `javabootclasspath` so that it uses them
  // when compiling rather than the definitions from the JDK.
  Compile / scalacOptions := {
    val previous = (Compile / scalacOptions).value
    val javaBootClasspath =
      scala.tools.util.PathResolver.Environment.javaBootClassPath
    val classDir = (Compile / classDirectory).value.getAbsolutePath
    val separator = sys.props("path.separator")
    "-javabootclasspath" +: s"$classDir$separator$javaBootClasspath" +: previous
  },
  // Don't include classfiles for javalib in the packaged jar.
  Compile / packageBin / mappings := {
    val previous = (Compile / packageBin / mappings).value
    previous.filter {
      case (_, path) =>
        !path.endsWith(".class")
    }
  },
  exportJars := true
)

lazy val javalib =
  project
    .in(file("javalib"))
    .enablePlugins(MyScalaNativePlugin)
    .settings(mavenPublishSettings)
    .settings(javalibCommonSettings)
    .dependsOn(nscplugin % "plugin", posixlib, windowslib, clib)

lazy val javalibExtDummies = project
  .in(file("javalib-ext-dummies"))
  .enablePlugins(MyScalaNativePlugin)
  .settings(noPublishSettings)
  .settings(javalibCommonSettings)
  .dependsOn(nscplugin % "plugin", nativelib)

val fetchScalaSource =
  taskKey[File]("Fetches the scala source for the current scala version")

lazy val auxlib =
  project
    .in(file("auxlib"))
    .enablePlugins(MyScalaNativePlugin)
    .settings(mavenPublishSettings)
    .settings(
      exportJars := true
    )
    .dependsOn(nscplugin % "plugin", nativelib)

lazy val scalalib =
  project
    .in(file("scalalib"))
    .enablePlugins(MyScalaNativePlugin)
    .settings(
      scalacOptions -= "-deprecation",
      scalacOptions += "-deprecation:false",
      // The option below is needed since Scala 2.12.12.
      scalacOptions += "-language:postfixOps",
      // The option below is needed since Scala 2.13.0.
      scalacOptions += "-language:implicitConversions",
      scalacOptions += "-language:higherKinds",
      /* Used to disable fatal warnings due to problems with compilation of `@nowarn` annotation */
      scalacOptions --= {
        CrossVersion.partialVersion(scalaVersion.value) match {
          case Some((2, 12))
              if scalaVersion.value
                .stripPrefix("2.12.")
                .takeWhile(_.isDigit)
                .toInt >= 13 =>
            Seq("-Xfatal-warnings")
          case _ => Nil
        }
      }
    )
    .settings(mavenPublishSettings)
    .settings(disabledDocsSettings)
    .settings(
      // Code to fetch scala sources adapted, with gratitude, from
      // Scala.js Build.scala at the suggestion of @sjrd.
      // https://github.com/scala-js/scala-js/blob/\
      //    1761f94ee31902b61c579d5cb121117c9dc08295/\
      //    project/Build.scala#L1125-L1233
      //
      // By intent, the Scala Native code below is as identical as feasible.
      // Scala Native build.sbt uses a slightly different baseDirectory
      // than Scala.js. See commented starting with "SN Port:" below.
      libraryDependencies +=
        "org.scala-lang" % "scala-library" % scalaVersion.value classifier "sources",
      fetchScalaSource / artifactPath :=
        target.value / "scalaSources" / scalaVersion.value,
      // Scala.js original comment modified to clarify issue is Scala.js.
      /* Work around for https://github.com/scala-js/scala-js/issues/2649
       * We would like to always use `update`, but
       * that fails if the scalaVersion we're looking for happens to be the
       * version of Scala used by sbt itself. This is clearly a bug in sbt,
       * which we work around here by using `updateClassifiers` instead in
       * that case.
       */
      fetchScalaSource / update := Def.taskDyn {
        if (scalaVersion.value == scala.util.Properties.versionNumberString)
          updateClassifiers
        else
          update
      }.value,
      fetchScalaSource := {
        val s = streams.value
        val cacheDir = s.cacheDirectory
        val ver = scalaVersion.value
        val trgDir = (fetchScalaSource / artifactPath).value

        val report = (fetchScalaSource / update).value
        val scalaLibSourcesJar = report
          .select(
            configuration = configurationFilter("compile"),
            module = moduleFilter(name = "scala-library"),
            artifact = artifactFilter(classifier = "sources")
          )
          .headOption
          .getOrElse {
            throw new Exception(
              s"Could not fetch scala-library sources for version $ver"
            )
          }

        FileFunction.cached(
          cacheDir / s"fetchScalaSource-$ver",
          FilesInfo.lastModified,
          FilesInfo.exists
        ) { dependencies =>
          s.log.info(s"Unpacking Scala library sources to $trgDir...")

          if (trgDir.exists)
            IO.delete(trgDir)
          IO.createDirectory(trgDir)
          IO.unzip(scalaLibSourcesJar, trgDir)
        }(Set(scalaLibSourcesJar))

        trgDir
      },
      Compile / unmanagedSourceDirectories := {
        // Calculates all prefixes of the current Scala version
        // (including the empty prefix) to construct override
        // directories like the following:
        // - override-2.13.0-RC1
        // - override-2.13.0
        // - override-2.13
        // - override-2
        // - override

        val ver = scalaVersion.value

        // SN Port: sjs uses baseDirectory.value.getParentFile here.
        val base = baseDirectory.value
        val parts = ver.split(Array('.', '-'))
        val verList = parts.inits.map { ps =>
          val len = ps.mkString(".").length
          // re-read version, since we lost '.' and '-'
          ver.substring(0, len)
        }
        def dirStr(v: String) =
          if (v.isEmpty) "overrides" else s"overrides-$v"
        val dirs = verList.map(base / dirStr(_)).filter(_.exists)
        dirs.toSeq // most specific shadow less specific
      },
      // Compute sources
      // Files in earlier src dirs shadow files in later dirs
      Compile / sources := {
        // Sources coming from the sources of Scala
        val scalaSrcDir = fetchScalaSource.value

        // All source directories (overrides shadow scalaSrcDir)
        val sourceDirectories =
          (Compile / unmanagedSourceDirectories).value :+ scalaSrcDir

        // Filter sources with overrides
        def normPath(f: File): String =
          f.getPath.replace(java.io.File.separator, "/")

        val sources = mutable.ListBuffer.empty[File]
        val paths = mutable.Set.empty[String]

        val s = streams.value

        for {
          srcDir <- sourceDirectories
          normSrcDir = normPath(srcDir)
          src <- (srcDir ** "*.scala").get
        } {
          val normSrc = normPath(src)
          val path = normSrc.substring(normSrcDir.length)
          val useless =
            path.contains("/scala/collection/parallel/") ||
              path.contains("/scala/util/parsing/")
          if (!useless) {
            if (paths.add(path))
              sources += src
            else
              s.log.debug(s"not including $src")
          }
        }

        sources.result()
      },
      // Don't include classfiles for scalalib in the packaged jar.
      Compile / packageBin / mappings := {
        val previous = (Compile / packageBin / mappings).value
        previous.filter {
          case (file, path) =>
            !path.endsWith(".class")
        }
      },
      // Sources in scalalib are only internal overrides, we don't include them in the resulting sources jar
      Compile / packageSrc / mappings := Seq.empty,
      exportJars := true
    )
    .dependsOn(nscplugin % "plugin", auxlib, nativelib, javalib)

// Shortcut for further Native projects to depend on all core libraries
lazy val allCoreLibs: Project =
  scalalib // scalalib transitively depends on all the other core libraries

// Get all blacklisted tests from a file
def blacklistedFromFile(file: File) =
  IO.readLines(file)
    .filter(l => l.nonEmpty && !l.startsWith("#"))
    .toSet

// Get all scala sources from a directory
def allScalaFromDir(dir: File): Seq[(String, java.io.File)] =
  (dir ** "*.scala").get.flatMap { file =>
    file.relativeTo(dir) match {
      case Some(rel) => List((rel.toString.replace('\\', '/'), file))
      case None      => Nil
    }
  }

// Check the coherence of the blacklist against the files found.
def checkBlacklistCoherency(
    blacklist: Set[String],
    sources: Seq[(String, File)]
) = {
  val allClasses = sources.map(_._1).toSet
  val nonexistentBlacklisted = blacklist.diff(allClasses)
  if (nonexistentBlacklisted.nonEmpty) {
    throw new AssertionError(
      s"Sources not found for blacklisted tests:\n$nonexistentBlacklisted"
    )
  }
}

def sharedTestSource(withBlacklist: Boolean) = Def.settings(
  Test / unmanagedSources ++= {
    val blacklist: Set[String] =
      if (withBlacklist)
        blacklistedFromFile(
          (Test / resourceDirectory).value / "BlacklistedTests.txt"
        )
      else Set.empty

    val sharedSources = allScalaFromDir(
      baseDirectory.value.getParentFile / "shared/src/test"
    )

    checkBlacklistCoherency(blacklist, sharedSources)

    sharedSources.collect {
      case (path, file) if !blacklist.contains(path) => file
    }
  }
)

lazy val testsCommonSettings = Def.settings(
  scalacOptions -= "-deprecation",
  scalacOptions += "-deprecation:false",
  Test / testOptions ++= Seq(
    Tests.Argument(TestFrameworks.JUnit, "-a", "-s", "-v")
  ),
  Test / envVars ++= Map(
    "USER" -> "scala-native",
    "HOME" -> System.getProperty("user.home"),
    "SCALA_NATIVE_ENV_WITH_EQUALS" -> "1+1=2",
    "SCALA_NATIVE_ENV_WITHOUT_VALUE" -> "",
    "SCALA_NATIVE_ENV_WITH_UNICODE" -> 0x2192.toChar.toString,
    "SCALA_NATIVE_USER_DIR" -> System.getProperty("user.dir")
  )
)

lazy val tests =
  project
    .in(file("unit-tests/native"))
    .enablePlugins(MyScalaNativePlugin, BuildInfoPlugin)
    .settings(buildInfoSettings)
    .settings(noPublishSettings)
    .settings(
<<<<<<< HEAD
      Test / testOptions ++= Seq(
        Tests.Argument(TestFrameworks.JUnit, "-a", "-s", "-v")
      ),
      Test / test / envVars ++= Map(
        "USER" -> "scala-native",
        "HOME" -> System.getProperty("user.home"),
        "SCALA_NATIVE_ENV_WITH_EQUALS" -> "1+1=2",
        "SCALA_NATIVE_ENV_WITHOUT_VALUE" -> "",
        "SCALA_NATIVE_ENV_WITH_UNICODE" -> 0x2192.toChar.toString,
        "SCALA_NATIVE_USER_DIR" -> System.getProperty("user.dir")
      ),
      Test / unmanagedSourceDirectories ++= {
        CrossVersion.partialVersion(scalaVersion.value) match {
          case Some((2, n)) if n >= 12 =>
            Seq((Test / sourceDirectory).value / "scala-2.12+")
          case _ => Nil
        }
      },
      nativeLinkStubs := true
=======
      nativeLinkStubs := true,
      testsCommonSettings,
      sharedTestSource(withBlacklist = false)
>>>>>>> 6f591687
    )
    .dependsOn(
      nscplugin % "plugin",
      junitPlugin % "plugin",
      allCoreLibs,
      testInterface,
      junitRuntime
    )

lazy val testsJVM =
  project
    .in(file("unit-tests/jvm"))
    .enablePlugins(BuildInfoPlugin)
    .settings(buildInfoJVMSettings)
    .settings(noPublishSettings)
    .settings(
      Test / fork := true,
      Test / parallelExecution := false,
      testsCommonSettings,
      sharedTestSource(withBlacklist = true),
      libraryDependencies ++= jUnitJVMDependencies
    )
    .dependsOn(junitAsyncJVM % "test")

lazy val testsExtCommonSettings = Def.settings(
  Test / testOptions ++= Seq(
    Tests.Argument(TestFrameworks.JUnit, "-a", "-s", "-v")
  )
)

lazy val testsExt = project
  .in(file("unit-tests-ext/native"))
  .enablePlugins(MyScalaNativePlugin)
  .settings(noPublishSettings)
  .settings(
    nativeLinkStubs := true,
    testsExtCommonSettings,
    sharedTestSource(withBlacklist = false)
  )
  .dependsOn(
    nscplugin % "plugin",
    junitPlugin % "plugin",
    testInterface % "test",
    tests,
    junitRuntime,
    javalibExtDummies
  )

lazy val testsExtJVM = project
  .in(file("unit-tests-ext/jvm"))
  .settings(noPublishSettings)
  .settings(
    testsExtCommonSettings,
    sharedTestSource(withBlacklist = true),
    libraryDependencies ++= jUnitJVMDependencies
  )
  .dependsOn(junitAsyncJVM % "test")

lazy val sandbox =
  project
    .in(file("sandbox"))
    .enablePlugins(MyScalaNativePlugin)
    .settings(scalacOptions -= "-Xfatal-warnings")
    .settings(noPublishSettings)
    .dependsOn(nscplugin % "plugin", allCoreLibs, testInterface % Test)

lazy val testingCompilerInterface =
  project
    .in(file("testing-compiler-interface"))
    .settings(noPublishSettings)
    .settings(
      crossPaths := false,
      crossVersion := CrossVersion.disabled,
      autoScalaLibrary := false
    )

lazy val testingCompiler =
  project
    .in(file("testing-compiler"))
    .settings(noPublishSettings)
    .settings(
      libraryDependencies ++= Seq(
        "org.scala-lang" % "scala-compiler" % scalaVersion.value,
        "org.scala-lang" % "scala-reflect" % scalaVersion.value
      ),
      Compile / unmanagedSourceDirectories ++= {
        val oldCompat: File = baseDirectory.value / "src/main/compat-old"
        val newCompat: File = baseDirectory.value / "src/main/compat-new"
        CrossVersion
          .partialVersion(scalaVersion.value)
          .collect {
            case (2, 11) => oldCompat
            case (2, 12) =>
              val revision =
                scalaVersion.value
                  .stripPrefix("2.12.")
                  .takeWhile(_.isDigit)
                  .toInt
              if (revision < 13) oldCompat
              else newCompat
            case (2, 13) => newCompat
          }
          .toSeq
      },
      exportJars := true
    )
    .dependsOn(testingCompilerInterface)

lazy val testInterfaceCommonSourcesSettings: Seq[Setting[_]] = Seq(
  Compile / unmanagedSourceDirectories += baseDirectory.value.getParentFile / "test-interface-common/src/main/scala",
  Test / unmanagedSourceDirectories += baseDirectory.value.getParentFile / "test-interface-common/src/test/scala"
)

lazy val testInterface =
  project
    .in(file("test-interface"))
    .enablePlugins(MyScalaNativePlugin)
    .settings(mavenPublishSettings)
    .settings(testInterfaceCommonSourcesSettings)
    .dependsOn(
      nscplugin % "plugin",
      junitPlugin % "plugin",
      allCoreLibs,
      testInterfaceSbtDefs,
      junitRuntime,
      junitAsyncNative % "test"
    )

lazy val testInterfaceSbtDefs =
  project
    .in(file("test-interface-sbt-defs"))
    .enablePlugins(MyScalaNativePlugin)
    .settings(mavenPublishSettings)
    .settings(docsSettings)
    .dependsOn(nscplugin % "plugin", allCoreLibs)

lazy val testRunner =
  project
    .in(file("test-runner"))
    .settings(mavenPublishSettings)
    .settings(testInterfaceCommonSourcesSettings)
    .settings(
      libraryDependencies += "org.scala-sbt" % "test-interface" % "1.0",
      libraryDependencies ++= jUnitJVMDependencies
    )
    .dependsOn(tools, junitAsyncJVM % "test")

// JUnit modules and settings ------------------------------------------------

lazy val jUnitJVMDependencies = Seq(
  "com.novocode" % "junit-interface" % "0.11" % "test",
  "junit" % "junit" % "4.13.2" % "test"
)

lazy val junitRuntime =
  project
    .in(file("junit-runtime"))
    .enablePlugins(MyScalaNativePlugin)
    .settings(mavenPublishSettings)
    .settings(nameSettings)
    .dependsOn(
      nscplugin % "plugin",
      testInterfaceSbtDefs
    )

lazy val junitPlugin =
  project
    .in(file("junit-plugin"))
    .settings(mavenPublishSettings)
    .settings(
      crossVersion := CrossVersion.full,
      libraryDependencies += "org.scala-lang" % "scala-compiler" % scalaVersion.value,
      exportJars := true
    )

val commonJUnitTestOutputsSettings = Def.settings(
  nameSettings,
  noPublishSettings,
  Compile / publishArtifact := false,
  Test / parallelExecution := false,
  Test / unmanagedSourceDirectories +=
    baseDirectory.value.getParentFile / "shared/src/test/scala",
  Test / testOptions ++= Seq(
    Tests.Argument(TestFrameworks.JUnit, "-a", "-s", "-v"),
    Tests.Filter(_.endsWith("Assertions"))
  ),
  Test / scalacOptions --= Seq("-deprecation", "-Xfatal-warnings"),
  Test / scalacOptions += "-deprecation:false"
)

lazy val junitTestOutputsNative =
  project
    .in(file("junit-test/output-native"))
    .enablePlugins(MyScalaNativePlugin)
    .settings(
      commonJUnitTestOutputsSettings,
      Test / scalacOptions ++= {
        val jar = (junitPlugin / Compile / packageBin).value
        Seq(s"-Xplugin:$jar")
      }
    )
    .dependsOn(
      nscplugin % "plugin",
      junitRuntime % "test",
      junitAsyncNative % "test",
      testInterface % "test"
    )

lazy val junitTestOutputsJVM =
  project
    .in(file("junit-test/output-jvm"))
    .settings(
      commonJUnitTestOutputsSettings,
      libraryDependencies ++= jUnitJVMDependencies
    )
    .dependsOn(junitAsyncJVM % "test")

lazy val junitAsyncNative =
  project
    .in(file("junit-async/native"))
    .enablePlugins(MyScalaNativePlugin)
    .settings(
      nameSettings,
      Compile / publishArtifact := false
    )
    .dependsOn(nscplugin % "plugin", allCoreLibs)

lazy val junitAsyncJVM =
  project
    .in(file("junit-async/jvm"))
    .settings(
      nameSettings,
      publishArtifact := false
    )

lazy val shouldPartest = settingKey[Boolean](
  "Whether we should partest the current scala version (or skip if we can't)"
)

def shouldPartestSetting: Seq[Def.Setting[_]] = {
  Def.settings(
    shouldPartest := {
      baseDirectory.value.getParentFile / "scala-partest-tests" / "src" / "test" / "resources" /
        "scala" / "tools" / "partest" / "scalanative" / scalaVersion.value
    }.exists()
  )
}

lazy val scalaPartest = project
  .in(file("scala-partest"))
  .settings(
    noPublishSettings,
    shouldPartestSetting,
    resolvers += Resolver.typesafeIvyRepo("releases"),
    fetchScalaSource / artifactPath :=
      baseDirectory.value / "fetchedSources" / scalaVersion.value,
    fetchScalaSource := {
      import org.eclipse.jgit.api._

      val s = streams.value
      val ver = scalaVersion.value
      val trgDir = (fetchScalaSource / artifactPath).value

      if (!trgDir.exists) {
        s.log.info(s"Fetching Scala source version $ver")

        // Make parent dirs and stuff
        IO.createDirectory(trgDir)

        // Clone scala source code
        new CloneCommand()
          .setDirectory(trgDir)
          .setURI("https://github.com/scala/scala.git")
          .call()
      }

      // Checkout proper ref. We do this anyway so we fail if
      // something is wrong
      val git = Git.open(trgDir)
      s.log.info(s"Checking out Scala source version $ver")
      git.checkout().setName(s"v$ver").call()

      trgDir
    },
    Compile / unmanagedSourceDirectories ++= {
      if (!shouldPartest.value) Nil
      else {
        Seq(CrossVersion.partialVersion(scalaVersion.value) match {
          case Some((2, 11)) =>
            sourceDirectory.value / "main" / "legacy-partest"
          case _ => sourceDirectory.value / "main" / "new-partest"
        })
      }
    },
    libraryDependencies ++= {
      if (!shouldPartest.value) Nil
      else
        Seq(
          "org.scala-sbt" % "test-interface" % "1.0",
          CrossVersion.partialVersion(scalaVersion.value) match {
            case Some((2, 11)) =>
              "org.scala-lang.modules" %% "scala-partest" % "1.0.16"
            case _ => "org.scala-lang" % "scala-partest" % scalaVersion.value
          }
        )
    },
    Compile / sources := {
      if (!shouldPartest.value) Nil
      else (Compile / sources).value
    }
  )
  .dependsOn(nscplugin, tools)

lazy val scalaPartestTests: Project = project
  .in(file("scala-partest-tests"))
  .settings(
    noPublishSettings,
    shouldPartestSetting,
    Test / fork := true,
    Test / javaOptions += "-Xmx1G",
    Test / definedTests ++= Def
      .taskDyn[Seq[sbt.TestDefinition]] {
        if (shouldPartest.value) Def.task {
          val _ = (scalaPartest / fetchScalaSource).value
          Seq(
            new sbt.TestDefinition(
              s"partest-${scalaVersion.value}",
              // marker fingerprint since there are no test classes
              // to be discovered by sbt:
              new sbt.testing.AnnotatedFingerprint {
                def isModule = true
                def annotationName = "partest"
              },
              true,
              Array()
            )
          )
        }
        else {
          Def.task(Seq())
        }
      }
      .value,
    testOptions += {
      val nativeCp = Seq(
        (auxlib / Compile / packageBin).value,
        (scalalib / Compile / packageBin).value,
        (scalaPartestRuntime / Compile / packageBin).value
      ).map(_.absolutePath).mkString(":")

      Tests.Argument(s"--nativeClasspath=$nativeCp")
    },
    // Override the dependency of partest - see Scala.js issue #1889
    dependencyOverrides += "org.scala-lang" % "scala-library" % scalaVersion.value % "test",
    testFrameworks ++= {
      if (shouldPartest.value)
        Seq(new TestFramework("scala.tools.partest.scalanative.Framework"))
      else Seq()
    }
  )
  .dependsOn(scalaPartest % "test", javalib)

lazy val scalaPartestRuntime = project
  .in(file("scala-partest-runtime"))
  .enablePlugins(MyScalaNativePlugin)
  .settings(noPublishSettings)
  .settings(
    Compile / unmanagedSources ++= {
      if (!(scalaPartest / shouldPartest).value) Nil
      else {
        val upstreamDir = (scalaPartest / fetchScalaSource).value
        CrossVersion.partialVersion(scalaVersion.value) match {
          case Some((2, 11 | 12)) => Seq.empty[File]
          case _ =>
            val testkit = upstreamDir / "src/testkit/scala/tools/testkit"
            val partest = upstreamDir / "src/partest/scala/tools/partest"
            Seq(
              testkit / "AssertUtil.scala",
              partest / "Util.scala"
            )
        }
      }
    },
    Compile / unmanagedSourceDirectories ++= {
      if (!(scalaPartest / shouldPartest).value) Nil
      else
        Seq(
          (junitRuntime / Compile / scalaSource).value / "org"
        )
    }
  )
  .dependsOn(nscplugin % "plugin", scalalib)

lazy val scalaPartestJunitTests = project
  .in(file("scala-partest-junit-tests"))
  .enablePlugins(MyScalaNativePlugin)
  .settings(
    noPublishSettings,
    scalacOptions ++= Seq(
      "-language:higherKinds"
    ),
    scalacOptions ++= {
      // Suppress deprecation warnings for Scala partest sources
      CrossVersion.partialVersion(scalaVersion.value) match {
        case Some((2, 11)) => Nil
        case _ =>
          Seq("-Wconf:cat=deprecation:s")
      }
    },
    scalacOptions --= Seq(
      "-Xfatal-warnings"
    ),
    testOptions += Tests.Argument(TestFrameworks.JUnit, "-a", "-s", "-v"),
    shouldPartest := {
      (Test / resourceDirectory).value / scalaVersion.value
    }.exists(),
    Compile / unmanagedSources ++= {
      if (!shouldPartest.value) Nil
      else {
        val upstreamDir = (scalaPartest / fetchScalaSource).value
        CrossVersion.partialVersion(scalaVersion.value) match {
          case Some((2, 11 | 12)) => Seq.empty[File]
          case _ =>
            Seq(
              upstreamDir / "src/testkit/scala/tools/testkit/AssertUtil.scala"
            )
        }
      }
    },
    Test / unmanagedSources ++= {
      if (!shouldPartest.value) Nil
      else {
        val blacklist: Set[String] =
          blacklistedFromFile(
            (Test / resourceDirectory).value / scalaVersion.value / "BlacklistedTests.txt"
          )

        val jUnitTestsPath =
          (scalaPartest / fetchScalaSource).value / "test" / "junit"

        val scalaScalaJUnitSources = allScalaFromDir(jUnitTestsPath)

        checkBlacklistCoherency(blacklist, scalaScalaJUnitSources)

        scalaScalaJUnitSources.collect {
          case (rel, file) if !blacklist.contains(rel) => file
        }
      }
    }
  )
  .dependsOn(
    nscplugin % "plugin",
    junitPlugin % "plugin",
    junitRuntime,
    testInterface % "test"
  )<|MERGE_RESOLUTION|>--- conflicted
+++ resolved
@@ -763,31 +763,16 @@
     .settings(buildInfoSettings)
     .settings(noPublishSettings)
     .settings(
-<<<<<<< HEAD
-      Test / testOptions ++= Seq(
-        Tests.Argument(TestFrameworks.JUnit, "-a", "-s", "-v")
-      ),
-      Test / test / envVars ++= Map(
-        "USER" -> "scala-native",
-        "HOME" -> System.getProperty("user.home"),
-        "SCALA_NATIVE_ENV_WITH_EQUALS" -> "1+1=2",
-        "SCALA_NATIVE_ENV_WITHOUT_VALUE" -> "",
-        "SCALA_NATIVE_ENV_WITH_UNICODE" -> 0x2192.toChar.toString,
-        "SCALA_NATIVE_USER_DIR" -> System.getProperty("user.dir")
-      ),
+      nativeLinkStubs := true,
+      testsCommonSettings,
+      sharedTestSource(withBlacklist = false),
       Test / unmanagedSourceDirectories ++= {
         CrossVersion.partialVersion(scalaVersion.value) match {
           case Some((2, n)) if n >= 12 =>
             Seq((Test / sourceDirectory).value / "scala-2.12+")
           case _ => Nil
         }
-      },
-      nativeLinkStubs := true
-=======
-      nativeLinkStubs := true,
-      testsCommonSettings,
-      sharedTestSource(withBlacklist = false)
->>>>>>> 6f591687
+      }
     )
     .dependsOn(
       nscplugin % "plugin",
