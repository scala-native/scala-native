--- conflicted
+++ resolved
@@ -155,10 +155,6 @@
     settings(libSettings).
     settings(
       nativeVerbose := true,
-<<<<<<< HEAD
-      nativeClangOptions := Seq("-O2")
-=======
       nativeClangOptions ++= Seq("-O2")
->>>>>>> 2572eac0
     ).
     dependsOn(scalalib, clib)
