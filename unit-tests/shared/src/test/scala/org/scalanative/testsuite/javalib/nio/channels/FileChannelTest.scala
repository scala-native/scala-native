package org.scalanative.testsuite.javalib.nio.channels

import java.nio.channels._

import java.nio.ByteBuffer
import java.nio.file.{Files, Path, StandardOpenOption}
import java.nio.file.AccessDeniedException
import java.io.File

import org.junit.Test
import org.junit.Assert._

import org.scalanative.testsuite.utils.AssertThrows.assertThrows
import java.io.{FileInputStream, FileOutputStream}
import java.io.RandomAccessFile

class FileChannelTest {
<<<<<<< HEAD
  /*
=======
>>>>>>> e5ee79a0
  def withTemporaryDirectory(fn: Path => Unit): Unit = {
    val file = File.createTempFile("test", ".tmp")
    assertTrue(file.delete())
    assertTrue(file.mkdir())
    fn(file.toPath)
  }

  @Test def fileChannelCanReadBufferFromFile(): Unit = {
    withTemporaryDirectory { dir =>
      val f = dir.resolve("f")
      val bytes = Array.apply[Byte](1, 2, 3, 4, 5)
      Files.write(f, bytes)
      assertTrue(Files.getAttribute(f, "size") == 5)

      val channel = FileChannel.open(f)
      val buffer = ByteBuffer.allocate(5)

      val bread = channel.read(buffer)
      buffer.flip()

      assertTrue(buffer.limit() == 5)
      assertTrue(buffer.position() == 0)
      assertTrue(bread == 5L)
      assertTrue(buffer.array() sameElements bytes)

      channel.close()
    }
  }

  @Test def fileChannelCanReadBuffersFromFile(): Unit = {
    withTemporaryDirectory { dir =>
      val f = dir.resolve("f")
      val bytes = Array.apply[Byte](1, 2, 3, 4, 5)
      Files.write(f, bytes)
      assertTrue(Files.getAttribute(f, "size") == 5)

      val channel = FileChannel.open(f)
      val bufferA = ByteBuffer.allocate(2)
      val bufferB = ByteBuffer.allocate(3)
      val buffers = Array[ByteBuffer](bufferA, bufferB)

      val bread = channel.read(buffers)
      bufferA.flip()
      bufferB.flip()

      assertTrue(bufferA.limit() == 2)
      assertTrue(bufferB.limit() == 3)
      assertTrue(bufferA.position() == 0)
      assertTrue(bufferB.position() == 0)

      assertTrue(bread == 5L)
      assertTrue(bufferA.array() sameElements Array[Byte](1, 2))
      assertTrue(bufferB.array() sameElements Array[Byte](3, 4, 5))

      channel.close()
    }
  }

  @Test def fileChannelCanWriteToFile(): Unit = {
    withTemporaryDirectory { dir =>
      val f = dir.resolve("f")
      val bytes = Array.apply[Byte](1, 2, 3, 4, 5)
      val src = ByteBuffer.wrap(bytes)
      val channel =
        FileChannel.open(f, StandardOpenOption.WRITE, StandardOpenOption.CREATE)
      while (src.remaining() > 0) channel.write(src)

      val in = Files.newInputStream(f)
      var i = 0
      while (i < bytes.length) {
        assertTrue(in.read() == bytes(i))
        i += 1
      }

    }
  }

  @Test def fileChannelCanWriteReadOnlyByteBufferToFile(): Unit = {
    withTemporaryDirectory { dir =>
      val f = dir.resolve("f")
      val bytes = Array.apply[Byte](1, 2, 3, 4, 5)
      val src = ByteBuffer.wrap(bytes).asReadOnlyBuffer()
      val channel =
        FileChannel.open(f, StandardOpenOption.WRITE, StandardOpenOption.CREATE)
      while (src.remaining() > 0) channel.write(src)

      val in = Files.newInputStream(f)
      var i = 0
      while (i < bytes.length) {
        assertTrue(in.read() == bytes(i))
        i += 1
      }

    }
  }

  @Test def fileChannelCanOverwriteFile(): Unit = {
    withTemporaryDirectory { dir =>
      val f = dir.resolve("file")
      Files.write(f, "hello, world".getBytes("UTF-8"))

      val bytes = "goodbye".getBytes("UTF-8")
      val src = ByteBuffer.wrap(bytes)
      val channel =
        FileChannel.open(f, StandardOpenOption.WRITE, StandardOpenOption.CREATE)
      while (src.remaining() > 0) channel.write(src)

      val in = Files.newInputStream(f)
      var i = 0
      while (i < bytes.length) {
        assertTrue(in.read() == bytes(i))
        i += 1
      }
    }
  }

  @Test def fileChannelWritesAtTheBeginningUnlessOtherwiseSpecified(): Unit = {
    withTemporaryDirectory { dir =>
      val f = dir.resolve("f")
      Files.write(f, "abcdefgh".getBytes("UTF-8"))
      val lines = Files.readAllLines(f)
      assertTrue(lines.size() == 1)
      assertTrue(lines.get(0) == "abcdefgh")

      val c = FileChannel.open(f, StandardOpenOption.WRITE)
      val src = ByteBuffer.wrap("xyz".getBytes("UTF-8"))
      while (src.remaining() > 0) c.write(src)

      val newLines = Files.readAllLines(f)
      assertTrue(newLines.size() == 1)
      assertTrue(newLines.get(0) == "xyzdefgh")
    }
  }

  @Test def cannotCombineAppendAndTruncateExisting(): Unit = {
    withTemporaryDirectory { dir =>
      val f = dir.resolve("f")
      assertThrows(
        classOf[IllegalArgumentException],
        FileChannel.open(
          f,
          StandardOpenOption.APPEND,
          StandardOpenOption.TRUNCATE_EXISTING
        )
      )
    }
  }

  @Test def cannotCombineAppendAndRead(): Unit = {
    withTemporaryDirectory { dir =>
      val f = dir.resolve("f")
      assertThrows(
        classOf[IllegalArgumentException],
        FileChannel.open(f, StandardOpenOption.APPEND, StandardOpenOption.READ)
      )
    }
  }

  @Test def canRelativeWriteToChannelWithAppend(): Unit = {
    withTemporaryDirectory { dir =>
      val f = dir.resolve("f")
      Files.write(f, "hello, ".getBytes("UTF-8"))

      val lines = Files.readAllLines(f)
      assertTrue(lines.size() == 1)
      assertTrue(lines.get(0) == "hello, ")

      val bytes = "world".getBytes("UTF-8")
      val src = ByteBuffer.wrap(bytes)
      val channel = FileChannel.open(f, StandardOpenOption.APPEND)

      while (src.remaining() > 0) channel.write(src)

      val newLines = Files.readAllLines(f)
      assertTrue(newLines.size() == 1)
      assertTrue(newLines.get(0) == "hello, world")
    }
  }

  // Issue #3316
  @Test def canRepositionChannelThenRelativeWriteAppend(): Unit = {
    withTemporaryDirectory { dir =>
      val prefix = "Γειά "
      val suffix = "σου Κόσμε"
      val message = s"${prefix}${suffix}"

      val prefixBytes = prefix.getBytes("UTF-8") // Greek uses 2 bytes per char
      val suffixBytes = suffix.getBytes("UTF-8")

      val f = dir.resolve("rePositionThenAppend.txt")
      Files.write(f, prefixBytes)

      val lines = Files.readAllLines(f)
      assertEquals("lines size", 1, lines.size())
      assertEquals("lines content", prefix, lines.get(0))

      val channel = Files.newByteChannel(
        f,
        StandardOpenOption.CREATE,
        StandardOpenOption.WRITE,
        StandardOpenOption.APPEND
      )

      try {
        // channel must start off positioned at EOF.
        val positionAtOpen = channel.position()
        assertEquals("position at open", channel.size(), positionAtOpen)

        /* Java 8 SeekableByteChannel description says:
   *   Setting the channel's position is not recommended when connected
   *   to an entity, typically a file, that is opened with the APPEND
   *   option.
   *
   * JVM re-inforces this caution by "position(pos)" on a channel
   * opened for APPEND silently not actually move the position; it is
   * a no-op.
   */
        channel.position(0L)

        assertEquals("reposition", positionAtOpen, channel.position())

        val src = ByteBuffer.wrap(suffixBytes)

        while (src.remaining() > 0)
          channel.write(src)

        val newLines = Files.readAllLines(f)
        assertEquals("Second lines size", 1, newLines.size())

        // Verify append happened at expected place; end of line, not beginning
        assertEquals("Second lines content", message, newLines.get(0))

      } finally {
        channel.close()
      }
    }
  }

  @Test def canAbsoluteWriteToChannel(): Unit = {
    withTemporaryDirectory { dir =>
      val f = dir.resolve("f")
      Files.write(f, "hello, ".getBytes("UTF-8"))

      val lines = Files.readAllLines(f)
      assertTrue(lines.size() == 1)
      assertTrue(lines.get(0) == "hello, ")

      val bytes = "world".getBytes("UTF-8")
      val src = ByteBuffer.wrap(bytes)
      val channel = FileChannel.open(f, StandardOpenOption.WRITE)

      try {
        val preWritePos = channel.position()
        assertEquals("pre-write position", 0, preWritePos)

        channel.write(src, 3)

        // Absolute write without APPEND should not move current position.
        assertEquals("post-write position", preWritePos, channel.position())

        val bytes2 = "%".getBytes("UTF-8")
        val src2 = ByteBuffer.wrap(bytes2)

        channel.write(src2)
      } finally
        channel.close()

      val newLines = Files.readAllLines(f)
      assertEquals("size", 1, newLines.size())
      assertEquals("content", "%elworld", newLines.get(0))
    }
  }

  @Test def canAbsoluteWriteToChannelWithAppend(): Unit = {
    withTemporaryDirectory { dir =>
      val f = dir.resolve("f")
      Files.write(f, "hello, ".getBytes("UTF-8"))

      val lines = Files.readAllLines(f)
      assertTrue(lines.size() == 1)
      assertTrue(lines.get(0) == "hello, ")

      val bytes = "world".getBytes("UTF-8")
      val src = ByteBuffer.wrap(bytes)
      val channel = FileChannel.open(f, StandardOpenOption.APPEND)

      try {
        val preWritePos = channel.position()
        assertEquals("pre-write position", preWritePos, channel.size()) // EOF

        val nWritten = channel.write(src, 2)
        assertEquals("bytes written", bytes.size, nWritten)

        /* Absolute write with APPEND uses a logical "current position" of EOF
   * not an absolute number qua position, such as 42.
   *
   * Using this understanding, the "current position" has not moved
   * from EOF, even though the absolute position has been updated
   * to the new EOF.
   */
        assertEquals("post-write position", channel.size(), channel.position())

        val bytes2 = "!".getBytes("UTF-8")
        val src2 = ByteBuffer.wrap(bytes2)

        channel.write(src2) // APPEND relative write should be at EOF.
      } finally
        channel.close()

      val newLines = Files.readAllLines(f)
      assertEquals("size", 1, newLines.size())
      // JVM gives different results on macOS & Linux.
      // Positioning of absolute write in APPEND mode seems to be a no-op
      // on at least some Linux machines, or JVMs or underlying file systems.
      // As this PR is WIP, defer resolution until major framing is correct.
      // assertEquals("content", "heworld!", newLines.get(0))

      /* Welcome to the realm of Ὀϊζύς (Oizys), goddess of misery,
   *  anxiety, grief, depression, and misfortune.
   *
   * << Better explanation goes here. >>
   *
   * The important part is that the relative write happened at EOF
   * and the absolute write happened at a believable place, even
   * if the re-position of that write was a no-op.
   */

      val content = newLines.get(0)

      assertTrue(
        s"unexpected content '${content}'",
        (content == "heworld!") // write at absolute position happened
          || (content == "hello, world!") // write happed at EOF.
      )
    }
  }

  @Test def cannotTruncateChannelUsingNegativeSize(): Unit = {
    withTemporaryDirectory { dir =>
      val f = dir.resolve("negativeSize.txt")

      val channel = Files.newByteChannel(
        f,
        StandardOpenOption.CREATE,
        StandardOpenOption.WRITE
      )

      try {
        assertThrows(
          classOf[IllegalArgumentException],
          channel.truncate(-1)
        )
      } finally {
        channel.close()
      }
    }
  }

  @Test def cannotTruncateChannelOpenedReadOnly(): Unit = {
    withTemporaryDirectory { dir =>
      val f = dir.resolve("truncateReadOnly.txt")
      Files.write(f, "".getBytes("UTF-8")) // "touch" file so it gets created

      val channel = Files.newByteChannel(
        f,
        StandardOpenOption.CREATE,
        StandardOpenOption.READ
      )

      try {
        assertThrows(
          classOf[NonWritableChannelException],
          channel.truncate(0)
        )
      } finally
        channel.close()
    }
  }

  @Test def canTruncateChannelOpenForWrite(): Unit = {
    withTemporaryDirectory { dir =>
      val prefix = "Γειά "
      val suffix = "σου Κόσμε"
      val message = s"${prefix}${suffix}"

      val f = dir.resolve("truncateChannelOpenForWrite.txt")
      Files.write(f, message.getBytes("UTF-8"))

      val lines = Files.readAllLines(f)
      assertEquals("lines size", 1, lines.size())
      assertEquals("lines content", message, lines.get(0))

      val channel = Files.newByteChannel(
        f,
        StandardOpenOption.CREATE,
        StandardOpenOption.WRITE
      )

      try {
        val startingSize = channel.size()

        // channel must start off positioned at beginning of file.
        assertEquals("position at open", 0, channel.position())

        val workingPos = 8L // arbitrary mid-range pos; gives room to move
        channel.position(workingPos)
        assertEquals("first re-position", workingPos, channel.position())

        // Truncate to size greater than current position
        val gtTruncateSize = workingPos + 20
        channel.truncate(gtTruncateSize)
        assertEquals("gtTruncate size", startingSize, channel.size())
        assertEquals("gtTruncate position", workingPos, channel.position())

        // Truncate to size equal to current position
        val eqTruncateSize = workingPos
        channel.truncate(eqTruncateSize)
        assertEquals("eqTruncate size", eqTruncateSize, channel.size())
        assertEquals("eqTruncate position", workingPos, channel.position())

        // Truncate to size less than current position
        val ltTruncateSize = workingPos - 2
        channel.truncate(ltTruncateSize)
        assertEquals("ltTruncate size", ltTruncateSize, channel.size())
        assertEquals("ltTruncate position", ltTruncateSize, channel.position())

      } finally {
        channel.close()
      }
    }
  }

  @Test def canTruncateChannelOpenForAppend(): Unit = {
    withTemporaryDirectory { dir =>
      val prefix = "Γειά "
      val suffix = "σου Κόσμε"
      val message = s"${prefix}${suffix}"

      val f = dir.resolve("truncateChannelOpenForAppend.txt")
      Files.write(f, message.getBytes("UTF-8"))

      val lines = Files.readAllLines(f)
      assertEquals("lines size", 1, lines.size())
      assertEquals("lines content", message, lines.get(0))

      val channel = Files.newByteChannel(
        f,
        StandardOpenOption.CREATE,
        StandardOpenOption.WRITE,
        StandardOpenOption.APPEND
      )

      try {
        val startingSize = channel.size()

        // channel must start off positioned at EOF.
        val positionAtOpen = channel.position()
        assertEquals("position at open", startingSize, positionAtOpen)

        val workingPos = 8L // should silently not change position when APPEND
        channel.position(workingPos)
        assertEquals("first re-position", positionAtOpen, channel.position())

        // Truncate to size greater than current position
        val gtTruncateSize = startingSize + 20
        channel.truncate(gtTruncateSize)
        assertEquals("gtTruncate size", startingSize, channel.size())
        assertEquals("gtTruncate position", positionAtOpen, channel.position())

        // Truncate to size equal to current position
        val eqTruncateSize = startingSize
        channel.truncate(eqTruncateSize)
        assertEquals("eqTruncate size", eqTruncateSize, channel.size())
        assertEquals("eqTruncate position", positionAtOpen, channel.position())

        val ltTruncateSize = startingSize - 3
        channel.truncate(ltTruncateSize)
        assertEquals("ltTruncate size", ltTruncateSize, channel.size())
        assertEquals("ltTruncate position", ltTruncateSize, channel.position())

      } finally {
        channel.close()
      }
    }
  }

  // Note: By intention, this _does_not_ use APPEND mode.
  //       if it did, position would be expected to not move.

  @Test def canMoveFilePointer(): Unit = {
    withTemporaryDirectory { dir =>
      val f = dir.resolve("f")
      Files.write(f, "hello".getBytes("UTF-8"))
      val channel = new RandomAccessFile(f.toFile(), "rw").getChannel()

      try {
        assertEquals("position", 0, channel.position())
        channel.position(3)
        assertEquals("position", 3, channel.position())
        channel.write(ByteBuffer.wrap("a".getBytes()))
      } finally
        channel.close()

      val newLines = Files.readAllLines(f)
      assertEquals("size", 1, newLines.size())
      assertEquals("content", "helao", newLines.get(0))
    }
  }

  @Test def getChannelFromFileInputStreamCoherency(): Unit = {
    withTemporaryDirectory { dir =>
      val f = dir.resolve("f")
      val bytes = Array.apply[Byte](1, 2, 3, 4, 5)
      Files.write(f, bytes)
      val in = new FileInputStream(f.toString())
      val channel = in.getChannel()
      val read345 = ByteBuffer.allocate(3)

      in.read()
      in.read()
      channel.read(read345)

      var i = 2
      while (i < bytes.length) {
        assertEquals(f"Byte#$i", bytes(i), read345.get(i - 2))
        i += 1
      }
    }
  }

  @Test def getChannelFromFileOutputStreamCoherency(): Unit = {
    withTemporaryDirectory { dir =>
      val f = dir.resolve("f")
      val out = new FileOutputStream(f.toString())
      val channel = out.getChannel()

      val bytes = Array.apply[Byte](1, 2, 3, 4, 5)

      var i = 0
      while (i < 3) {
        out.write(bytes(i))
        i += 1
      }
      while (i < bytes.length) {
        channel.write(ByteBuffer.wrap(Array[Byte](bytes(i))))
        i += 1
      }
      channel.close()
      val readb = Files.readAllBytes(f)
      assertTrue(bytes sameElements readb)
    }
  }

  @Test def fileChannelThrowsAccessDeniedForReadOnly(): Unit = {
    withTemporaryDirectory { dir =>
      val f = dir.resolve("file")
      Files.write(f, "hello, world".getBytes("UTF-8"))

      val sroStatus = f.toFile().setReadOnly()
      assertTrue("setReadOnly failed", sroStatus)

      assertThrows(
        f.toString(),
        classOf[AccessDeniedException],
        FileChannel.open(f, StandardOpenOption.WRITE)
      )
    }
  }
<<<<<<< HEAD
   */
=======

  // Issue #3328
  @Test def sizeQueryDoesNotChangeCurrentPosition(): Unit = {
    withTemporaryDirectory { dir =>
      // To illustrate the problem, data file must exist and not be empty.
      val data = s"They were the best of us."

      val f = dir.resolve("sizeQuery.txt")
      Files.write(f, data.getBytes("UTF-8"))

      val lines = Files.readAllLines(f)
      assertEquals("lines size", 1, lines.size())
      assertEquals("lines content", data, lines.get(0))

      val channel = Files.newByteChannel(f, StandardOpenOption.READ)

      try {
        val positionAtOpen = channel.position()
        assertEquals("position before", 0, positionAtOpen)
        assertEquals("size()", data.size, channel.size()) // pos stays same.
        assertEquals("position after", positionAtOpen, channel.position())
      } finally {
        channel.close()
      }
    }
  }
>>>>>>> e5ee79a0
}<|MERGE_RESOLUTION|>--- conflicted
+++ resolved
@@ -15,10 +15,7 @@
 import java.io.RandomAccessFile
 
 class FileChannelTest {
-<<<<<<< HEAD
-  /*
-=======
->>>>>>> e5ee79a0
+
   def withTemporaryDirectory(fn: Path => Unit): Unit = {
     val file = File.createTempFile("test", ".tmp")
     assertTrue(file.delete())
@@ -587,9 +584,6 @@
       )
     }
   }
-<<<<<<< HEAD
-   */
-=======
 
   // Issue #3328
   @Test def sizeQueryDoesNotChangeCurrentPosition(): Unit = {
@@ -616,5 +610,5 @@
       }
     }
   }
->>>>>>> e5ee79a0
+
 }