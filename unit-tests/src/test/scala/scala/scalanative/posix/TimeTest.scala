--- conflicted
+++ resolved
@@ -2,11 +2,7 @@
 
 import org.junit.Test
 import org.junit.Assert._
-<<<<<<< HEAD
-import org.junit.Assume.assumeTrue
-=======
 import org.junit.Assume._
->>>>>>> 9dc06541
 
 import java.io.IOException
 
@@ -68,13 +64,10 @@
     }
   }
   @Test def localtimeShouldTransformTheEpochToLocaltime(): Unit = {
-<<<<<<< HEAD
     assumeTrue("time is not standard, test will not execute", timeIsStandard)
-=======
     assumeFalse(
       "Skipping localtime test since FreeBSD hasn't the 'timezone' variable",
       Platform.isFreeBSD)
->>>>>>> 9dc06541
     val time_ptr = stackalloc[time_t]
     !time_ptr = epoch + timezone
     val time: Ptr[tm] = localtime(time_ptr)
@@ -85,11 +78,11 @@
   }
 
   @Test def localtime_rShouldTransformTheEpochToLocaltime(): Unit = {
-    assumeFalse(
-      "Skipping localtime_r test since FreeBSD hasn't the 'timezone' variable",
-      Platform.isFreeBSD)
     Zone { implicit z =>
       assumeTrue("time is not standard, test will not execute", timeIsStandard)
+      assumeFalse(
+        "Skipping localtime_r test since FreeBSD hasn't the 'timezone' variable",
+        Platform.isFreeBSD)
       val time_ptr = stackalloc[time_t]
       !time_ptr = epoch + timezone
       val time: Ptr[tm] = localtime_r(time_ptr, alloc[tm])
