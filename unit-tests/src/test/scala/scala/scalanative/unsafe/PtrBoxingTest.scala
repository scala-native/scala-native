--- conflicted
+++ resolved
@@ -15,8 +15,8 @@
   var any: Any = null
 
   @noinline lazy val nullPtr: Ptr[Byte] = null
-  @noinline lazy val ptr: Ptr[Byte]     = malloc(64.toULong)
-  @noinline lazy val ptr2: Ptr[Byte]    = malloc(64.toULong)
+  @noinline lazy val ptr: Ptr[Byte]     = malloc(64.toUWord)
+  @noinline lazy val ptr2: Ptr[Byte]    = malloc(64.toUWord)
 
   @noinline def f[T](x: T): T      = x
   @noinline def cond(): Boolean    = true
@@ -198,11 +198,7 @@
 
       val testStr        = toCString("hello_native")
       val expectedInt    = 42
-<<<<<<< HEAD
-      val expectedLength = 12.toWord // TODO (shadaj): figure out equality between words and integers
-=======
-      val expectedLength = 12.toULong
->>>>>>> 4f913968
+      val expectedLength = 12.toWord
 
       assertEquals(expectedInt, x._1.apply())
       assertEquals(expectedInt, loadedGetInt())
