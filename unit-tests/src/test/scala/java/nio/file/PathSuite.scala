package java.nio.file

object PathSuite extends tests.Suite {

  test("Path.getNameCount()") {
    assert(Paths.get("/").getNameCount == 0)
    assert(Paths.get("///").getNameCount == 0)
    assert(Paths.get("").getNameCount == 1)
    assert(Paths.get("foo").getNameCount == 1)
    assert(Paths.get("foo//bar").getNameCount == 2)
    assert(Paths.get("foo/bar/baz").getNameCount == 3)
    assert(Paths.get("/foo/bar/baz").getNameCount == 3)
    assert(Paths.get("././").getNameCount == 2)
    assert(Paths.get("././ ").getNameCount == 3)
  }

  test("Path.getName") {
    assert(Paths.get("").getName(0).toString == "")
    assert(Paths.get("foo").getName(0).toString == "foo")
    assert(Paths.get("foo//bar").getName(0).toString == "foo")
    assert(Paths.get("foo//bar").getName(1).toString == "bar")

    assert(Paths.get("foo/bar/baz").getName(0).toString == "foo")
    assert(Paths.get("foo/bar/baz").getName(1).toString == "bar")
    assert(Paths.get("foo/bar/baz").getName(2).toString == "baz")

    assert(Paths.get("/foo/bar/baz").getName(0).toString == "foo")
    assert(Paths.get("/foo/bar/baz").getName(1).toString == "bar")
    assert(Paths.get("/foo/bar/baz").getName(2).toString == "baz")

  }

  test("Path.endsWith with absolute path") {
    assert(Paths.get("/foo/bar/baz").endsWith(Paths.get("baz")))
    assert(!Paths.get("/foo/bar/baz").endsWith(Paths.get("/baz")))
    assert(Paths.get("/foo/bar/baz").endsWith(Paths.get("bar/baz")))
    assert(!Paths.get("/foo/bar/baz").endsWith(Paths.get("/bar/baz")))
    assert(Paths.get("/foo/bar/baz").endsWith(Paths.get("foo/bar/baz")))
    assert(Paths.get("/foo/bar/baz").endsWith(Paths.get("/foo/bar/baz")))
  }

  test("Path.endsWith with relative path") {
    assert(Paths.get("foo/bar/baz").endsWith(Paths.get("baz")))
    assert(!Paths.get("foo/bar/baz").endsWith(Paths.get("/baz")))
    assert(Paths.get("foo/bar/baz").endsWith(Paths.get("bar/baz")))
    assert(!Paths.get("foo/bar/baz").endsWith(Paths.get("/bar/baz")))
    assert(Paths.get("foo/bar/baz").endsWith(Paths.get("foo/bar/baz")))
    assert(!Paths.get("foo/bar/baz").endsWith(Paths.get("/foo/bar/baz")))
  }

  test("Path.getFileName") {
    assert(Paths.get("").getFileName.toString == "")
    assert(Paths.get("foo").getFileName.toString == "foo")
    assert(Paths.get("/foo").getFileName.toString == "foo")
    assert(Paths.get("foo/bar").getFileName.toString == "bar")
    assert(Paths.get("/foo/bar").getFileName.toString == "bar")
    assert(Paths.get("/").getFileName == null)
    assert(Paths.get("///").getFileName == null)
  }

  test("Path.subpath") {
    assert(Paths.get("").subpath(0, 1).toString == "")
    assertThrows[IllegalArgumentException] {
      Paths.get("").subpath(0, 2)
    }

    assert(
      Paths.get("foo/bar/baz").subpath(0, 1).toString == Paths
        .get("foo")
        .toString)
    assert(
      Paths.get("foo/bar/baz").subpath(0, 2).toString == Paths
        .get("foo/bar")
        .toString)
    assert(
      Paths.get("foo/bar/baz").subpath(0, 3).toString == Paths
        .get("foo/bar/baz")
        .toString)
    assert(
      Paths.get("foo/bar/baz").subpath(1, 3).toString == Paths
        .get("bar/baz")
        .toString)
    assert(
      Paths.get("foo/bar/baz").subpath(2, 3).toString == Paths
        .get("baz")
        .toString)

    assert(
      Paths.get("/foo/bar/baz").subpath(0, 1).toString == Paths
        .get("foo")
        .toString)
    assert(
      Paths.get("/foo/bar/baz").subpath(0, 2).toString == Paths
        .get("foo/bar")
        .toString)
    assert(
      Paths.get("/foo/bar/baz").subpath(0, 3).toString == Paths
        .get("foo/bar/baz")
        .toString)
    assert(
      Paths.get("/foo/bar/baz").subpath(1, 3).toString == Paths
        .get("bar/baz")
        .toString)
    assert(
      Paths.get("/foo/bar/baz").subpath(2, 3).toString == Paths
        .get("baz")
        .toString)
  }

  test("Path.getParent") {
    assert(Paths.get("").getParent == null)
    assert(Paths.get("foo").getParent == null)
    assert(Paths.get("/").getParent == null)
    assert(Paths.get("//").getParent == null)
    assert(Paths.get("foo/bar").getParent.toString == Paths.get("foo").toString)
    assert(
      Paths.get("/foo/bar").getParent.toString == Paths.get("/foo").toString)
    assert(Paths.get("/foo").getParent.toString == Paths.get("/").toString)
    assert(Paths.get("foo/.").getParent.toString == Paths.get("foo").toString)
    assert(Paths.get("./.").getParent.toString == Paths.get(".").toString)
  }

  test("Path.getRoot") {
    assert(Paths.get("").getRoot == null)
    assert(Paths.get("foo").getRoot == null)
    assert(Paths.get("foo/bar").getRoot == null)
    assert(Paths.get("/foo").getRoot.toString == Paths.get("/").toString)
    assert(Paths.get("/foo/bar").getRoot.toString == Paths.get("/").toString)
    assert(Paths.get("/foo///bar").getRoot.toString == Paths.get("/").toString)
    assert(Paths.get("/").getRoot.toString == Paths.get("/").toString)
  }

  test("Path.isAbsolute") {
    assert(!Paths.get("").isAbsolute)
    assert(!Paths.get("foo").isAbsolute)
    assert(!Paths.get("foo/bar").isAbsolute)
    assert(Paths.get("/foo").isAbsolute)
    assert(Paths.get("/foo/bar").isAbsolute)
    assert(Paths.get("/foo///bar").isAbsolute)
    assert(Paths.get("/").isAbsolute)
  }

  test("Path.iterator") {
    import scala.language.implicitConversions
    implicit def iteratorToSeq[T: scala.reflect.ClassTag](
        it: java.util.Iterator[T]): Seq[T] = {
      import scala.collection.mutable.UnrolledBuffer
      val buf = new UnrolledBuffer[T]()
      while (it.hasNext) buf += it.next()
      buf
    }

    assert(Paths.get("").iterator.map(_.toString) == Seq(""))
    assert(Paths.get("foo").iterator.map(_.toString) == Seq("foo"))
    assert(Paths.get("foo/bar").iterator.map(_.toString) == Seq("foo", "bar"))
    assert(Paths.get("foo//bar").iterator.map(_.toString) == Seq("foo", "bar"))
    assert(Paths.get("/foo").iterator.map(_.toString) == Seq("foo"))
    assert(Paths.get("/foo/bar").iterator.map(_.toString) == Seq("foo", "bar"))
    assert(Paths.get("/foo//bar").iterator.map(_.toString) == Seq("foo", "bar"))
  }

  test("Path.normalize") {
    assert(Paths.get("").normalize.toString == "")
    assert(Paths.get("foo").normalize.toString == "foo")
    assert(
      Paths.get("foo/bar").normalize.toString == Paths.get("foo/bar").toString)
    assert(
      Paths.get("foo//bar").normalize.toString == Paths
        .get("foo/bar")
        .toString)
    assert(Paths.get("foo/../bar").normalize.toString == "bar")
    assert(
      Paths.get("foo/../../bar").normalize.toString == Paths
        .get("../bar")
        .toString)
    assert(
      Paths.get("/foo/../../bar").normalize.toString == Paths
        .get("/bar")
        .toString)
    assert(Paths.get("/").normalize.toString == Paths.get("/").toString)
    assert(Paths.get("/foo").normalize.toString == Paths.get("/foo").toString)
    assert(
      Paths.get("/foo/bar").normalize.toString == Paths
        .get("/foo/bar")
        .toString)
    assert(
      Paths.get("/foo//bar").normalize.toString == Paths
        .get("/foo/bar")
        .toString)
  }

  test("Path.startsWith") {
    assert(Paths.get("").startsWith(Paths.get("")))
    assert(Paths.get("foo").startsWith(Paths.get("foo")))
    assert(Paths.get("foo/bar").startsWith(Paths.get("foo")))
    assert(Paths.get("foo/bar/baz").startsWith(Paths.get("foo/bar")))
    assert(!Paths.get("foo").startsWith(Paths.get("bar")))
    assert(!Paths.get("foo/bar").startsWith(Paths.get("bar")))
    assert(!Paths.get("/").startsWith(Paths.get("")))
    assert(!Paths.get("").startsWith(Paths.get("/")))
    assert(Paths.get("/foo").startsWith(Paths.get("/")))
    assert(Paths.get("/foo/bar").startsWith(Paths.get("/foo")))
    assert(Paths.get("/").startsWith(Paths.get("/")))
    assert(!Paths.get("/").startsWith("/foo"))
  }

  test("Path.relativize") {
    assert(Paths.get("").relativize(Paths.get("")).toString == "")
    assert(Paths.get("foo").relativize(Paths.get("foo/bar")).toString == "bar")
    assert(Paths.get("foo/bar").relativize(Paths.get("foo")).toString == "..")
    assert(
      Paths.get("foo").relativize(Paths.get("bar")).toString == Paths
        .get("../bar")
        .toString)
    assert(
      Paths
        .get("foo/bar")
        .relativize(Paths.get("foo/baz"))
        .toString == Paths.get("../baz").toString)
    assert(Paths.get("").relativize(Paths.get("foo")).toString == "foo")
    assert(
      Paths
        .get("foo/../bar")
        .relativize(Paths.get("bar"))
        .toString == Paths.get("../../../bar").toString)

    assertThrows[IllegalArgumentException] {
      assert(Paths.get("/").relativize(Paths.get("")).toString == "")
    }

    assert(Paths.get("/").relativize(Paths.get("/")).toString == "")
    assert(
      Paths.get("/foo").relativize(Paths.get("/foo/bar")).toString == "bar")
    assert(Paths.get("/foo/bar").relativize(Paths.get("/foo")).toString == "..")
<<<<<<< HEAD
    assert(
      Paths.get("/foo").relativize(Paths.get("/bar")).toString == Paths
        .get("../bar")
        .toString)
=======
    assert(Paths.get("/foo").relativize(Paths.get("/bar")).toString == "../bar")
>>>>>>> 18028216
    assert(
      Paths
        .get("/foo/bar")
        .relativize(Paths.get("/foo/baz"))
        .toString == Paths.get("../baz").toString)
    assert(Paths.get("/").relativize(Paths.get("/foo")).toString == "foo")
    assert(
      Paths
        .get("/foo/../bar")
        .relativize(Paths.get("/bar"))
        .toString == Paths.get("../../../bar").toString)
  }

  test("Path.resolve()") {
    assert(Paths.get("").resolve(Paths.get("")).toString == "")
    assert(
      Paths.get("/").resolve(Paths.get("")).toString == Paths
        .get("/")
        .toString)
    assert(
      Paths.get("foo").resolve(Paths.get("foo/bar")).toString == Paths
        .get("foo/foo/bar")
        .toString)
    assert(
      Paths.get("foo/bar").resolve(Paths.get("foo")).toString == Paths
        .get("foo/bar/foo")
        .toString)
    assert(
      Paths.get("foo").resolve(Paths.get("bar")).toString == Paths
        .get("foo/bar")
        .toString)
    assert(
      Paths
        .get("foo/bar")
        .resolve(Paths.get("foo/baz"))
        .toString == Paths.get("foo/bar/foo/baz").toString)
    assert(Paths.get("").resolve(Paths.get("foo")).toString == "foo")
    assert(
      Paths
        .get("foo/../bar")
        .resolve(Paths.get("bar"))
        .toString == Paths.get("foo/../bar/bar").toString)

    assert(
      Paths.get("/").resolve(Paths.get("/")).toString == Paths
        .get("/")
        .toString)
    assert(
      Paths.get("/foo").resolve(Paths.get("/foo/bar")).toString == Paths
        .get("/foo/bar")
        .toString)
    assert(
      Paths.get("/foo/bar").resolve(Paths.get("/foo")).toString == Paths
        .get("/foo")
        .toString)
    assert(
      Paths.get("/foo").resolve(Paths.get("/bar")).toString == Paths
        .get("/bar")
        .toString)
    assert(
      Paths
        .get("/foo/bar")
        .resolve(Paths.get("/foo/baz"))
        .toString == Paths.get("/foo/baz").toString)
    assert(
      Paths.get("/").resolve(Paths.get("/foo")).toString == Paths
        .get("/foo")
        .toString)
    assert(
      Paths.get("/foo/../bar").resolve(Paths.get("/bar")).toString == Paths
        .get("/bar")
        .toString)
  }

  test("Path.resolveSibling()") {
    assert(Paths.get("").resolveSibling(Paths.get("")).toString == "")
    assert(Paths.get("/").resolveSibling(Paths.get("")).toString == "")
    assert(
      Paths
        .get("foo")
        .resolveSibling(Paths.get("foo/bar"))
        .toString == Paths.get("foo/bar").toString)
    assert(
      Paths
        .get("foo/bar")
        .resolveSibling(Paths.get("foo"))
        .toString == Paths.get("foo/foo").toString)
    assert(Paths.get("foo").resolveSibling(Paths.get("bar")).toString == "bar")
    assert(
      Paths
        .get("foo/bar")
        .resolveSibling(Paths.get("foo/baz"))
        .toString == Paths.get("foo/foo/baz").toString)
    assert(Paths.get("").resolveSibling(Paths.get("foo")).toString == "foo")
    assert(
      Paths
        .get("foo/../bar")
        .resolveSibling(Paths.get("bar"))
        .toString == Paths.get("foo/../bar").toString)

    assert(
      Paths.get("/").resolveSibling(Paths.get("/")).toString == Paths
        .get("/")
        .toString)
    assert(
      Paths
        .get("/foo")
        .resolveSibling(Paths.get("/foo/bar"))
        .toString == Paths.get("/foo/bar").toString)
    assert(
      Paths
        .get("/foo/bar")
        .resolveSibling(Paths.get("/foo"))
        .toString == Paths.get("/foo").toString)
    assert(
      Paths.get("/foo").resolveSibling(Paths.get("/bar")).toString == Paths
        .get("/bar")
        .toString)
    assert(
      Paths
        .get("/foo/bar")
        .resolveSibling(Paths.get("/foo/baz"))
        .toString == Paths.get("/foo/baz").toString)
    assert(
      Paths.get("/").resolveSibling(Paths.get("/foo")).toString == Paths
        .get("/foo")
        .toString)
    assert(
      Paths
        .get("/foo/../bar")
        .resolveSibling(Paths.get("/bar"))
        .toString == Paths.get("/bar").toString)
  }
}<|MERGE_RESOLUTION|>--- conflicted
+++ resolved
@@ -232,14 +232,7 @@
     assert(
       Paths.get("/foo").relativize(Paths.get("/foo/bar")).toString == "bar")
     assert(Paths.get("/foo/bar").relativize(Paths.get("/foo")).toString == "..")
-<<<<<<< HEAD
-    assert(
-      Paths.get("/foo").relativize(Paths.get("/bar")).toString == Paths
-        .get("../bar")
-        .toString)
-=======
-    assert(Paths.get("/foo").relativize(Paths.get("/bar")).toString == "../bar")
->>>>>>> 18028216
+      Paths.get("/foo").relativize(Paths.get("/bar")).toString == Paths.get("../bar").toString)
     assert(
       Paths
         .get("/foo/bar")
