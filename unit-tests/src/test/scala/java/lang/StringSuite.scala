package java.lang

object StringSuite extends tests.Suite {

  test("String(Array[Byte], Int, Int, String) with null encoding") {
    assertThrows[java.lang.NullPointerException] {
      new String("I don't like nulls".getBytes, 0, 3, null: String)
    }
  }

  test("String(Array[Byte], Int, Int, String) with unsupported encoding") {
    assertThrows[java.io.UnsupportedEncodingException] {
      new String("Pacem in terris".getBytes, 0, 3, "unsupported encoding")
    }
  }

  test("String(Array[Byte], String) with null encoding") {
    assertThrows[java.lang.NullPointerException] {
      new String("Nulls are just as bad".getBytes, null: String)
    }
  }

  test("String(Array[Byte], String) with unsupported encoding") {
    assertThrows[java.io.UnsupportedEncodingException] {
      new String("to people of goodwill.".getBytes, "unsupported encoding")
    }
  }

  test("String(Array[Byte], start, length) with invalid start or length") {
    val chars: Array[Char] = Array('a', 'b', 'c')

    assertThrows[java.lang.StringIndexOutOfBoundsException] {
      new String(chars, -1, chars.length) // invalid start
    }

    assertThrows[java.lang.StringIndexOutOfBoundsException] {
      new String(chars, 0, chars.length + 1) // invalid length
    }
  }

  test("String(Array[Int], offset, count) with invalid offset or count") {
    val codePoints = Array[Int](235, 872, 700, 298)

    assertThrows[java.lang.StringIndexOutOfBoundsException] {
      new String(codePoints, -1, codePoints.length) // invalid offset
    }

    assertThrows[java.lang.StringIndexOutOfBoundsException] {
      new String(codePoints, 0, codePoints.length + 1) // invalid length
    }
  }

  test("+") {
    assert("big 5" == "big " + 5.toByte)
    assert("big 5" == "big " + 5.toShort)
    assert("big 5" == "big " + 5)
    assert("big 5" == "big " + 5L)
    assert("5 big" == 5.toByte + " big")
    assert("5 big" == 5.toShort + " big")
    assert("5 big" == 5 + " big")
    assert("5 big" == 5L + " big")
    assert("foo" == "foo" + "")
    assert("foo" == "" + "foo")
    assert("foobar" == "foo" + "bar")
    assert("foobarbaz" == "foo" + "bar" + "baz")
  }

  test("codePointAt(index) with invalid index") {
    val data = "When in the Course"

    assertThrows[java.lang.StringIndexOutOfBoundsException] {
      data.codePointAt(-1)
    }

    assertThrows[java.lang.StringIndexOutOfBoundsException] {
      data.codePointAt(data.length + 1)
    }
  }

  test("codePointBefore(index) with invalid index") {
    val data = "of human events"

    assertThrows[java.lang.StringIndexOutOfBoundsException] {
      data.codePointBefore(-1)
    }

    assertThrows[java.lang.StringIndexOutOfBoundsException] {
      // Careful here, +1 is valid +2 is not
      data.codePointBefore(data.length + 2)
    }
  }

  test("codePointCount(beginIndex, endIndex) with invalid begin | end index") {
    val data = "it becomes necessary"

    assertThrows[java.lang.StringIndexOutOfBoundsException] {
      data.codePointCount(-1, data.length)
    }

    assertThrows[java.lang.StringIndexOutOfBoundsException] {
      data.codePointCount(0, data.length + 1)
    }
  }

  test("compareTo") {
    assert("test".compareTo("utest") < 0)
    assert("test".compareTo("test") == 0)
    assert("test".compareTo("stest") > 0)
    assert("test".compareTo("tess") > 0)
  }

  test("compareToIgnoreCase") {
    assert("test".compareToIgnoreCase("Utest") < 0)
    assert("test".compareToIgnoreCase("Test") == 0)
    assert("Test".compareToIgnoreCase("stest") > 0)
    assert("tesT".compareToIgnoreCase("teSs") > 0)
  }

  test("equalsIgnoreCase") {
    assert("test".equalsIgnoreCase("TEST"))
    assert("TEst".equalsIgnoreCase("teST"))
    assert(!("SEst".equalsIgnoreCase("TEss")))
  }

  test("regionMatches") {
    assert("This is a test".regionMatches(10, "test", 0, 4))
    assert(!("This is a test".regionMatches(10, "TEST", 0, 4)))
    assert("This is a test".regionMatches(0, "This", 0, 4))
  }

  test("replace Char") {
    assert("test".replace('t', 'p') equals "pesp")
    assert("Test".replace('t', 'p') equals "Tesp")
    assert("Test".replace('T', 'p') equals "pest")
    assert("Test".replace('0', '1') equals "Test")
  }

  test("replace CharSequence") {
    // Runs assertion with and without prefix and suffix
    def check(input: String, replace: String => Boolean) = {
      assert(replace(input))

      val inputWithPrefix = ("[" + input).substring(1)
      assert(inputWithPrefix equals input)
      assert(replace(inputWithPrefix))

      val inputWithSuffix = (input + "]").substring(0, input.length)
      assert(inputWithSuffix equals input)
      assert(replace(inputWithSuffix))

      val inputWithBoth = ("[" + input + "]").substring(1, input.length + 1)
      assert(inputWithBoth equals input)
      assert(replace(inputWithBoth))
    }

    check("test", _.replace("t", "p") equals "pesp")
    check("Test", _.replace("t", "p") equals "Tesp")
    check("test", _.replace("e", "oa") equals "toast")
    check("Test", _.replace("T", "p") equals "pest")
    check("spantanplans", _.replace("an", ".") equals "sp.t.pl.s")
    check("spantanplans", _.replace("an", "") equals "sptpls")
    check("Test", _.replace("0", "1") equals "Test")
    check("Test", _.replace("e", "") equals "Tst")
    check("Test", _.replace("t", "") equals "Tes")
    check("Test", _.replace("", "") equals "Test")
    check("Test", _.replace("", "--") equals "--T--e--s--t--")
  }

  test("replaceAll non-ascii") {
    val greetings = "Gruesze"

    val greetingsWithUmlaut = greetings.replaceAll("ue", "ü")
    assert(greetingsWithUmlaut == "Grüsze")

    val greetingsWithUmlautAndSharpS = greetingsWithUmlaut.replaceAll("sz", "ß")
    assert(greetingsWithUmlautAndSharpS == "Grüße")

    assert("Grueszszszeszszszszsze".replaceAll("sz", "ß") == "Grueßßßeßßßßße")
  }

  test("replaceAllLiterally with $ in replacement, issue #1070") {
    val literal     = "{.0}"
    val replacement = "\\$ipsum"
    val prefix      = "Lorem "
    val suffix      = " dolor"
    val text        = prefix + literal + suffix
    val expected    = prefix + replacement + suffix

    assert(text.replaceAllLiterally(literal, replacement) == expected)
  }

  private implicit class StringOps(val s: String) extends AnyVal {
    def splitVec(sep: String, limit: Int = 0) = s.split(sep, limit).toVector
  }
  private def splitTest(sep: String, splitExpr: Option[String] = None) = {
    val splitSep = splitExpr getOrElse sep
    val n        = 4
    val limit    = 2

    assert("".splitVec(splitSep) == Vector(""))
    assert("".splitVec(splitSep, limit) == Vector(""))

    val noSep = "b"
    assert(noSep.splitVec(splitSep) == Vector(noSep))
    assert(noSep.splitVec(splitSep, limit) == Vector(noSep))

    (1 to n) foreach { i =>
      val allSep = sep * n
      assert(allSep.splitVec(splitSep) == Vector.empty)
      assert(
        allSep.splitVec(splitSep, n) == (0 until (n - 1))
          .map(_ => "")
          .toVector :+ sep)
      assert(
        allSep.splitVec(splitSep, limit) == (0 until (limit - 1))
          .map(_ => "")
          .toVector :+ allSep.drop((limit - 1) * sep.length))
    }

    val oneSep = noSep + sep
    assert(oneSep.splitVec(splitSep) == Vector(noSep))
    assert(oneSep.splitVec(splitSep, 1) == Vector(oneSep))
    assert(oneSep.splitVec(splitSep, 2) == Vector(noSep, ""))

    val twoSep = oneSep * 2
    assert(twoSep.splitVec(splitSep) == Vector(noSep, noSep))
    assert(twoSep.splitVec(splitSep, 1) == Vector(twoSep))
    assert(twoSep.splitVec(splitSep, 2) == Vector(noSep, oneSep))
    assert(twoSep.splitVec(splitSep, 3) == Vector(noSep, noSep, ""))

    val leadingSep = sep + noSep
    assert(leadingSep.splitVec(splitSep) == Vector("", noSep))
    assert(leadingSep.splitVec(splitSep, 1) == Vector(leadingSep))
    assert(leadingSep.splitVec(splitSep, 2) == Vector("", noSep))
    assert(leadingSep.splitVec(splitSep, 3) == Vector("", noSep))

    val trailingSep = noSep + sep
    assert(trailingSep.splitVec(splitSep) == Vector(noSep))
    assert(trailingSep.splitVec(splitSep, 1) == Vector(trailingSep))
    assert(trailingSep.splitVec(splitSep, 2) == Vector(noSep, ""))
    assert(trailingSep.splitVec(splitSep, 3) == Vector(noSep, ""))

    val leadingPlusTrailing = sep + noSep + sep
    assert(leadingPlusTrailing.splitVec(splitSep) == Vector("", noSep))
    assert(
      leadingPlusTrailing.splitVec(splitSep, 1) == Vector(leadingPlusTrailing))
    assert(leadingPlusTrailing.splitVec(splitSep, 2) == Vector("", oneSep))
    assert(leadingPlusTrailing.splitVec(splitSep, 3) == Vector("", noSep, ""))
    assert(leadingPlusTrailing.splitVec(splitSep, 4) == Vector("", noSep, ""))
  }
  test("split") {
    splitTest("a")
    splitTest(".", splitExpr = Some("\\."))
    splitTest("ab", splitExpr = Some("ab"))
    splitTest("ab", splitExpr = Some("(ab)"))
  }

<<<<<<< HEAD
  test("getBytes(\"UTF-8\")") {

    // Try to break getBytes, test with difficult characters.
    // \u00DF Greek lowercase beta; expect 2 output bytes
    // \u4E66 Han Character 'book, letter, document; writings' ; 3 output bytes
    // \u1F50A emoji 'speaker with three sound waves'; 4 output bytes.
    //
    // Reference: http://stn.audible.com/abcs-of-unicode/
    //		       // replace 4E66 with hex string of interest
    //		  http://www.fileformat.info/info/unicode/char/4E66/index.htm

    val text = "\u0000\t\nAZaz09@~\u00DF\u4E66\u1F50A"

    // sanity check on character escapes, missing backslash or 'u', etc.
    assertEquals(text.length, 15)

    val bytes = text.getBytes("UTF-8")

// format: off
    val expectedInts =
      Seq(0, 9, 10, 65, 90, 97, 122, 48, 57, 64, 126,	// one byte unicode
	  -61, -97,					// two byte unicode
	  -28, -71, -90,				// three byte unicode
	  -31, -67, -112, 65				// four byte unicode
	)
// format: on

    val expectedBytes = expectedInts.map(i => java.lang.Byte.valueOf(i.toByte))
    val expected      = Array[Byte](expectedBytes: _*)

    assert(bytes.sameElements(expected), s"result != expected")
=======
  test("getBytes") {
    val b = new Array[scala.Byte](4)
    // This form of getBytes() has been depricated since JDK 1.1
    "This is a test".getBytes(10, 14, b, 0)
    assert(new String(b) equals "test")
>>>>>>> a4780cbc
  }

  test("getBytes(\"UTF-8\")") {

    // Try to break getBytes, test with difficult characters.
    // \u00DF Greek lowercase beta; expect 2 output bytes
    // \u4E66 Han Character 'book, letter, document; writings' ; 3 output bytes
    // \u1F50A emoji 'speaker with three sound waves'; 4 output bytes.
    //
    // Reference: http://stn.audible.com/abcs-of-unicode/
    //		       // replace 4E66 with hex string of interest
    //		  http://www.fileformat.info/info/unicode/char/4E66/index.htm

    val text = "\u0000\t\nAZaz09@~\u00DF\u4E66\u1F50A"

    // sanity check on character escapes, missing backslash or 'u', etc.
    assertEquals(text.length, 15)

    val bytes = text.getBytes("UTF-8")

// format: off
    val expectedInts =
      Seq(0, 9, 10, 65, 90, 97, 122, 48, 57, 64, 126,	// one byte unicode
	  -61, -97,					// two byte unicode
	  -28, -71, -90,				// three byte unicode
	  -31, -67, -112, 65				// four byte unicode
	)
// format: on

    val expectedBytes = expectedInts.map(i => java.lang.Byte.valueOf(i.toByte))
    val expected      = Array[Byte](expectedBytes: _*)

    assert(bytes.sameElements(expected), s"result != expected")
  }

  test("getBytes unsupported encoding") {
    assertThrows[java.io.UnsupportedEncodingException] {
      "This is a test".getBytes("unsupported encoding")
    }
  }

  test("literals have consistent hash code implementation") {
    assert(
      "foobar".hashCode == new String(Array('f', 'o', 'o', 'b', 'a', 'r')).hashCode)
  }

  testFails("intern", issue = 486) {
    val chars = Array('f', 'o', 'o', 'b', 'a', 'r')
    val s1    = new String(chars)
    val s2    = new String(chars)
    assert(s1.intern eq s2.intern)
  }

  test("indexOf") {
    assert("afoobar".indexOf("a") == 0)
    assert("afoobar".indexOf(97) == 0)
    assert("afoobar".indexOf("a", 1) == 5)
    assert("afoobar".indexOf(97, 1) == 5)
    assert("".indexOf("a") == -1)
    assert("".indexOf(97) == -1)
    assert("".indexOf("a", 4) == -1)
    assert("".indexOf(97, 4) == -1)
    assert("fubår".indexOf("a") == -1)
    assert("fubår".indexOf(97) == -1)
    assert("fubår".indexOf("a", 4) == -1)
    assert("fubår".indexOf(97, 4) == -1)
  }

  test("lastIndexOf") {
    assert("afoobar".lastIndexOf("a") == 5)
    assert("afoobar".lastIndexOf(97) == 5)
    assert("afoobar".lastIndexOf("a", 4) == 0)
    assert("afoobar".lastIndexOf(97, 4) == 0)
    assert("".lastIndexOf("a") == -1)
    assert("".lastIndexOf(97) == -1)
    assert("".lastIndexOf("a", 4) == -1)
    assert("".lastIndexOf(97, 4) == -1)
    assert("fubår".lastIndexOf("a") == -1)
    assert("fubår".lastIndexOf(97) == -1)
    assert("fubår".lastIndexOf("a", 4) == -1)
    assert("fubår".lastIndexOf(97, 4) == -1)
  }

  test("toUpperCase") {
    assert("".toUpperCase() equals "")
    // ascii
    assert("Hello".toUpperCase() equals "HELLO")
    // latin
    assert("Perché".toUpperCase() equals "PERCHÉ")
    // high (2 Char String) - 0x10400 or \ud801\udc00
    val iStr = new String(Character.toChars(0x10400))
    assert(iStr.length equals 2)
    assert(iStr.toUpperCase equals iStr)
    val bStr = "\ud801\udc00"
    assert(bStr.length equals 2)
    assert(bStr.toUpperCase equals "\ud801\udc00")
    assert("𐐨aaaa".toUpperCase equals "𐐀AAAA")
    assert("aaaa𐐨".toUpperCase equals "AAAA𐐀")
    assert("aa𐐨aa".toUpperCase equals "AA𐐀AA")
    // partial in surrogate range
    // case of poor slicing or construction of string
    assert("\ud801aaaa".toUpperCase equals "\ud801AAAA")
    assert("aaaa\ud801".toUpperCase equals "AAAA\ud801")
    assert("\udc00aaaa".toUpperCase equals "\udc00AAAA")
    assert("aaaa\udc00".toUpperCase equals "AAAA\udc00")
    // case of one high surrogate
    val hChar = '\ud801'
    val hStr  = hChar.toString
    assert(Character.isHighSurrogate(hChar) equals true)
    assert(hStr.length equals 1)
    assert(hStr.toUpperCase equals hStr)
    // toUpperCase should consider String's offset
    assert(
      "Hi, Scala Native!"
        .subSequence(4, 16)
        .toString
        .toUpperCase equals "SCALA NATIVE")
  }

  test("toLowerCase") {
    assert("".toLowerCase() equals "")
    assert("Hello".toLowerCase() equals "hello")
    assert("PERCHÉ".toLowerCase() equals "perché")
    assert("𐐀AAAA".toLowerCase equals "𐐨aaaa")
    assert("AAAA𐐀".toLowerCase equals "aaaa𐐨")
    assert("AA𐐀AA".toLowerCase equals "aa𐐨aa")
    // toLowerCase should consider String's offset
    assert(
      "Hi, Scala Native!"
        .subSequence(4, 16)
        .toString
        .toLowerCase equals "scala native")
  }
}<|MERGE_RESOLUTION|>--- conflicted
+++ resolved
@@ -255,9 +255,14 @@
     splitTest("ab", splitExpr = Some("(ab)"))
   }
 
-<<<<<<< HEAD
+  test("getBytes") {
+    val b = new Array[scala.Byte](4)
+    // This form of getBytes() has been depricated since JDK 1.1
+    "This is a test".getBytes(10, 14, b, 0)
+    assert(new String(b) equals "test")
+  }
+
   test("getBytes(\"UTF-8\")") {
-
     // Try to break getBytes, test with difficult characters.
     // \u00DF Greek lowercase beta; expect 2 output bytes
     // \u4E66 Han Character 'book, letter, document; writings' ; 3 output bytes
@@ -277,49 +282,9 @@
 // format: off
     val expectedInts =
       Seq(0, 9, 10, 65, 90, 97, 122, 48, 57, 64, 126,	// one byte unicode
-	  -61, -97,					// two byte unicode
-	  -28, -71, -90,				// three byte unicode
-	  -31, -67, -112, 65				// four byte unicode
-	)
-// format: on
-
-    val expectedBytes = expectedInts.map(i => java.lang.Byte.valueOf(i.toByte))
-    val expected      = Array[Byte](expectedBytes: _*)
-
-    assert(bytes.sameElements(expected), s"result != expected")
-=======
-  test("getBytes") {
-    val b = new Array[scala.Byte](4)
-    // This form of getBytes() has been depricated since JDK 1.1
-    "This is a test".getBytes(10, 14, b, 0)
-    assert(new String(b) equals "test")
->>>>>>> a4780cbc
-  }
-
-  test("getBytes(\"UTF-8\")") {
-
-    // Try to break getBytes, test with difficult characters.
-    // \u00DF Greek lowercase beta; expect 2 output bytes
-    // \u4E66 Han Character 'book, letter, document; writings' ; 3 output bytes
-    // \u1F50A emoji 'speaker with three sound waves'; 4 output bytes.
-    //
-    // Reference: http://stn.audible.com/abcs-of-unicode/
-    //		       // replace 4E66 with hex string of interest
-    //		  http://www.fileformat.info/info/unicode/char/4E66/index.htm
-
-    val text = "\u0000\t\nAZaz09@~\u00DF\u4E66\u1F50A"
-
-    // sanity check on character escapes, missing backslash or 'u', etc.
-    assertEquals(text.length, 15)
-
-    val bytes = text.getBytes("UTF-8")
-
-// format: off
-    val expectedInts =
-      Seq(0, 9, 10, 65, 90, 97, 122, 48, 57, 64, 126,	// one byte unicode
-	  -61, -97,					// two byte unicode
-	  -28, -71, -90,				// three byte unicode
-	  -31, -67, -112, 65				// four byte unicode
+	        -61, -97,					                          // two byte unicode
+	        -28, -71, -90,				                      // three byte unicode
+	        -31, -67, -112, 65				                  // four byte unicode
 	)
 // format: on
 
