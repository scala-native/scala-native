--- conflicted
+++ resolved
@@ -998,29 +998,13 @@
 
   test("usePattern - append position unchanged") {
 
-<<<<<<< HEAD
     val oldNeedle = "for "
     val newNeedle = "man"
-=======
-    // ?=  <==>	 zero-width positive look-ahead
-    val m1 = Pattern.compile("foo(?=buzz)").matcher("foobuzz")
-    m1.region(0, 3)
-    m1.useTransparentBounds(false)
-    assert(!m1.matches()) // opaque
->>>>>>> 8765404b
 
     val original = "That's one small step for man,"
     val expected = "That's one small step for [a] man,"
 
-<<<<<<< HEAD
     val m = matcher(oldNeedle, original)
-=======
-    // ?!  <==>	 zero-width negative look-ahead
-    val m2 = Pattern.compile("foo(?!buzz)").matcher("foobuzz")
-    m2.region(0, 3)
-    m2.useTransparentBounds(false)
-    assert(!m2.matches()) // opaque
->>>>>>> 8765404b
 
     assert(m.find(), s"should have found '${oldNeedle}' in '${original}'")
 
