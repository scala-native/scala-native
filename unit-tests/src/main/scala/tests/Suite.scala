package tests

import sbt.testing.{EventHandler, Logger, Status}

import scala.collection.mutable
import scala.reflect.ClassTag

final case class AssertionFailed(msg: String) extends Exception(msg)
<<<<<<< HEAD
final case object AssertionFailed             extends Exception
=======
>>>>>>> d2afb579

final case class TestResult(status: Boolean, thrown: Option[Throwable])

final case class Test(name: String, run: () => TestResult)

abstract class Suite {
  private val tests = new mutable.UnrolledBuffer[Test]

  def assert(cond: Boolean): Unit =
    assertTrue(cond)

  def assert(cond: Boolean, message: String): Unit =
    if (!cond) throw AssertionFailed(message) else ()

  def assertTrue(cond: Boolean): Unit =
    if (!cond) {
      throw AssertionFailed(s"condition is false")
    }

  def assertNot(cond: Boolean): Unit =
    assertFalse(cond)

  def assertFalse(cond: Boolean): Unit =
    if (cond) {
      throw AssertionFailed(s"condition is true")
    }

  def assertNull[A](a: A): Unit =
    if (a != null) {
      throw AssertionFailed(s"$a != null")
    }

  def assertNotNull[A](a: A): Unit =
    if (a == null) {
      throw AssertionFailed(s"$a == null")
    }

  def assertEquals[T](left: T, right: T): Unit =
    if (left != right) {
      throw AssertionFailed(s"${left} != ${right}")
    }

  def assertEquals(expected: Double, actual: Double, delta: Double): Unit =
    if (Math.abs(expected - actual) > delta) {
      throw AssertionFailed(s"$expected - $actual > $delta")
    }

  def expectThrows[T <: Throwable, U](expectedThrowable: Class[T],
                                      code: => U): Unit =
    assertThrowsImpl(expectedThrowable, code, (exc: T) => true)

  def assertThrows[T: ClassTag](f: => Unit): Unit =
    assertThrowsAnd(f)((exc: T) => true)

  def assertThrowsAnd[T: ClassTag](f: => Unit)(pred: T => Boolean): Unit = {
    val cls = implicitly[ClassTag[T]].runtimeClass.asInstanceOf[Class[T]]
    assertThrowsImpl[T](cls, f, pred)
  }

  private def assertThrowsImpl[T](expected: Class[T],
                                  f: => Unit,
                                  pred: T => Boolean): Unit = {
    try {
      f
    } catch {
      case exc: Throwable =>
        if (expected.isInstance(exc) && pred(exc.asInstanceOf[T]))
          return
        else
<<<<<<< HEAD
          throw AssertionFailed(exc.getMessage)
=======
          throw AssertionFailed(
            s"expected ${expected.getName} but got ${exc.getClass.getName}")
>>>>>>> d2afb579
    }
    throw AssertionFailed(s"expected to throw ${expected.getName} but didn't")
  }

  def test(name: String)(body: => Unit): Unit =
    tests += Test(name, { () =>
      try {
        body
        TestResult(true, None)
      } catch {
        case thrown: Throwable => TestResult(false, Option(thrown))
      }
    })

  def testFails(name: String, issue: Int)(body: => Unit): Unit =
    tests += Test(name, { () =>
      try {
        body
        TestResult(false, None)
      } catch {
        case thrown: Throwable => TestResult(true, None)
      }
    })

  @inline private[this] def getThrownString(thrown: Option[Throwable],
                                            color: String,
                                            indent: Int): String = {
    if (thrown.isEmpty) ""
    else {
      val indentSpaces = " " * indent
      val info         = thrown.get.toString
      s"\n${color}${indentSpaces}${info}"
    }
  }

  def run(eventHandler: EventHandler, loggers: Array[Logger]): Boolean = {
    val className = this.getClass.getName
    loggers.foreach(_.info("* " + className))
    var success = true

    tests.foreach { test =>
      val (TestResult(testSuccess, thrown)) = test.run()
      val (status, statusStr, color) =
        if (testSuccess) (Status.Success, "  [ok] ", Console.GREEN)
        else (Status.Failure, "  [fail] ", Console.RED)
      val event = NativeEvent(className, test.name, NativeFingerprint, status)

      val outMsg = color + statusStr + test.name +
        getThrownString(thrown, color, statusStr.length) +
        Console.RESET

      loggers.foreach(_.info(outMsg))

      eventHandler.handle(event)
      success = success && testSuccess
    }

    success
  }
}<|MERGE_RESOLUTION|>--- conflicted
+++ resolved
@@ -6,10 +6,6 @@
 import scala.reflect.ClassTag
 
 final case class AssertionFailed(msg: String) extends Exception(msg)
-<<<<<<< HEAD
-final case object AssertionFailed             extends Exception
-=======
->>>>>>> d2afb579
 
 final case class TestResult(status: Boolean, thrown: Option[Throwable])
 
@@ -79,12 +75,8 @@
         if (expected.isInstance(exc) && pred(exc.asInstanceOf[T]))
           return
         else
-<<<<<<< HEAD
-          throw AssertionFailed(exc.getMessage)
-=======
           throw AssertionFailed(
             s"expected ${expected.getName} but got ${exc.getClass.getName}")
->>>>>>> d2afb579
     }
     throw AssertionFailed(s"expected to throw ${expected.getName} but didn't")
   }
