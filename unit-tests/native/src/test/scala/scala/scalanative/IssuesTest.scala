--- conflicted
+++ resolved
@@ -549,24 +549,24 @@
     assertEquals("case 2", 0, Bar.bar())
   }
 
+  @Test def test_Issue2712() = {
+    import issue2712._
+    def f[A]: Refined[A] => Refined[A] =
+      x => new Refined(x.value)
+
+    def g: Refined[Byte] => Boolean =
+      x => (x.value == 126.toByte)
+
+    val x = new Refined[Byte](126.toByte)
+    assertTrue(g(f(x)))
+  }
+
   @Test def test_Issue2858() = {
     // In the reported issue symbols for scala.Nothing and scala.Null
     assertEquals("class scala.runtime.Nothing$", classOf[Nothing].toString())
     assertEquals("class scala.runtime.Null$", classOf[Null].toString())
   }
 
-<<<<<<< HEAD
-  @Test def test_Issue2712() = {
-    import issue2712._
-    def f[A]: Refined[A] => Refined[A] =
-      x => new Refined(x.value)
-
-    def g: Refined[Byte] => Boolean =
-      x => (x.value == 126.toByte)
-
-    val x = new Refined[Byte](126.toByte)
-    assertTrue(g(f(x)))
-=======
   @Test def test_Issue2866() = {
     // In the issue the calls to malloc and srand would fail
     // becouse null would be passed to extern method taking unboxed type Size/Int
@@ -575,7 +575,6 @@
     free(ptr) // memory allocated by malloc(0) should always be safe to free
     srand(null) // CUnsignedInt -> Int should equal to srand(0UL)
     free(null)
->>>>>>> 6fb83528
   }
 
 }
